/*
 * Licensed to the Apache Software Foundation (ASF) under one or more
 * contributor license agreements. See the NOTICE file distributed with
 * this work for additional information regarding copyright ownership.
 * The ASF licenses this file to You under the Apache License, Version 2.0
 * (the "License"); you may not use this file except in compliance with
 * the License. You may obtain a copy of the License at
 *
 * http://www.apache.org/licenses/LICENSE-2.0
 *
 * Unless required by applicable law or agreed to in writing, software
 * distributed under the License is distributed on an "AS IS" BASIS,
 * WITHOUT WARRANTIES OR CONDITIONS OF ANY KIND, either express or implied.
 * See the License for the specific language governing permissions and
 * limitations under the License.
 *
 * Authors: Stefan Irimescu, Can Berker Cikis
 *
 */

package org.rumbledb.items;

import com.esotericsoftware.kryo.Kryo;
import com.esotericsoftware.kryo.io.Input;
import com.esotericsoftware.kryo.io.Output;
import org.rumbledb.api.Item;
import org.rumbledb.exceptions.ExceptionMetadata;
import org.rumbledb.exceptions.UnexpectedTypeException;
import org.rumbledb.expressions.comparison.ComparisonExpression;
import org.rumbledb.types.AtomicItemType;
import org.rumbledb.types.ItemType;
import java.math.BigDecimal;
import java.math.BigInteger;

public class StringItem extends AtomicItem {


    private static final long serialVersionUID = 1L;
    private String value;

    public StringItem() {
        super();
    }

    public StringItem(String value) {
        super();
        this.value = value;
    }

    public String getValue() {
        return this.value;
    }

    @Override
    public String getStringValue() {
        return this.value;
    }

    public double castToDoubleValue() {
        if (this.value.equals("INF") || this.value.equals("+INF")) {
            return Double.POSITIVE_INFINITY;
        }
        if (this.value.equals("-INF")) {
            return Double.NEGATIVE_INFINITY;
        }
        if (this.value.equals("NaN")) {
            return Double.NaN;
        }
        return Double.parseDouble(this.getValue());
    }

    public BigDecimal castToDecimalValue() {
        return new BigDecimal(this.value);
    }

    public BigInteger castToIntegerValue() {
        return new BigInteger(this.value);
    }

    public int castToIntValue() {
        return Integer.parseInt(this.value);
    }

    private boolean isBooleanLiteral(String value) {
        return "true".equals(value) || "false".equals(value);
    }

    private boolean isNullLiteral(String value) {
        return "null".equals(value);
    }

    @Override
    public boolean isString() {
        return true;
    }

    @Override
    public Item castAs(ItemType itemType) {
        if (itemType.equals(AtomicItemType.booleanItem)) {
            return ItemFactory.getInstance().createBooleanItem(Boolean.parseBoolean(this.getStringValue()));
        }
<<<<<<< HEAD
        if (itemType.equals(AtomicItemType.doubleItem)) {
            return ItemFactory.getInstance().createDoubleItem(Double.parseDouble(this.getStringValue()));
=======
        if (itemType.equals(ItemType.doubleItem)) {
            return ItemFactory.getInstance().createDoubleItem(castToDoubleValue());
>>>>>>> 52ac4ddf
        }
        if (itemType.equals(AtomicItemType.decimalItem)) {
            return ItemFactory.getInstance().createDecimalItem(new BigDecimal(this.getStringValue()));
        }
        if (itemType.equals(AtomicItemType.integerItem)) {
            return ItemFactory.getInstance().createIntegerItem(this.getStringValue());
        }
        if (itemType.equals(AtomicItemType.nullItem)) {
            return ItemFactory.getInstance().createNullItem();
        }
        if (itemType.equals(AtomicItemType.durationItem)) {
            return ItemFactory.getInstance()
                .createDurationItem(
                    DurationItem.getDurationFromString(this.getStringValue(), AtomicItemType.durationItem)
                );
        }
        if (itemType.equals(AtomicItemType.yearMonthDurationItem)) {
            return ItemFactory.getInstance()
                .createYearMonthDurationItem(
                    DurationItem.getDurationFromString(this.getStringValue(), AtomicItemType.yearMonthDurationItem)
                );
        }
        if (itemType.equals(AtomicItemType.dayTimeDurationItem)) {
            return ItemFactory.getInstance()
                .createDayTimeDurationItem(
                    DurationItem.getDurationFromString(this.getStringValue(), AtomicItemType.dayTimeDurationItem)
                );
        }
        if (itemType.equals(AtomicItemType.dateTimeItem)) {
            return ItemFactory.getInstance().createDateTimeItem(this.getStringValue());
        }
        if (itemType.equals(AtomicItemType.dateItem)) {
            return ItemFactory.getInstance().createDateItem(this.getStringValue());
        }
        if (itemType.equals(AtomicItemType.timeItem)) {
            return ItemFactory.getInstance().createTimeItem(this.getStringValue());
        }
        if (itemType.equals(AtomicItemType.hexBinaryItem)) {
            return ItemFactory.getInstance().createHexBinaryItem(this.getStringValue());
        }
        if (itemType.equals(AtomicItemType.base64BinaryItem)) {
            return ItemFactory.getInstance().createBase64BinaryItem(this.getStringValue());
        }
        if (itemType.equals(AtomicItemType.anyURIItem)) {
            return ItemFactory.getInstance().createAnyURIItem(this.getStringValue());
        }
        if (itemType.equals(AtomicItemType.stringItem)) {
            return this;
        }
        throw new ClassCastException();
    }

    public boolean getEffectiveBooleanValue() {
        return !this.getStringValue().isEmpty();
    }

    @Override
    public boolean isTypeOf(ItemType type) {
        return type.equals(AtomicItemType.stringItem) || super.isTypeOf(type);
    }

    @Override
    public boolean isCastableAs(ItemType itemType) {
        if (itemType.equals(AtomicItemType.stringItem)) {
            return true;
        }
        try {
<<<<<<< HEAD
            if (itemType.equals(AtomicItemType.integerItem)) {
                Integer.parseInt(this.getValue());
            } else if (itemType.equals(AtomicItemType.anyURIItem)) {
=======
            if (itemType.equals(ItemType.integerItem)) {
                @SuppressWarnings("unused")
                BigInteger i = new BigInteger(this.value);
                return true;
            } else if (itemType.equals(ItemType.anyURIItem)) {
>>>>>>> 52ac4ddf
                AnyURIItem.parseAnyURIString(this.getValue());
            } else if (itemType.equals(AtomicItemType.decimalItem)) {
                if (this.getValue().contains("e") || this.getValue().contains("E")) {
                    return false;
                }
                Float.parseFloat(this.getValue());
<<<<<<< HEAD
            } else if (itemType.equals(AtomicItemType.doubleItem)) {
=======
            } else if (itemType.equals(ItemType.doubleItem)) {
                if (
                    this.value.equals("INF")
                        || this.value.equals("+INF")
                        || this.value.equals("-INF")
                        || this.value.equals("NaN")
                ) {
                    return true;
                }
>>>>>>> 52ac4ddf
                Double.parseDouble(this.getValue());
            } else if (itemType.equals(AtomicItemType.nullItem)) {
                return isNullLiteral(this.getValue());
            } else if (itemType.equals(AtomicItemType.durationItem)) {
                DurationItem.getDurationFromString(this.value, AtomicItemType.durationItem);
            } else if (itemType.equals(AtomicItemType.yearMonthDurationItem)) {
                DurationItem.getDurationFromString(this.getValue(), AtomicItemType.yearMonthDurationItem);
            } else if (itemType.equals(AtomicItemType.dayTimeDurationItem)) {
                DurationItem.getDurationFromString(this.getValue(), AtomicItemType.dayTimeDurationItem);
            } else if (itemType.equals(AtomicItemType.dateTimeItem)) {
                DateTimeItem.parseDateTime(this.getValue(), AtomicItemType.dateTimeItem);
            } else if (itemType.equals(AtomicItemType.dateItem)) {
                DateTimeItem.parseDateTime(this.getValue(), AtomicItemType.dateItem);
            } else if (itemType.equals(AtomicItemType.timeItem)) {
                DateTimeItem.parseDateTime(this.getValue(), AtomicItemType.timeItem);
            } else if (itemType.equals(AtomicItemType.hexBinaryItem)) {
                HexBinaryItem.parseHexBinaryString(this.getValue());
            } else if (itemType.equals(AtomicItemType.base64BinaryItem)) {
                Base64BinaryItem.parseBase64BinaryString(this.getValue());
            } else {
                return isBooleanLiteral(this.getValue());
            }
        } catch (UnsupportedOperationException | IllegalArgumentException e) {
            return false;
        }
        return true;
    }

    public String serialize() {
        return this.getValue();
    }

    @Override
    public void write(Kryo kryo, Output output) {
        output.writeString(this.getValue());
    }

    @Override
    public void read(Kryo kryo, Input input) {
        this.value = input.readString();
    }

    public boolean equals(Object otherItem) {
        if (!(otherItem instanceof Item)) {
            return false;
        }
        Item o = (Item) otherItem;
        if (!o.isString()) {
            return false;
        }
        return (getStringValue().equals(o.getStringValue()));
    }

    public int hashCode() {
        return getStringValue().hashCode();
    }

    @Override
    public int compareTo(Item other) {
        return other.isNull() ? 1 : this.getStringValue().compareTo(other.getStringValue());
    }

    @Override
    public Item compareItem(
            Item other,
            ComparisonExpression.ComparisonOperator comparisonOperator,
            ExceptionMetadata metadata
    ) {
        if (!other.isString() && !other.isNull()) {
            throw new UnexpectedTypeException(
                    "Invalid args for string comparison "
                        + this.serialize()
                        +
                        ", "
                        + other.serialize(),
                    metadata
            );
        }
        return super.compareItem(other, comparisonOperator, metadata);
    }

    @Override
    public ItemType getDynamicType() {
        return AtomicItemType.stringItem;
    }

    @Override
    public String getSparkSqlQuery() {
        return '"' + this.value + '"';
    }
}<|MERGE_RESOLUTION|>--- conflicted
+++ resolved
@@ -99,13 +99,8 @@
         if (itemType.equals(AtomicItemType.booleanItem)) {
             return ItemFactory.getInstance().createBooleanItem(Boolean.parseBoolean(this.getStringValue()));
         }
-<<<<<<< HEAD
         if (itemType.equals(AtomicItemType.doubleItem)) {
-            return ItemFactory.getInstance().createDoubleItem(Double.parseDouble(this.getStringValue()));
-=======
-        if (itemType.equals(ItemType.doubleItem)) {
             return ItemFactory.getInstance().createDoubleItem(castToDoubleValue());
->>>>>>> 52ac4ddf
         }
         if (itemType.equals(AtomicItemType.decimalItem)) {
             return ItemFactory.getInstance().createDecimalItem(new BigDecimal(this.getStringValue()));
@@ -173,27 +168,18 @@
             return true;
         }
         try {
-<<<<<<< HEAD
             if (itemType.equals(AtomicItemType.integerItem)) {
-                Integer.parseInt(this.getValue());
-            } else if (itemType.equals(AtomicItemType.anyURIItem)) {
-=======
-            if (itemType.equals(ItemType.integerItem)) {
                 @SuppressWarnings("unused")
                 BigInteger i = new BigInteger(this.value);
                 return true;
-            } else if (itemType.equals(ItemType.anyURIItem)) {
->>>>>>> 52ac4ddf
+            } else if (itemType.equals(AtomicItemType.anyURIItem)) {
                 AnyURIItem.parseAnyURIString(this.getValue());
             } else if (itemType.equals(AtomicItemType.decimalItem)) {
                 if (this.getValue().contains("e") || this.getValue().contains("E")) {
                     return false;
                 }
                 Float.parseFloat(this.getValue());
-<<<<<<< HEAD
             } else if (itemType.equals(AtomicItemType.doubleItem)) {
-=======
-            } else if (itemType.equals(ItemType.doubleItem)) {
                 if (
                     this.value.equals("INF")
                         || this.value.equals("+INF")
@@ -202,7 +188,6 @@
                 ) {
                     return true;
                 }
->>>>>>> 52ac4ddf
                 Double.parseDouble(this.getValue());
             } else if (itemType.equals(AtomicItemType.nullItem)) {
                 return isNullLiteral(this.getValue());
