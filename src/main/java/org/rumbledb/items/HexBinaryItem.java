package org.rumbledb.items;

import com.esotericsoftware.kryo.Kryo;
import com.esotericsoftware.kryo.io.Input;
import com.esotericsoftware.kryo.io.Output;
import org.apache.commons.codec.DecoderException;
import org.apache.commons.codec.binary.Hex;
import org.rumbledb.api.Item;
import org.rumbledb.exceptions.ExceptionMetadata;
<<<<<<< HEAD
import org.rumbledb.exceptions.IteratorFlowException;
import org.rumbledb.exceptions.UnexpectedTypeException;
import org.rumbledb.expressions.comparison.ComparisonExpression;
import org.rumbledb.runtime.flwor.NativeClauseContext;
=======
import org.rumbledb.expressions.comparison.ComparisonExpression.ComparisonOperator;
import org.rumbledb.runtime.operational.ComparisonIterator;
>>>>>>> 5784cf43
import org.rumbledb.types.AtomicItemType;
import org.rumbledb.types.ItemType;
import java.util.Arrays;
import java.util.regex.Pattern;

public class HexBinaryItem implements Item {

    private static final long serialVersionUID = 1L;
    private byte[] value;
    private String stringValue;

    private final static String hexDigit = "[\\da-fA-F]";
    private final static String hexOctet = "(" + hexDigit + hexDigit + ")";
    private final static String hexBinary = hexOctet + "*";
    private final static Pattern hexBinaryPattern = Pattern.compile(hexBinary);

    public HexBinaryItem() {
        super();
    }

    HexBinaryItem(String stringValue) {
        this.stringValue = stringValue;
        this.value = parseHexBinaryString(stringValue);
    }

    @Override
    public boolean equals(Object otherItem) {
        if (otherItem instanceof Item) {
            long c = ComparisonIterator.compareItems(
                this,
                (Item) otherItem,
                ComparisonOperator.VC_EQ,
                ExceptionMetadata.EMPTY_METADATA
            );
            return c == 0;
        }
        return false;
    }

    public byte[] getValue() {
        return this.value;
    }

    @Override
    public byte[] getBinaryValue() {
        return this.value;
    }

    @Override
    public String getStringValue() {
        return this.stringValue;
    }

    private static boolean checkInvalidHexBinaryFormat(String hexBinaryString) {
        return hexBinaryPattern.matcher(hexBinaryString).matches();
    }

    static byte[] parseHexBinaryString(String hexBinaryString) throws IllegalArgumentException {
        if (hexBinaryString == null || !checkInvalidHexBinaryFormat(hexBinaryString)) {
            throw new IllegalArgumentException();
        }
        try {
            return (byte[]) new Hex().decode(hexBinaryString);
        } catch (DecoderException e) {
            throw new IllegalArgumentException();
        }
    }

    @Override
<<<<<<< HEAD
    public boolean isTypeOf(ItemType type) {
        return type.equals(AtomicItemType.hexBinaryItem) || super.isTypeOf(type);
    }

    @Override
=======
>>>>>>> 5784cf43
    public boolean getEffectiveBooleanValue() {
        return false;
    }

    @Override
    public boolean isBinary() {
        return true;
    }

    @Override
<<<<<<< HEAD
    public boolean isCastableAs(ItemType itemType) {
        return itemType.equals(AtomicItemType.hexBinaryItem)
            ||
            itemType.equals(AtomicItemType.base64BinaryItem)
            ||
            itemType.equals(AtomicItemType.stringItem);
    }

    @Override
    public Item castAs(ItemType itemType) {
        if (itemType.equals(AtomicItemType.hexBinaryItem)) {
            return this;
        }
        if (itemType.equals(AtomicItemType.stringItem)) {
            return ItemFactory.getInstance().createStringItem(this.getStringValue());
        }
        if (itemType.equals(AtomicItemType.base64BinaryItem)) {
            return ItemFactory.getInstance().createBase64BinaryItem(Base64.encodeBase64String(this.value));
        }
        throw new ClassCastException();
    }

    @Override
    public boolean equals(Object otherObject) {
        if (!(otherObject instanceof Item)) {
            return false;
        }
        Item otherItem = (Item) otherObject;
        if (otherItem.isHexBinary()) {
            return Arrays.equals(this.getBinaryValue(), otherItem.getBinaryValue());
        }
        return false;
    }

    @Override
    public int compareTo(Item other) {
        if (other.isNull()) {
            return 1;
        }
        if (other.isHexBinary()) {
            return this.serializeValue().compareTo(Arrays.toString(other.getBinaryValue()));
        }
        throw new IteratorFlowException(
                "Cannot compare item of type "
                    + this.getDynamicType().toString()
                    +
                    " with item of type "
                    + other.getDynamicType().toString()
        );
    }

    @Override
    public Item compareItem(
            Item other,
            ComparisonExpression.ComparisonOperator comparisonOperator,
            ExceptionMetadata metadata
    ) {
        if (!other.isHexBinary() && !other.isNull()) {
            throw new UnexpectedTypeException(
                    "\""
                        + this.getDynamicType().toString()
                        + "\": invalid type: can not compare for equality to type \""
                        + other.getDynamicType().toString()
                        + "\"",
                    metadata
            );
        }
        if (other.isNull()) {
            return super.compareItem(other, comparisonOperator, metadata);
        }
        switch (comparisonOperator) {
            case VC_EQ:
            case GC_EQ:
            case VC_NE:
            case GC_NE:
                return super.compareItem(other, comparisonOperator, metadata);
            default:
                throw new UnexpectedTypeException(
                        "\""
                            + this.getDynamicType().toString()
                            + "\": invalid type: can not compare for equality to type \""
                            + other.getDynamicType().toString()
                            + "\"",
                        metadata
                );
        }
=======
    public boolean isHexBinary() {
        return true;
>>>>>>> 5784cf43
    }

    @Override
    public int hashCode() {
        return Arrays.hashCode(this.getValue());
    }

    @Override
    public String serialize() {
        return this.getStringValue().toUpperCase();
    }

    @Override
    public void write(Kryo kryo, Output output) {
        output.writeInt(this.getValue().length);
        output.writeBytes(this.getValue());
    }

    @Override
    public void read(Kryo kryo, Input input) {
        int bytesLength = input.readInt();
        this.value = input.readBytes(bytesLength);
        this.stringValue = Hex.encodeHexString(this.value);
    }

    @Override
    public ItemType getDynamicType() {
        return AtomicItemType.hexBinaryItem;
    }

    @Override
<<<<<<< HEAD
    public NativeClauseContext generateNativeQuery(NativeClauseContext context) {
        return NativeClauseContext.NoNativeQuery;
=======
    public boolean isAtomic() {
        return true;
>>>>>>> 5784cf43
    }
}<|MERGE_RESOLUTION|>--- conflicted
+++ resolved
@@ -7,15 +7,8 @@
 import org.apache.commons.codec.binary.Hex;
 import org.rumbledb.api.Item;
 import org.rumbledb.exceptions.ExceptionMetadata;
-<<<<<<< HEAD
-import org.rumbledb.exceptions.IteratorFlowException;
-import org.rumbledb.exceptions.UnexpectedTypeException;
-import org.rumbledb.expressions.comparison.ComparisonExpression;
-import org.rumbledb.runtime.flwor.NativeClauseContext;
-=======
 import org.rumbledb.expressions.comparison.ComparisonExpression.ComparisonOperator;
 import org.rumbledb.runtime.operational.ComparisonIterator;
->>>>>>> 5784cf43
 import org.rumbledb.types.AtomicItemType;
 import org.rumbledb.types.ItemType;
 import java.util.Arrays;
@@ -85,14 +78,6 @@
     }
 
     @Override
-<<<<<<< HEAD
-    public boolean isTypeOf(ItemType type) {
-        return type.equals(AtomicItemType.hexBinaryItem) || super.isTypeOf(type);
-    }
-
-    @Override
-=======
->>>>>>> 5784cf43
     public boolean getEffectiveBooleanValue() {
         return false;
     }
@@ -103,97 +88,8 @@
     }
 
     @Override
-<<<<<<< HEAD
-    public boolean isCastableAs(ItemType itemType) {
-        return itemType.equals(AtomicItemType.hexBinaryItem)
-            ||
-            itemType.equals(AtomicItemType.base64BinaryItem)
-            ||
-            itemType.equals(AtomicItemType.stringItem);
-    }
-
-    @Override
-    public Item castAs(ItemType itemType) {
-        if (itemType.equals(AtomicItemType.hexBinaryItem)) {
-            return this;
-        }
-        if (itemType.equals(AtomicItemType.stringItem)) {
-            return ItemFactory.getInstance().createStringItem(this.getStringValue());
-        }
-        if (itemType.equals(AtomicItemType.base64BinaryItem)) {
-            return ItemFactory.getInstance().createBase64BinaryItem(Base64.encodeBase64String(this.value));
-        }
-        throw new ClassCastException();
-    }
-
-    @Override
-    public boolean equals(Object otherObject) {
-        if (!(otherObject instanceof Item)) {
-            return false;
-        }
-        Item otherItem = (Item) otherObject;
-        if (otherItem.isHexBinary()) {
-            return Arrays.equals(this.getBinaryValue(), otherItem.getBinaryValue());
-        }
-        return false;
-    }
-
-    @Override
-    public int compareTo(Item other) {
-        if (other.isNull()) {
-            return 1;
-        }
-        if (other.isHexBinary()) {
-            return this.serializeValue().compareTo(Arrays.toString(other.getBinaryValue()));
-        }
-        throw new IteratorFlowException(
-                "Cannot compare item of type "
-                    + this.getDynamicType().toString()
-                    +
-                    " with item of type "
-                    + other.getDynamicType().toString()
-        );
-    }
-
-    @Override
-    public Item compareItem(
-            Item other,
-            ComparisonExpression.ComparisonOperator comparisonOperator,
-            ExceptionMetadata metadata
-    ) {
-        if (!other.isHexBinary() && !other.isNull()) {
-            throw new UnexpectedTypeException(
-                    "\""
-                        + this.getDynamicType().toString()
-                        + "\": invalid type: can not compare for equality to type \""
-                        + other.getDynamicType().toString()
-                        + "\"",
-                    metadata
-            );
-        }
-        if (other.isNull()) {
-            return super.compareItem(other, comparisonOperator, metadata);
-        }
-        switch (comparisonOperator) {
-            case VC_EQ:
-            case GC_EQ:
-            case VC_NE:
-            case GC_NE:
-                return super.compareItem(other, comparisonOperator, metadata);
-            default:
-                throw new UnexpectedTypeException(
-                        "\""
-                            + this.getDynamicType().toString()
-                            + "\": invalid type: can not compare for equality to type \""
-                            + other.getDynamicType().toString()
-                            + "\"",
-                        metadata
-                );
-        }
-=======
     public boolean isHexBinary() {
         return true;
->>>>>>> 5784cf43
     }
 
     @Override
@@ -225,12 +121,7 @@
     }
 
     @Override
-<<<<<<< HEAD
-    public NativeClauseContext generateNativeQuery(NativeClauseContext context) {
-        return NativeClauseContext.NoNativeQuery;
-=======
     public boolean isAtomic() {
         return true;
->>>>>>> 5784cf43
     }
 }