--- conflicted
+++ resolved
@@ -25,14 +25,10 @@
 import org.rumbledb.exceptions.ExceptionMetadata;
 import com.google.gson.stream.JsonReader;
 
-<<<<<<< HEAD
 import com.dslplatform.json.DslJson;
 import com.dslplatform.json.JsonReader;
 
 import java.nio.charset.Charset;
-=======
-import java.io.StringReader;
->>>>>>> 4a057ae6
 import java.util.Iterator;
 
 public class JSONSyntaxToItemMapper implements FlatMapFunction<Iterator<String>, Item> {
@@ -54,14 +50,9 @@
 
             @Override
             public Item next() {
-<<<<<<< HEAD
                 DslJson<Object> dslJson = new DslJson<Object>();
                 JsonReader<Object> object = dslJson.newReader(stringIterator.next().getBytes(Charset.forName("UTF-8")));
                 return ItemParser.getItemFromObject(object, JSONSyntaxToItemMapper.this.metadata, true);
-=======
-                JsonReader object = new JsonReader(new StringReader(stringIterator.next()));
-                return ItemParser.getItemFromObject(object, JSONSyntaxToItemMapper.this.metadata);
->>>>>>> 4a057ae6
             }
 
             @Override
