--- conflicted
+++ resolved
@@ -42,14 +42,9 @@
 import org.rumbledb.exceptions.ParsingException;
 import org.rumbledb.exceptions.RumbleException;
 import org.rumbledb.items.ItemFactory;
-<<<<<<< HEAD
-=======
 import org.rumbledb.runtime.typing.CastIterator;
-
 import com.google.gson.stream.JsonReader;
 import com.google.gson.stream.JsonToken;
-
->>>>>>> 5784cf43
 import org.rumbledb.types.AtomicItemType;
 import org.rumbledb.types.ItemType;
 import scala.collection.mutable.WrappedArray;
@@ -170,11 +165,7 @@
         } else if (dt.equals(DataTypes.IntegerType)) {
             return AtomicItemType.integerItem;
         } else if (dt.equals(DataTypes.FloatType)) {
-<<<<<<< HEAD
-            return AtomicItemType.doubleItem;
-=======
             return AtomicItemType.floatItem;
->>>>>>> 5784cf43
         } else if (dt.equals(decimalType)) {
             return AtomicItemType.decimalItem;
         } else if (dt.equals(DataTypes.LongType)) {
@@ -359,34 +350,6 @@
         }
     }
 
-<<<<<<< HEAD
-    public static DataType getDataFrameDataTypeFromItemTypeName(String itemTypeName) {
-        if (itemTypeName.equals(AtomicItemType.booleanItem.getName())) {
-            return DataTypes.BooleanType;
-        }
-        if (itemTypeName.equals(AtomicItemType.integerItem.getName())) {
-            return DataTypes.IntegerType;
-        }
-        if (itemTypeName.equals(AtomicItemType.doubleItem.getName())) {
-            return DataTypes.DoubleType;
-        }
-        if (itemTypeName.equals(AtomicItemType.decimalItem.getName())) {
-            return decimalType;
-        }
-        if (itemTypeName.equals(AtomicItemType.stringItem.getName())) {
-            return DataTypes.StringType;
-        }
-        if (itemTypeName.equals(AtomicItemType.nullItem.getName())) {
-            return DataTypes.NullType;
-        }
-        if (itemTypeName.equals(AtomicItemType.dateItem.getName())) {
-            return DataTypes.DateType;
-        }
-        if (itemTypeName.equals(AtomicItemType.dateTimeItem.getName())) {
-            return DataTypes.TimestampType;
-        }
-        if (itemTypeName.equals(AtomicItemType.hexBinaryItem.getName())) {
-=======
     public static DataType getDataFrameDataTypeFromItemType(ItemType itemType) {
         if (itemType.equals(AtomicItemType.booleanItem)) {
             return DataTypes.BooleanType;
@@ -416,7 +379,6 @@
             return DataTypes.TimestampType;
         }
         if (itemType.equals(AtomicItemType.hexBinaryItem)) {
->>>>>>> 5784cf43
             return DataTypes.BinaryType;
         }
         if (itemType.equals(AtomicItemType.objectItem)) {
@@ -434,16 +396,11 @@
         if (DataTypes.IntegerType.equals(dataType) || DataTypes.ShortType.equals(dataType)) {
             return AtomicItemType.integerItem.getName();
         }
-<<<<<<< HEAD
-        if (DataTypes.DoubleType.equals(dataType) || DataTypes.FloatType.equals(dataType)) {
-            return AtomicItemType.doubleItem.getName();
-=======
         if (DataTypes.DoubleType.equals(dataType)) {
             return AtomicItemType.doubleItem.getName();
         }
         if (DataTypes.FloatType.equals(dataType)) {
             return AtomicItemType.floatItem.getName();
->>>>>>> 5784cf43
         }
         if (dataType.equals(decimalType) || DataTypes.LongType.equals(dataType)) {
             return AtomicItemType.decimalItem.getName();
