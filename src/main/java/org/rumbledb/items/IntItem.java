--- conflicted
+++ resolved
@@ -26,16 +26,9 @@
 
 import org.rumbledb.api.Item;
 import org.rumbledb.exceptions.ExceptionMetadata;
-<<<<<<< HEAD
-import org.rumbledb.exceptions.IteratorFlowException;
-import org.rumbledb.exceptions.OurBadException;
-import org.rumbledb.exceptions.UnexpectedTypeException;
-import org.rumbledb.expressions.comparison.ComparisonExpression;
+import org.rumbledb.expressions.comparison.ComparisonExpression.ComparisonOperator;
 import org.rumbledb.runtime.flwor.NativeClauseContext;
-=======
-import org.rumbledb.expressions.comparison.ComparisonExpression.ComparisonOperator;
 import org.rumbledb.runtime.operational.ComparisonIterator;
->>>>>>> 5784cf43
 import org.rumbledb.types.AtomicItemType;
 import org.rumbledb.types.ItemType;
 import java.math.BigDecimal;
@@ -126,47 +119,8 @@
     }
 
     @Override
-<<<<<<< HEAD
-    public boolean isTypeOf(ItemType type) {
-        return type.equals(AtomicItemType.integerItem)
-            || type.equals(AtomicItemType.decimalItem)
-            || super.isTypeOf(type);
-    }
-
-    @Override
-    public boolean canBePromotedTo(ItemType type) {
-        return type.equals(AtomicItemType.doubleItem) || super.canBePromotedTo(type);
-    }
-
-    @Override
-    public Item castAs(ItemType itemType) {
-        if (itemType.equals(AtomicItemType.booleanItem)) {
-            return ItemFactory.getInstance().createBooleanItem(this.value != 0);
-        }
-        if (itemType.equals(AtomicItemType.doubleItem)) {
-            return ItemFactory.getInstance().createDoubleItem(this.castToDoubleValue());
-        }
-        if (itemType.equals(AtomicItemType.decimalItem)) {
-            return ItemFactory.getInstance().createDecimalItem(this.castToDecimalValue());
-        }
-        if (itemType.equals(AtomicItemType.integerItem)) {
-            return this;
-        }
-        if (itemType.equals(AtomicItemType.stringItem)) {
-            return ItemFactory.getInstance().createStringItem(serialize());
-        }
-        throw new ClassCastException();
-    }
-
-    @Override
-    public boolean isCastableAs(ItemType itemType) {
-        return !itemType.equals(AtomicItemType.atomicItem)
-            &&
-            !itemType.equals(AtomicItemType.nullItem);
-=======
     public boolean isDouble() {
         return false;
->>>>>>> 5784cf43
     }
 
     @Override
@@ -194,18 +148,12 @@
     }
 
     @Override
-<<<<<<< HEAD
-    public ItemType getDynamicType() {
-        return AtomicItemType.integerItem;
+    public NativeClauseContext generateNativeQuery(NativeClauseContext context) {
+        return new NativeClauseContext(context, "" + this.value, AtomicItemType.intItem);
     }
 
-    @Override
-    public NativeClauseContext generateNativeQuery(NativeClauseContext context) {
-        return new NativeClauseContext(context, "" + this.value, AtomicItemType.integerItem);
-=======
     public boolean isNumeric() {
         return true;
->>>>>>> 5784cf43
     }
 
     @Override
