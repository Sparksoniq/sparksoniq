--- conflicted
+++ resolved
@@ -109,13 +109,8 @@
         if (itemType.equals(AtomicItemType.integerItem)) {
             return ItemFactory.getInstance().createIntegerItem(this.castToIntegerValue());
         }
-<<<<<<< HEAD
         if (itemType.equals(AtomicItemType.stringItem)) {
-            return ItemFactory.getInstance().createStringItem(String.valueOf(this.getDecimalValue()));
-=======
-        if (itemType.equals(ItemType.stringItem)) {
             return ItemFactory.getInstance().createStringItem(serialize());
->>>>>>> 52ac4ddf
         }
         throw new ClassCastException();
     }
