/*
 * Licensed to the Apache Software Foundation (ASF) under one or more
 * contributor license agreements. See the NOTICE file distributed with
 * this work for additional information regarding copyright ownership.
 * The ASF licenses this file to You under the Apache License, Version 2.0
 * (the "License"); you may not use this file except in compliance with
 * the License. You may obtain a copy of the License at
 *
 * http://www.apache.org/licenses/LICENSE-2.0
 *
 * Unless required by applicable law or agreed to in writing, software
 * distributed under the License is distributed on an "AS IS" BASIS,
 * WITHOUT WARRANTIES OR CONDITIONS OF ANY KIND, either express or implied.
 * See the License for the specific language governing permissions and
 * limitations under the License.
 *
 * Authors: Stefan Irimescu, Can Berker Cikis
 *
 */

package org.rumbledb.items;

import com.esotericsoftware.kryo.Kryo;
import com.esotericsoftware.kryo.io.Input;
import com.esotericsoftware.kryo.io.Output;
import org.apache.commons.text.StringEscapeUtils;
import org.rumbledb.api.Item;
import org.rumbledb.exceptions.DuplicateObjectKeyException;
import org.rumbledb.exceptions.ExceptionMetadata;
<<<<<<< HEAD
import org.rumbledb.types.AtomicItemType;
=======
import org.rumbledb.exceptions.OurBadException;
>>>>>>> 0fd4b869
import org.rumbledb.types.ItemType;
import java.util.ArrayList;
import java.util.HashMap;
import java.util.List;
import java.util.Map;

public class ObjectItem extends JsonItem {


    private static final long serialVersionUID = 1L;
    private List<Item> values;
    private List<String> keys;

    public ObjectItem() {
        super();
        this.keys = new ArrayList<>();
        this.values = new ArrayList<>();
    }

    public ObjectItem(List<String> keys, List<Item> values, ExceptionMetadata itemMetadata) {
        super();
        checkForDuplicateKeys(keys, itemMetadata);
        this.keys = keys;
        this.values = values;
    }

    /**
     * ObjectItem constructor from the given map data structure.
     * For each key, the corresponding values list is turned into an ArrayItem if it contains more than a single
     * element.
     *
     * @param keyValuePairs LinkedHashMap -- this map implementation preserves order of the keys -- essential for
     *        functionality
     */
    public ObjectItem(Map<String, List<Item>> keyValuePairs) {
        super();

        List<String> keyList = new ArrayList<>();
        List<Item> valueList = new ArrayList<>();
        for (String key : keyValuePairs.keySet()) {
            // add all keys to the keyList
            keyList.add(key);
            List<Item> values = keyValuePairs.get(key);
            // for each key, convert the lists of values into arrayItems
            if (values.size() > 1) {
                Item valuesArray = ItemFactory.getInstance().createArrayItem(values);
                valueList.add(valuesArray);
            } else if (values.size() == 1) {
                Item value = values.get(0);
                valueList.add(value);
            } else {
                throw new RuntimeException("Unexpected list size found.");
            }
        }

        this.keys = keyList;
        this.values = valueList;
    }

    @Override
    public List<String> getKeys() {
        return this.keys;
    }

    @Override
    public List<Item> getValues() {
        return this.values;
    }

    private void checkForDuplicateKeys(List<String> keys, ExceptionMetadata metadata) {
        HashMap<String, Integer> frequencies = new HashMap<>();
        for (String key : keys) {
            if (frequencies.containsKey(key)) {
                throw new DuplicateObjectKeyException(key, metadata);
            } else {
                frequencies.put(key, 1);
            }
        }
    }

    @Override
    public Item getItemByKey(String s) {
        if (this.keys.contains(s)) {
            return this.values.get(this.keys.indexOf(s));
        } else {
            return null;
        }
    }

    @Override
    public void putItemByKey(String s, Item value) {
        this.keys.add(s);
        this.values.add(value);
        checkForDuplicateKeys(this.keys, ExceptionMetadata.EMPTY_METADATA);
    }

    @Override
    public boolean isObject() {
        return true;
    }

    @Override
    public boolean isTypeOf(ItemType type) {
        return type.equals(AtomicItemType.objectItem) || super.isTypeOf(type);
    }

    @Override
    public String serialize() {
        StringBuilder sb = new StringBuilder();
        sb.append("{ ");
        for (int i = 0; i < this.keys.size(); ++i) {
            String key = this.keys.get(i);
            Item value = this.values.get(i);
            boolean isStringValue = value.isString();
            sb.append("\"").append(StringEscapeUtils.escapeJson(key)).append("\"").append(" : ");
            if (isStringValue) {
                sb.append("\"");
                sb.append(StringEscapeUtils.escapeJson(value.serialize()));
                sb.append("\"");
            } else {
                sb.append(value.serialize());
            }

            if (i < this.keys.size() - 1) {
                sb.append(", ");
            } else {
                sb.append(" ");
            }
        }
        sb.append("}");
        return sb.toString();
    }

    @Override
    public void write(Kryo kryo, Output output) {
        kryo.writeObject(output, this.keys);
        kryo.writeObject(output, this.values);
    }

    @SuppressWarnings("unchecked")
    @Override
    public void read(Kryo kryo, Input input) {
        this.keys = kryo.readObject(input, ArrayList.class);
        this.values = kryo.readObject(input, ArrayList.class);
    }

    public boolean equals(Object otherItem) {
        if (!(otherItem instanceof Item)) {
            return false;
        }
        Item o = (Item) otherItem;
        if (!o.isObject()) {
            return false;
        }
        for (String s : getKeys()) {
            Item v = o.getItemByKey(s);
            if (v == null) {
                return false;
            }
            if (!getItemByKey(s).equals(v)) {
                return false;
            }
        }
        for (String s : o.getKeys()) {
            Item v = getItemByKey(s);
            if (v == null) {
                return false;
            }
            if (!o.getItemByKey(s).equals(v)) {
                return false;
            }
        }
        return true;
    }

    public int hashCode() {
        int result = 0;
        result += getKeys().size();
        for (String s : getKeys()) {
            result += getItemByKey(s).hashCode();
        }
        return result;
    }

    @Override
    public ItemType getDynamicType() {
        return AtomicItemType.objectItem;
    }

    @Override
    public Item castAs(ItemType itemType) {
        throw new OurBadException(" Item '" + this.serialize() + "' is an object!");
    }

    @Override
    public boolean isCastableAs(ItemType itemType) {
        return false;
    }

}<|MERGE_RESOLUTION|>--- conflicted
+++ resolved
@@ -27,11 +27,8 @@
 import org.rumbledb.api.Item;
 import org.rumbledb.exceptions.DuplicateObjectKeyException;
 import org.rumbledb.exceptions.ExceptionMetadata;
-<<<<<<< HEAD
 import org.rumbledb.types.AtomicItemType;
-=======
 import org.rumbledb.exceptions.OurBadException;
->>>>>>> 0fd4b869
 import org.rumbledb.types.ItemType;
 import java.util.ArrayList;
 import java.util.HashMap;
@@ -231,4 +228,7 @@
         return false;
     }
 
+    @Override
+    public String getSparkSqlQuery() { return null; }
+
 }