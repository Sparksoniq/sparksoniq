--- conflicted
+++ resolved
@@ -27,13 +27,7 @@
 import org.rumbledb.api.Item;
 import org.rumbledb.exceptions.DuplicateObjectKeyException;
 import org.rumbledb.exceptions.ExceptionMetadata;
-<<<<<<< HEAD
-import org.rumbledb.runtime.flwor.NativeClauseContext;
 import org.rumbledb.types.AtomicItemType;
-import org.rumbledb.exceptions.OurBadException;
-=======
-import org.rumbledb.types.AtomicItemType;
->>>>>>> 5784cf43
 import org.rumbledb.types.ItemType;
 import java.util.ArrayList;
 import java.util.HashMap;
@@ -165,14 +159,6 @@
     }
 
     @Override
-<<<<<<< HEAD
-    public boolean isTypeOf(ItemType type) {
-        return type.equals(AtomicItemType.objectItem) || super.isTypeOf(type);
-    }
-
-    @Override
-=======
->>>>>>> 5784cf43
     public String serialize() {
         StringBuilder sb = new StringBuilder();
         sb.append("{ ");
@@ -231,9 +217,4 @@
         return true;
     }
 
-    @Override
-    public NativeClauseContext generateNativeQuery(NativeClauseContext context) {
-        return NativeClauseContext.NoNativeQuery;
-    }
-
 }