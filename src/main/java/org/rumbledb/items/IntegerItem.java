--- conflicted
+++ resolved
@@ -120,13 +120,8 @@
         if (itemType.equals(AtomicItemType.integerItem)) {
             return this;
         }
-<<<<<<< HEAD
         if (itemType.equals(AtomicItemType.stringItem)) {
-            return ItemFactory.getInstance().createStringItem(this.value.toString());
-=======
-        if (itemType.equals(ItemType.stringItem)) {
             return ItemFactory.getInstance().createStringItem(serialize());
->>>>>>> 52ac4ddf
         }
         throw new ClassCastException();
     }
