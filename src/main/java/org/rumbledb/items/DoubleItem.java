--- conflicted
+++ resolved
@@ -38,13 +38,10 @@
 import org.rumbledb.exceptions.OurBadException;
 import org.rumbledb.exceptions.UnexpectedTypeException;
 import org.rumbledb.expressions.comparison.ComparisonExpression;
-<<<<<<< HEAD
 import org.rumbledb.types.AtomicItemType;
-=======
 import org.rumbledb.runtime.RuntimeIterator;
 import org.rumbledb.runtime.typing.InstanceOfIterator;
 import org.rumbledb.types.FunctionSignature;
->>>>>>> 0fd4b869
 import org.rumbledb.types.ItemType;
 import java.math.BigDecimal;
 import java.math.BigInteger;
@@ -100,20 +97,9 @@
     }
 
     @Override
-<<<<<<< HEAD
-    public boolean isTypeOf(ItemType type) {
-        return type.equals(AtomicItemType.doubleItem) || super.isTypeOf(type);
-    }
-
-    @Override
     public Item castAs(ItemType itemType) {
         if (itemType.equals(AtomicItemType.booleanItem)) {
-            return ItemFactory.getInstance().createBooleanItem(this.getDoubleValue() != 0);
-=======
-    public Item castAs(ItemType itemType) {
-        if (itemType.equals(ItemType.booleanItem)) {
             return ItemFactory.getInstance().createBooleanItem(this.value != 0);
->>>>>>> 0fd4b869
         }
         if (itemType.equals(AtomicItemType.doubleItem)) {
             return this;
@@ -134,17 +120,10 @@
     public boolean isCastableAs(ItemType itemType) {
         if (itemType.equals(AtomicItemType.atomicItem) || itemType.equals(AtomicItemType.nullItem)) {
             return false;
-<<<<<<< HEAD
         } else if (itemType.equals(AtomicItemType.decimalItem)) {
-            return !Double.isInfinite(this.getValue());
+            return !Double.isInfinite(this.value);
         } else if (itemType.equals(AtomicItemType.integerItem)) {
-            return !(Integer.MAX_VALUE < this.getValue()) && !(Integer.MIN_VALUE > this.getValue());
-=======
-        } else if (itemType.equals(ItemType.decimalItem)) {
-            return !Double.isInfinite(this.value);
-        } else if (itemType.equals(ItemType.integerItem)) {
             return !(Integer.MAX_VALUE < this.value) && !(Integer.MIN_VALUE > this.value);
->>>>>>> 0fd4b869
         }
         return true;
     }
