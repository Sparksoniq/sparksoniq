/*
 * Licensed to the Apache Software Foundation (ASF) under one or more
 * contributor license agreements. See the NOTICE file distributed with
 * this work for additional information regarding copyright ownership.
 * The ASF licenses this file to You under the Apache License, Version 2.0
 * (the "License"); you may not use this file except in compliance with
 * the License. You may obtain a copy of the License at
 *
 * http://www.apache.org/licenses/LICENSE-2.0
 *
 * Unless required by applicable law or agreed to in writing, software
 * distributed under the License is distributed on an "AS IS" BASIS,
 * WITHOUT WARRANTIES OR CONDITIONS OF ANY KIND, either express or implied.
 * See the License for the specific language governing permissions and
 * limitations under the License.
 *
 * Authors: Stefan Irimescu, Can Berker Cikis
 *
 */

package org.rumbledb.expressions.flowr;

import org.rumbledb.compiler.VisitorConfig;
import org.rumbledb.exceptions.ExceptionMetadata;
import org.rumbledb.exceptions.OurBadException;
import org.rumbledb.exceptions.SemanticException;
import org.rumbledb.expressions.AbstractNodeVisitor;
import org.rumbledb.expressions.Expression;
import org.rumbledb.expressions.Node;
import org.rumbledb.types.SequenceType;

import sparksoniq.jsoniq.ExecutionMode;

import java.util.Collections;
import java.util.List;

public class ForClause extends Clause {

    private final String variableName;
    private final boolean allowEmpty;
    private final String positionalVariableName;
    protected SequenceType sequenceType;
    protected Expression expression;

    // Holds whether the for variable will be stored in materialized(local) or native/spark(RDD or DF) format in a tuple
    protected ExecutionMode variableHighestStorageMode = ExecutionMode.UNSET;


    public ForClause(
            String variableName,
            boolean allowEmpty,
            SequenceType sequenceType,
            String positionalVariableName,
            Expression expression,
            ExceptionMetadata metadata
    ) {
        super(FLWOR_CLAUSES.FOR, metadata);
        if (variableName == null) {
            throw new SemanticException("For clause must have a variable", metadata);
        }
        this.variableName = variableName;
        this.allowEmpty = allowEmpty;
        this.positionalVariableName = positionalVariableName;
        // If the sequenceType is specified, we have to "extend" its arity to *
        // because TreatIterator is wrapping the whole assignment expression,
        // meaning there is not one TreatIterator for each variable we loop over.
        this.sequenceType = new SequenceType(
                sequenceType.getItemType(),
                SequenceType.Arity.ZeroOrMore
        );
        this.expression = expression;

<<<<<<< HEAD
    }

    public String getVariableName() {
        return this.variableName;
    }

    public boolean isAllowEmpty() {
        return this.allowEmpty;
    }

    public String getPositionalVariableName() {
        return this.positionalVariableName;
    }

    public SequenceType getSequenceType() {
        return this.sequenceType;
    }

    public Expression getExpression() {
        return this.expression;
    }

    @Override
    public void setPreviousClause(Clause previousClause) {
        super.setPreviousClause(previousClause);
=======
    }

    public String getVariableName() {
        return this.variableName;
    }

    public boolean isAllowEmpty() {
        return this.allowEmpty;
    }

    public String getPositionalVariableName() {
        return this.positionalVariableName;
    }

    public SequenceType getSequenceType() {
        return this.sequenceType;
    }

    public Expression getExpression() {
        return this.expression;
>>>>>>> 82c7fc9a
    }

    @Override
    public void initHighestExecutionMode(VisitorConfig visitorConfig) {
        this.highestExecutionMode =
            (this.expression.getHighestExecutionMode(visitorConfig).isRDD()
                || (this.previousClause != null
                    && this.previousClause.getHighestExecutionMode(visitorConfig).isDataFrame()))
                        ? ExecutionMode.DATAFRAME
                        : ExecutionMode.LOCAL;

        this.variableHighestStorageMode = ExecutionMode.LOCAL;
    }

    public ExecutionMode getVariableHighestStorageMode(VisitorConfig visitorConfig) {
        if (
            !visitorConfig.suppressErrorsForAccessingUnsetExecutionModes()
                && this.variableHighestStorageMode == ExecutionMode.UNSET
        ) {
            throw new OurBadException("A variable storage mode is accessed without being set.");
        }
        return this.variableHighestStorageMode;
    }

    @Override
    public List<Node> getChildren() {
<<<<<<< HEAD
        return Collections.singletonList(expression);
=======
        return Collections.singletonList(this.expression);
>>>>>>> 82c7fc9a
    }

    @Override
    public <T> T accept(AbstractNodeVisitor<T> visitor, T argument) {
        return visitor.visitForClause(this, argument);
    }

    @Override
    public String serializationString(boolean prefix) {
        String result = "(forClause " + this.variableName + " ";
        if (this.sequenceType != null) {
            result += "as " + this.sequenceType.toString() + " ";
        }
        if (this.allowEmpty) {
            result += "allowing empty ";
        }
        if (this.positionalVariableName != null) {
            result += "at " + this.positionalVariableName + " ";
        }
        result += "in " + this.expression.serializationString(true);
        result += "))";
        return result;
    }
}<|MERGE_RESOLUTION|>--- conflicted
+++ resolved
@@ -70,7 +70,6 @@
         );
         this.expression = expression;
 
-<<<<<<< HEAD
     }
 
     public String getVariableName() {
@@ -91,33 +90,6 @@
 
     public Expression getExpression() {
         return this.expression;
-    }
-
-    @Override
-    public void setPreviousClause(Clause previousClause) {
-        super.setPreviousClause(previousClause);
-=======
-    }
-
-    public String getVariableName() {
-        return this.variableName;
-    }
-
-    public boolean isAllowEmpty() {
-        return this.allowEmpty;
-    }
-
-    public String getPositionalVariableName() {
-        return this.positionalVariableName;
-    }
-
-    public SequenceType getSequenceType() {
-        return this.sequenceType;
-    }
-
-    public Expression getExpression() {
-        return this.expression;
->>>>>>> 82c7fc9a
     }
 
     @Override
@@ -144,11 +116,7 @@
 
     @Override
     public List<Node> getChildren() {
-<<<<<<< HEAD
-        return Collections.singletonList(expression);
-=======
         return Collections.singletonList(this.expression);
->>>>>>> 82c7fc9a
     }
 
     @Override
