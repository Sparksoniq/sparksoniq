--- conflicted
+++ resolved
@@ -92,15 +92,9 @@
         return this.isAritySubtypeOf(superType.arity)
             && (this.itemType.isSubtypeOf(superType.getItemType())
                 ||
-<<<<<<< HEAD
-                (this.itemType.canBePromotedToString() && superType.itemType.equals(ItemType.stringItem))
-                ||
-                (this.itemType.isNumeric() && superType.itemType.equals(ItemType.doubleItem)));
-=======
                 (this.itemType.canBePromotedToString() && superType.itemType.equals(AtomicItemType.stringItem))
                 ||
                 (this.itemType.isNumeric() && superType.itemType.equals(AtomicItemType.doubleItem)));
->>>>>>> 82c225c9
     }
 
     // check if the arity of a sequence type is subtype of another arity, assume [this] is a non-empty sequence
@@ -112,25 +106,12 @@
     public boolean hasEffectiveBooleanValue() {
         if (this.isEmptySequence) {
             return true;
-<<<<<<< HEAD
-        } else if (this.itemType.isSubtypeOf(ItemType.JSONItem)) {
-=======
         } else if (this.itemType.isSubtypeOf(AtomicItemType.JSONItem)) {
->>>>>>> 82c225c9
             return true;
         } else if (
             (this.arity == Arity.One || this.arity == Arity.OneOrZero)
                 && (this.itemType.isNumeric()
                     ||
-<<<<<<< HEAD
-                    this.itemType.equals(ItemType.stringItem)
-                    ||
-                    this.itemType.equals(ItemType.anyURIItem)
-                    ||
-                    this.itemType.equals(ItemType.nullItem)
-                    ||
-                    this.itemType.equals(ItemType.booleanItem))
-=======
                     this.itemType.equals(AtomicItemType.stringItem)
                     ||
                     this.itemType.equals(AtomicItemType.anyURIItem)
@@ -138,7 +119,6 @@
                     this.itemType.equals(AtomicItemType.nullItem)
                     ||
                     this.itemType.equals(AtomicItemType.booleanItem))
->>>>>>> 82c225c9
         ) {
             return true;
         } else {
@@ -298,15 +278,8 @@
 
         sequenceTypes.put("json-item*", new SequenceType(AtomicItemType.JSONItem, SequenceType.Arity.ZeroOrMore));
 
-<<<<<<< HEAD
-        sequenceTypes.put("json-item*", new SequenceType(ItemType.JSONItem, SequenceType.Arity.ZeroOrMore));
-
-        sequenceTypes.put("array?", new SequenceType(ItemType.arrayItem, SequenceType.Arity.OneOrZero));
-        sequenceTypes.put("array*", new SequenceType(ItemType.arrayItem, Arity.ZeroOrMore));
-=======
         sequenceTypes.put("array?", new SequenceType(AtomicItemType.arrayItem, SequenceType.Arity.OneOrZero));
         sequenceTypes.put("array*", new SequenceType(AtomicItemType.arrayItem, Arity.ZeroOrMore));
->>>>>>> 82c225c9
 
         sequenceTypes.put("atomic", new SequenceType(AtomicItemType.atomicItem, SequenceType.Arity.One));
         sequenceTypes.put("atomic?", new SequenceType(AtomicItemType.atomicItem, SequenceType.Arity.OneOrZero));
@@ -346,13 +319,8 @@
 
         sequenceTypes.put("time?", new SequenceType(AtomicItemType.timeItem, SequenceType.Arity.OneOrZero));
 
-<<<<<<< HEAD
-        sequenceTypes.put("anyURI", new SequenceType(ItemType.anyURIItem));
-        sequenceTypes.put("anyURI?", new SequenceType(ItemType.anyURIItem, SequenceType.Arity.OneOrZero));
-=======
         sequenceTypes.put("anyURI", new SequenceType(AtomicItemType.anyURIItem));
         sequenceTypes.put("anyURI?", new SequenceType(AtomicItemType.anyURIItem, SequenceType.Arity.OneOrZero));
->>>>>>> 82c225c9
 
         sequenceTypes.put("hexBinary?", new SequenceType(AtomicItemType.hexBinaryItem, SequenceType.Arity.OneOrZero));
 
