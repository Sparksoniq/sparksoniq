/*
 * Licensed to the Apache Software Foundation (ASF) under one or more
 * contributor license agreements. See the NOTICE file distributed with
 * this work for additional information regarding copyright ownership.
 * The ASF licenses this file to You under the Apache License, Version 2.0
 * (the "License"); you may not use this file except in compliance with
 * the License. You may obtain a copy of the License at
 *
 * http://www.apache.org/licenses/LICENSE-2.0
 *
 * Unless required by applicable law or agreed to in writing, software
 * distributed under the License is distributed on an "AS IS" BASIS,
 * WITHOUT WARRANTIES OR CONDITIONS OF ANY KIND, either express or implied.
 * See the License for the specific language governing permissions and
 * limitations under the License.
 *
 * Authors: Stefan Irimescu, Can Berker Cikis
 *
 */

package org.rumbledb.types;


import org.rumbledb.exceptions.OurBadException;

import java.io.Serializable;

public class ItemType implements Serializable {

<<<<<<< HEAD
    private static final long serialVersionUID = 1L;
    private String name;
    private int index; // for private matrix operation

    public static final ItemType item = new ItemType("item", 0);
    public static final ItemType atomicItem = new ItemType("atomic", 1);
    public static final ItemType stringItem = new ItemType("string", 2);
    public static final ItemType integerItem = new ItemType("integer", 3);
    public static final ItemType decimalItem = new ItemType("decimal", 4);
    public static final ItemType doubleItem = new ItemType("double", 5);
    public static final ItemType booleanItem = new ItemType("boolean", 6);
    public static final ItemType nullItem = new ItemType("null", 7);
    public static final ItemType durationItem = new ItemType("duration", 8);
    public static final ItemType yearMonthDurationItem = new ItemType("yearMonthDuration", 9);
    public static final ItemType dayTimeDurationItem = new ItemType("dayTimeDuration", 10);
    public static final ItemType dateTimeItem = new ItemType("dateTime", 11);
    public static final ItemType dateItem = new ItemType("date", 12);
    public static final ItemType timeItem = new ItemType("time", 13);
    public static final ItemType hexBinaryItem = new ItemType("hexBinary", 14);
    public static final ItemType anyURIItem = new ItemType("anyURI", 15);
    public static final ItemType base64BinaryItem = new ItemType("base64Binary", 16);
    public static final ItemType JSONItem = new ItemType("json-item", 17);
    public static final ItemType objectItem = new ItemType("object", 18);
    public static final ItemType arrayItem = new ItemType("array", 19);
    public static final ItemType functionItem = new ItemType("function", 20);

    public ItemType() {
    }

    private ItemType(String name, int index) {
        this.name = name;
        this.index = index;
    }

    // resulting type of [row] + [col]
    private static ItemType addTable[][] = {
        // item atomic string integer decimal double bool null duration y-m-dur d-time-dur date-time date time hex
        // any-uri base64 json-item object array function
        /* item */ {
            null,
            null,
            null,
            null,
            null,
            null,
            null,
            null,
            null,
            null,
            null,
            null,
            null,
            null,
            null,
            null,
            null,
            null,
            null,
            null,
            null },
        /* atomic */ {
            null,
            null,
            null,
            null,
            null,
            null,
            null,
            null,
            null,
            null,
            null,
            null,
            null,
            null,
            null,
            null,
            null,
            null,
            null,
            null,
            null },
        /* string */ {
            null,
            null,
            null,
            null,
            null,
            null,
            null,
            null,
            null,
            null,
            null,
            null,
            null,
            null,
            null,
            null,
            null,
            null,
            null,
            null,
            null },
        /* integer */ {
            null,
            null,
            null,
            integerItem,
            decimalItem,
            doubleItem,
            null,
            null,
            null,
            null,
            null,
            null,
            null,
            null,
            null,
            null,
            null,
            null,
            null,
            null,
            null },
        /* decimal */ {
            null,
            null,
            null,
            decimalItem,
            decimalItem,
            doubleItem,
            null,
            null,
            null,
            null,
            null,
            null,
            null,
            null,
            null,
            null,
            null,
            null,
            null,
            null,
            null },
        /* double */ {
            null,
            null,
            null,
            doubleItem,
            doubleItem,
            doubleItem,
            null,
            null,
            null,
            null,
            null,
            null,
            null,
            null,
            null,
            null,
            null,
            null,
            null,
            null,
            null },
        /* bool */ {
            null,
            null,
            null,
            null,
            null,
            null,
            null,
            null,
            null,
            null,
            null,
            null,
            null,
            null,
            null,
            null,
            null,
            null,
            null,
            null,
            null },
        /* null */ {
            null,
            null,
            null,
            null,
            null,
            null,
            null,
            null,
            null,
            null,
            null,
            null,
            null,
            null,
            null,
            null,
            null,
            null,
            null,
            null,
            null },
        /* duration */ {
            null,
            null,
            null,
            null,
            null,
            null,
            null,
            null,
            null,
            null,
            null,
            dateTimeItem,
            dateItem,
            null,
            null,
            null,
            null,
            null,
            null,
            null,
            null },
        /* y-m-dur */ {
            null,
            null,
            null,
            null,
            null,
            null,
            null,
            null,
            null,
            yearMonthDurationItem,
            null,
            dateTimeItem,
            dateItem,
            null,
            null,
            null,
            null,
            null,
            null,
            null,
            null },
        /* d-t-dur */ {
            null,
            null,
            null,
            null,
            null,
            null,
            null,
            null,
            null,
            null,
            dayTimeDurationItem,
            dateTimeItem,
            dateItem,
            timeItem,
            null,
            null,
            null,
            null,
            null,
            null,
            null },
        /* date-time */ {
            null,
            null,
            null,
            null,
            null,
            null,
            null,
            null,
            dateTimeItem,
            dateTimeItem,
            dateTimeItem,
            null,
            null,
            null,
            null,
            null,
            null,
            null,
            null,
            null,
            null },
        /* date */ {
            null,
            null,
            null,
            null,
            null,
            null,
            null,
            null,
            dateItem,
            dateItem,
            dateItem,
            null,
            null,
            null,
            null,
            null,
            null,
            null,
            null,
            null,
            null },
        /* time */ {
            null,
            null,
            null,
            null,
            null,
            null,
            null,
            null,
            null,
            null,
            timeItem,
            null,
            null,
            null,
            null,
            null,
            null,
            null,
            null,
            null,
            null },
        /* hex */ {
            null,
            null,
            null,
            null,
            null,
            null,
            null,
            null,
            null,
            null,
            null,
            null,
            null,
            null,
            null,
            null,
            null,
            null,
            null,
            null,
            null },
        /* any-uri */ {
            null,
            null,
            null,
            null,
            null,
            null,
            null,
            null,
            null,
            null,
            null,
            null,
            null,
            null,
            null,
            null,
            null,
            null,
            null,
            null,
            null },
        /* base64 */ {
            null,
            null,
            null,
            null,
            null,
            null,
            null,
            null,
            null,
            null,
            null,
            null,
            null,
            null,
            null,
            null,
            null,
            null,
            null,
            null,
            null },
        /* json-item */ {
            null,
            null,
            null,
            null,
            null,
            null,
            null,
            null,
            null,
            null,
            null,
            null,
            null,
            null,
            null,
            null,
            null,
            null,
            null,
            null,
            null },
        /* object */ {
            null,
            null,
            null,
            null,
            null,
            null,
            null,
            null,
            null,
            null,
            null,
            null,
            null,
            null,
            null,
            null,
            null,
            null,
            null,
            null,
            null },
        /* array */ {
            null,
            null,
            null,
            null,
            null,
            null,
            null,
            null,
            null,
            null,
            null,
            null,
            null,
            null,
            null,
            null,
            null,
            null,
            null,
            null,
            null },
        /* function */ {
            null,
            null,
            null,
            null,
            null,
            null,
            null,
            null,
            null,
            null,
            null,
            null,
            null,
            null,
            null,
            null,
            null,
            null,
            null,
            null,
            null },
    };

    // resulting type of [row] - [col]
    private static ItemType subTable[][] = {
        // item atomic string integer decimal double bool null duration y-m-dur d-time-dur date-time date time hex
        // any-uri base64 json-item object array function
        /* item */ {
            null,
            null,
            null,
            null,
            null,
            null,
            null,
            null,
            null,
            null,
            null,
            null,
            null,
            null,
            null,
            null,
            null,
            null,
            null,
            null,
            null },
        /* atomic */ {
            null,
            null,
            null,
            null,
            null,
            null,
            null,
            null,
            null,
            null,
            null,
            null,
            null,
            null,
            null,
            null,
            null,
            null,
            null,
            null,
            null },
        /* string */ {
            null,
            null,
            null,
            null,
            null,
            null,
            null,
            null,
            null,
            null,
            null,
            null,
            null,
            null,
            null,
            null,
            null,
            null,
            null,
            null,
            null },
        /* integer */ {
            null,
            null,
            null,
            integerItem,
            decimalItem,
            doubleItem,
            null,
            null,
            null,
            null,
            null,
            null,
            null,
            null,
            null,
            null,
            null,
            null,
            null,
            null,
            null },
        /* decimal */ {
            null,
            null,
            null,
            decimalItem,
            decimalItem,
            doubleItem,
            null,
            null,
            null,
            null,
            null,
            null,
            null,
            null,
            null,
            null,
            null,
            null,
            null,
            null,
            null },
        /* double */ {
            null,
            null,
            null,
            doubleItem,
            doubleItem,
            doubleItem,
            null,
            null,
            null,
            null,
            null,
            null,
            null,
            null,
            null,
            null,
            null,
            null,
            null,
            null,
            null },
        /* bool */ {
            null,
            null,
            null,
            null,
            null,
            null,
            null,
            null,
            null,
            null,
            null,
            null,
            null,
            null,
            null,
            null,
            null,
            null,
            null,
            null,
            null },
        /* null */ {
            null,
            null,
            null,
            null,
            null,
            null,
            null,
            null,
            null,
            null,
            null,
            null,
            null,
            null,
            null,
            null,
            null,
            null,
            null,
            null,
            null },
        /* duration */ {
            null,
            null,
            null,
            null,
            null,
            null,
            null,
            null,
            null,
            null,
            null,
            null,
            null,
            null,
            null,
            null,
            null,
            null,
            null,
            null,
            null },
        /* y-m-dur */ {
            null,
            null,
            null,
            null,
            null,
            null,
            null,
            null,
            null,
            yearMonthDurationItem,
            null,
            null,
            null,
            null,
            null,
            null,
            null,
            null,
            null,
            null,
            null },
        /* d-t-dur */ {
            null,
            null,
            null,
            null,
            null,
            null,
            null,
            null,
            null,
            null,
            dayTimeDurationItem,
            null,
            null,
            null,
            null,
            null,
            null,
            null,
            null,
            null,
            null },
        /* date-time */ {
            null,
            null,
            null,
            null,
            null,
            null,
            null,
            null,
            dateTimeItem,
            dateTimeItem,
            dateTimeItem,
            dayTimeDurationItem,
            null,
            null,
            null,
            null,
            null,
            null,
            null,
            null,
            null },
        /* date */ {
            null,
            null,
            null,
            null,
            null,
            null,
            null,
            null,
            dateItem,
            dateItem,
            dateItem,
            null,
            dayTimeDurationItem,
            null,
            null,
            null,
            null,
            null,
            null,
            null,
            null },
        /* time */ {
            null,
            null,
            null,
            null,
            null,
            null,
            null,
            null,
            null,
            null,
            timeItem,
            null,
            null,
            dayTimeDurationItem,
            null,
            null,
            null,
            null,
            null,
            null,
            null },
        /* hex */ {
            null,
            null,
            null,
            null,
            null,
            null,
            null,
            null,
            null,
            null,
            null,
            null,
            null,
            null,
            null,
            null,
            null,
            null,
            null,
            null,
            null },
        /* any-uri */ {
            null,
            null,
            null,
            null,
            null,
            null,
            null,
            null,
            null,
            null,
            null,
            null,
            null,
            null,
            null,
            null,
            null,
            null,
            null,
            null,
            null },
        /* base64 */ {
            null,
            null,
            null,
            null,
            null,
            null,
            null,
            null,
            null,
            null,
            null,
            null,
            null,
            null,
            null,
            null,
            null,
            null,
            null,
            null,
            null },
        /* json-item */ {
            null,
            null,
            null,
            null,
            null,
            null,
            null,
            null,
            null,
            null,
            null,
            null,
            null,
            null,
            null,
            null,
            null,
            null,
            null,
            null,
            null },
        /* object */ {
            null,
            null,
            null,
            null,
            null,
            null,
            null,
            null,
            null,
            null,
            null,
            null,
            null,
            null,
            null,
            null,
            null,
            null,
            null,
            null,
            null },
        /* array */ {
            null,
            null,
            null,
            null,
            null,
            null,
            null,
            null,
            null,
            null,
            null,
            null,
            null,
            null,
            null,
            null,
            null,
            null,
            null,
            null,
            null },
        /* function */ {
            null,
            null,
            null,
            null,
            null,
            null,
            null,
            null,
            null,
            null,
            null,
            null,
            null,
            null,
            null,
            null,
            null,
            null,
            null,
            null,
            null },
    };

    public String getName() {
        return this.name;
    }

    public int getIndex() {
        return this.index;
    }

=======
>>>>>>> 82c225c9
    public static ItemType getItemTypeByName(String name) {
        if (name.equals(AtomicItemType.objectItem.getName())) {
            return AtomicItemType.objectItem;
        }
        if (name.equals(AtomicItemType.atomicItem.getName())) {
            return AtomicItemType.atomicItem;
        }
        if (name.equals(AtomicItemType.stringItem.getName())) {
            return AtomicItemType.stringItem;
        }
        if (name.equals(AtomicItemType.integerItem.getName())) {
            return AtomicItemType.integerItem;
        }
        if (name.equals(AtomicItemType.decimalItem.getName())) {
            return AtomicItemType.decimalItem;
        }
        if (name.equals(AtomicItemType.doubleItem.getName())) {
            return AtomicItemType.doubleItem;
        }
        if (name.equals(AtomicItemType.booleanItem.getName())) {
            return AtomicItemType.booleanItem;
        }
        if (name.equals(AtomicItemType.nullItem.getName())) {
            return AtomicItemType.nullItem;
        }
        if (name.equals(AtomicItemType.arrayItem.getName())) {
            return AtomicItemType.arrayItem;
        }
        if (name.equals(AtomicItemType.JSONItem.getName())) {
            return AtomicItemType.JSONItem;
        }
        if (name.equals(AtomicItemType.durationItem.getName())) {
            return AtomicItemType.durationItem;
        }
        if (name.equals(AtomicItemType.yearMonthDurationItem.getName())) {
            return AtomicItemType.yearMonthDurationItem;
        }
        if (name.equals(AtomicItemType.dayTimeDurationItem.getName())) {
            return AtomicItemType.dayTimeDurationItem;
        }
        if (name.equals(AtomicItemType.dateTimeItem.getName())) {
            return AtomicItemType.dateTimeItem;
        }
        if (name.equals(AtomicItemType.dateItem.getName())) {
            return AtomicItemType.dateItem;
        }
        if (name.equals(AtomicItemType.timeItem.getName())) {
            return AtomicItemType.timeItem;
        }
        if (name.equals(AtomicItemType.anyURIItem.getName())) {
            return AtomicItemType.anyURIItem;
        }
        if (name.equals(AtomicItemType.hexBinaryItem.getName())) {
            return AtomicItemType.hexBinaryItem;
        }
        if (name.equals(AtomicItemType.base64BinaryItem.getName())) {
            return AtomicItemType.base64BinaryItem;
        }
        if (name.equals(item.name)) {
            return item;
        }
        throw new OurBadException("Type unrecognized: " + name);
    }

    protected static final long serialVersionUID = 1L;
    protected String name;

    public static final ItemType item = new ItemType("item");

    public ItemType() {
    }

    protected ItemType(String name) {
        this.name = name;
    }

    public String getName() {
        return this.name;
    }

    @Override
    public boolean equals(Object other) {
        if (!(other instanceof ItemType)) {
            return false;
        }
        return this.name.equals(other.toString());
    }

    // Returns true if [this] is a function item
    public boolean isFunctionItem() {
        return false;
    }

<<<<<<< HEAD
    // Returns true if [this] is a subtype of [superType], any type is considered a subtype of itself
    public boolean isSubtypeOf(ItemType superType) {
        if (superType.equals(item)) {
            return true;
        } else if (superType.equals(JSONItem)) {
            return this.equals(objectItem)
                || this.equals(arrayItem)
                || this.equals(JSONItem);
        } else if (superType.equals(atomicItem)) {
            return this.equals(stringItem)
                || this.equals(integerItem)
                || this.equals(decimalItem)
                || this.equals(doubleItem)
                || this.equals(booleanItem)
                || this.equals(nullItem)
                || this.equals(anyURIItem)
                || this.equals(hexBinaryItem)
                || this.equals(base64BinaryItem)
                || this.equals(dateTimeItem)
                || this.equals(dateItem)
                || this.equals(timeItem)
                || this.equals(durationItem)
                || this.equals(yearMonthDurationItem)
                || this.equals(dayTimeDurationItem)
                || this.equals(atomicItem);
        } else if (superType.equals(durationItem)) {
            return this.equals(yearMonthDurationItem)
                || this.equals(dayTimeDurationItem)
                || this.equals(durationItem);
        } else if (superType.equals(decimalItem)) {
            return this.equals(integerItem) || this.equals(decimalItem);
        }
=======
    // Returns the signature of a function item
    public FunctionSignature getSignature() {
        throw new OurBadException("called getSignature on a non-function item");
    }

    // Returns true if [this] is a subtype of [superType], any type is considered a subtype of itself
    public boolean isSubtypeOf(ItemType superType) {
>>>>>>> 82c225c9
        return this.equals(superType);
    }

    public ItemType findCommonSuperType(ItemType other) {
<<<<<<< HEAD
        if (other.isSubtypeOf(this)) {
            return this;
        } else if (this.isSubtypeOf(other)) {
            return other;
        } else if (this.isSubtypeOf(durationItem) && other.isSubtypeOf(durationItem)) {
            return durationItem;
        } else if (this.isSubtypeOf(atomicItem) && other.isSubtypeOf(atomicItem)) {
            return atomicItem;
        } else if (this.isSubtypeOf(JSONItem) && other.isSubtypeOf(JSONItem)) {
            return JSONItem;
        } else {
            return item;
        }
    }

    /**
     * Check at static time if [this] could be casted to [other] item type, requires [this] to be an atomic type
     *
     * @param other a strict subtype of atomic item type to which we are trying to cast
     * @return true if it is possible at static time to cast [this] to [other], false otherwise
     */
    public boolean staticallyCastableAs(ItemType other) {
        // anything can be casted to itself
        if (this.equals(other))
            return true;
        // anything can be casted from and to a string (or from one of its supertype)
        if (this.equals(stringItem) || other.equals(stringItem))
            return true;
        // boolean and numeric can be cast between themselves
        if (
            this.equals(booleanItem) || this.equals(integerItem) || this.equals(doubleItem) || this.equals(decimalItem)
        ) {
            if (
                other.equals(integerItem)
                    ||
                    other.equals(doubleItem)
                    ||
                    other.equals(decimalItem)
                    ||
                    other.equals(booleanItem)
            )
                return true;
            else
                return false;
        }
        // base64 and hex can be cast between themselves
        if (this.equals(base64BinaryItem) || this.equals(hexBinaryItem)) {
            if (
                other.equals(base64BinaryItem)
                    ||
                    other.equals(hexBinaryItem)
            )
                return true;
            else
                return false;
        }
        // durations can be cast between themselves
        if (this.isSubtypeOf(durationItem)) {
            if (other.isSubtypeOf(durationItem))
                return true;
            else
                return false;
        }
        // DateTime can be cast also to Date or Time
        if (this.equals(dateTimeItem)) {
            if (other.equals(dateItem) || other.equals(timeItem))
                return true;
            else
                return false;
        }
        // Date can be cast also to DateTime
        if (this.equals(dateItem)) {
            if (other.equals(dateTimeItem))
                return true;
            else
                return false;
        }
        // Otherwise this cannot be casted to other
=======
        // item is the most generic type
        return this;
    }

    /**
     * Check at static time if [this] could be casted to [other] item type, requires [this] to be an atomic type
     *
     * @param other a strict subtype of atomic item type to which we are trying to cast
     * @return true if it is possible at static time to cast [this] to [other], false otherwise
     */
    public boolean staticallyCastableAs(ItemType other) {
        // this is not atomic and therefore cannot be casted
        // TODO: consider throwing error here
        return false;
    }

    // return [true] if this is a numeric type (i.e. [integerItem], [decimalItem] or [doubleItem]), false otherwise
    public boolean isNumeric() {
        return false;
    }

    // returns [true] if this can be promoted to string
    public boolean canBePromotedToString() {
>>>>>>> 82c225c9
        return false;
    }

    // return the resulting statically inferred ItemType from adding [this] to [other], return null in case of
    // incompatible inferred static types
    public ItemType staticallyAddTo(ItemType other, boolean isMinus) {
        if (isMinus) {
            return subTable[this.getIndex()][other.getIndex()];
        } else {
            return addTable[this.getIndex()][other.getIndex()];
        }
    }

    // return [true] if this is a numeric type (i.e. [integerItem], [decimalItem] or [doubleItem]), false otherwise
    public boolean isNumeric() {
        return this.equals(integerItem) || this.equals(decimalItem) || this.equals(doubleItem);
    }

    // returns [true] if this can be promoted to string
    public boolean canBePromotedToString() {
        return this.equals(stringItem) || this.equals(anyURIItem);
    }

    @Override
    public String toString() {
        return this.name;
    }
}<|MERGE_RESOLUTION|>--- conflicted
+++ resolved
@@ -27,987 +27,6 @@
 
 public class ItemType implements Serializable {
 
-<<<<<<< HEAD
-    private static final long serialVersionUID = 1L;
-    private String name;
-    private int index; // for private matrix operation
-
-    public static final ItemType item = new ItemType("item", 0);
-    public static final ItemType atomicItem = new ItemType("atomic", 1);
-    public static final ItemType stringItem = new ItemType("string", 2);
-    public static final ItemType integerItem = new ItemType("integer", 3);
-    public static final ItemType decimalItem = new ItemType("decimal", 4);
-    public static final ItemType doubleItem = new ItemType("double", 5);
-    public static final ItemType booleanItem = new ItemType("boolean", 6);
-    public static final ItemType nullItem = new ItemType("null", 7);
-    public static final ItemType durationItem = new ItemType("duration", 8);
-    public static final ItemType yearMonthDurationItem = new ItemType("yearMonthDuration", 9);
-    public static final ItemType dayTimeDurationItem = new ItemType("dayTimeDuration", 10);
-    public static final ItemType dateTimeItem = new ItemType("dateTime", 11);
-    public static final ItemType dateItem = new ItemType("date", 12);
-    public static final ItemType timeItem = new ItemType("time", 13);
-    public static final ItemType hexBinaryItem = new ItemType("hexBinary", 14);
-    public static final ItemType anyURIItem = new ItemType("anyURI", 15);
-    public static final ItemType base64BinaryItem = new ItemType("base64Binary", 16);
-    public static final ItemType JSONItem = new ItemType("json-item", 17);
-    public static final ItemType objectItem = new ItemType("object", 18);
-    public static final ItemType arrayItem = new ItemType("array", 19);
-    public static final ItemType functionItem = new ItemType("function", 20);
-
-    public ItemType() {
-    }
-
-    private ItemType(String name, int index) {
-        this.name = name;
-        this.index = index;
-    }
-
-    // resulting type of [row] + [col]
-    private static ItemType addTable[][] = {
-        // item atomic string integer decimal double bool null duration y-m-dur d-time-dur date-time date time hex
-        // any-uri base64 json-item object array function
-        /* item */ {
-            null,
-            null,
-            null,
-            null,
-            null,
-            null,
-            null,
-            null,
-            null,
-            null,
-            null,
-            null,
-            null,
-            null,
-            null,
-            null,
-            null,
-            null,
-            null,
-            null,
-            null },
-        /* atomic */ {
-            null,
-            null,
-            null,
-            null,
-            null,
-            null,
-            null,
-            null,
-            null,
-            null,
-            null,
-            null,
-            null,
-            null,
-            null,
-            null,
-            null,
-            null,
-            null,
-            null,
-            null },
-        /* string */ {
-            null,
-            null,
-            null,
-            null,
-            null,
-            null,
-            null,
-            null,
-            null,
-            null,
-            null,
-            null,
-            null,
-            null,
-            null,
-            null,
-            null,
-            null,
-            null,
-            null,
-            null },
-        /* integer */ {
-            null,
-            null,
-            null,
-            integerItem,
-            decimalItem,
-            doubleItem,
-            null,
-            null,
-            null,
-            null,
-            null,
-            null,
-            null,
-            null,
-            null,
-            null,
-            null,
-            null,
-            null,
-            null,
-            null },
-        /* decimal */ {
-            null,
-            null,
-            null,
-            decimalItem,
-            decimalItem,
-            doubleItem,
-            null,
-            null,
-            null,
-            null,
-            null,
-            null,
-            null,
-            null,
-            null,
-            null,
-            null,
-            null,
-            null,
-            null,
-            null },
-        /* double */ {
-            null,
-            null,
-            null,
-            doubleItem,
-            doubleItem,
-            doubleItem,
-            null,
-            null,
-            null,
-            null,
-            null,
-            null,
-            null,
-            null,
-            null,
-            null,
-            null,
-            null,
-            null,
-            null,
-            null },
-        /* bool */ {
-            null,
-            null,
-            null,
-            null,
-            null,
-            null,
-            null,
-            null,
-            null,
-            null,
-            null,
-            null,
-            null,
-            null,
-            null,
-            null,
-            null,
-            null,
-            null,
-            null,
-            null },
-        /* null */ {
-            null,
-            null,
-            null,
-            null,
-            null,
-            null,
-            null,
-            null,
-            null,
-            null,
-            null,
-            null,
-            null,
-            null,
-            null,
-            null,
-            null,
-            null,
-            null,
-            null,
-            null },
-        /* duration */ {
-            null,
-            null,
-            null,
-            null,
-            null,
-            null,
-            null,
-            null,
-            null,
-            null,
-            null,
-            dateTimeItem,
-            dateItem,
-            null,
-            null,
-            null,
-            null,
-            null,
-            null,
-            null,
-            null },
-        /* y-m-dur */ {
-            null,
-            null,
-            null,
-            null,
-            null,
-            null,
-            null,
-            null,
-            null,
-            yearMonthDurationItem,
-            null,
-            dateTimeItem,
-            dateItem,
-            null,
-            null,
-            null,
-            null,
-            null,
-            null,
-            null,
-            null },
-        /* d-t-dur */ {
-            null,
-            null,
-            null,
-            null,
-            null,
-            null,
-            null,
-            null,
-            null,
-            null,
-            dayTimeDurationItem,
-            dateTimeItem,
-            dateItem,
-            timeItem,
-            null,
-            null,
-            null,
-            null,
-            null,
-            null,
-            null },
-        /* date-time */ {
-            null,
-            null,
-            null,
-            null,
-            null,
-            null,
-            null,
-            null,
-            dateTimeItem,
-            dateTimeItem,
-            dateTimeItem,
-            null,
-            null,
-            null,
-            null,
-            null,
-            null,
-            null,
-            null,
-            null,
-            null },
-        /* date */ {
-            null,
-            null,
-            null,
-            null,
-            null,
-            null,
-            null,
-            null,
-            dateItem,
-            dateItem,
-            dateItem,
-            null,
-            null,
-            null,
-            null,
-            null,
-            null,
-            null,
-            null,
-            null,
-            null },
-        /* time */ {
-            null,
-            null,
-            null,
-            null,
-            null,
-            null,
-            null,
-            null,
-            null,
-            null,
-            timeItem,
-            null,
-            null,
-            null,
-            null,
-            null,
-            null,
-            null,
-            null,
-            null,
-            null },
-        /* hex */ {
-            null,
-            null,
-            null,
-            null,
-            null,
-            null,
-            null,
-            null,
-            null,
-            null,
-            null,
-            null,
-            null,
-            null,
-            null,
-            null,
-            null,
-            null,
-            null,
-            null,
-            null },
-        /* any-uri */ {
-            null,
-            null,
-            null,
-            null,
-            null,
-            null,
-            null,
-            null,
-            null,
-            null,
-            null,
-            null,
-            null,
-            null,
-            null,
-            null,
-            null,
-            null,
-            null,
-            null,
-            null },
-        /* base64 */ {
-            null,
-            null,
-            null,
-            null,
-            null,
-            null,
-            null,
-            null,
-            null,
-            null,
-            null,
-            null,
-            null,
-            null,
-            null,
-            null,
-            null,
-            null,
-            null,
-            null,
-            null },
-        /* json-item */ {
-            null,
-            null,
-            null,
-            null,
-            null,
-            null,
-            null,
-            null,
-            null,
-            null,
-            null,
-            null,
-            null,
-            null,
-            null,
-            null,
-            null,
-            null,
-            null,
-            null,
-            null },
-        /* object */ {
-            null,
-            null,
-            null,
-            null,
-            null,
-            null,
-            null,
-            null,
-            null,
-            null,
-            null,
-            null,
-            null,
-            null,
-            null,
-            null,
-            null,
-            null,
-            null,
-            null,
-            null },
-        /* array */ {
-            null,
-            null,
-            null,
-            null,
-            null,
-            null,
-            null,
-            null,
-            null,
-            null,
-            null,
-            null,
-            null,
-            null,
-            null,
-            null,
-            null,
-            null,
-            null,
-            null,
-            null },
-        /* function */ {
-            null,
-            null,
-            null,
-            null,
-            null,
-            null,
-            null,
-            null,
-            null,
-            null,
-            null,
-            null,
-            null,
-            null,
-            null,
-            null,
-            null,
-            null,
-            null,
-            null,
-            null },
-    };
-
-    // resulting type of [row] - [col]
-    private static ItemType subTable[][] = {
-        // item atomic string integer decimal double bool null duration y-m-dur d-time-dur date-time date time hex
-        // any-uri base64 json-item object array function
-        /* item */ {
-            null,
-            null,
-            null,
-            null,
-            null,
-            null,
-            null,
-            null,
-            null,
-            null,
-            null,
-            null,
-            null,
-            null,
-            null,
-            null,
-            null,
-            null,
-            null,
-            null,
-            null },
-        /* atomic */ {
-            null,
-            null,
-            null,
-            null,
-            null,
-            null,
-            null,
-            null,
-            null,
-            null,
-            null,
-            null,
-            null,
-            null,
-            null,
-            null,
-            null,
-            null,
-            null,
-            null,
-            null },
-        /* string */ {
-            null,
-            null,
-            null,
-            null,
-            null,
-            null,
-            null,
-            null,
-            null,
-            null,
-            null,
-            null,
-            null,
-            null,
-            null,
-            null,
-            null,
-            null,
-            null,
-            null,
-            null },
-        /* integer */ {
-            null,
-            null,
-            null,
-            integerItem,
-            decimalItem,
-            doubleItem,
-            null,
-            null,
-            null,
-            null,
-            null,
-            null,
-            null,
-            null,
-            null,
-            null,
-            null,
-            null,
-            null,
-            null,
-            null },
-        /* decimal */ {
-            null,
-            null,
-            null,
-            decimalItem,
-            decimalItem,
-            doubleItem,
-            null,
-            null,
-            null,
-            null,
-            null,
-            null,
-            null,
-            null,
-            null,
-            null,
-            null,
-            null,
-            null,
-            null,
-            null },
-        /* double */ {
-            null,
-            null,
-            null,
-            doubleItem,
-            doubleItem,
-            doubleItem,
-            null,
-            null,
-            null,
-            null,
-            null,
-            null,
-            null,
-            null,
-            null,
-            null,
-            null,
-            null,
-            null,
-            null,
-            null },
-        /* bool */ {
-            null,
-            null,
-            null,
-            null,
-            null,
-            null,
-            null,
-            null,
-            null,
-            null,
-            null,
-            null,
-            null,
-            null,
-            null,
-            null,
-            null,
-            null,
-            null,
-            null,
-            null },
-        /* null */ {
-            null,
-            null,
-            null,
-            null,
-            null,
-            null,
-            null,
-            null,
-            null,
-            null,
-            null,
-            null,
-            null,
-            null,
-            null,
-            null,
-            null,
-            null,
-            null,
-            null,
-            null },
-        /* duration */ {
-            null,
-            null,
-            null,
-            null,
-            null,
-            null,
-            null,
-            null,
-            null,
-            null,
-            null,
-            null,
-            null,
-            null,
-            null,
-            null,
-            null,
-            null,
-            null,
-            null,
-            null },
-        /* y-m-dur */ {
-            null,
-            null,
-            null,
-            null,
-            null,
-            null,
-            null,
-            null,
-            null,
-            yearMonthDurationItem,
-            null,
-            null,
-            null,
-            null,
-            null,
-            null,
-            null,
-            null,
-            null,
-            null,
-            null },
-        /* d-t-dur */ {
-            null,
-            null,
-            null,
-            null,
-            null,
-            null,
-            null,
-            null,
-            null,
-            null,
-            dayTimeDurationItem,
-            null,
-            null,
-            null,
-            null,
-            null,
-            null,
-            null,
-            null,
-            null,
-            null },
-        /* date-time */ {
-            null,
-            null,
-            null,
-            null,
-            null,
-            null,
-            null,
-            null,
-            dateTimeItem,
-            dateTimeItem,
-            dateTimeItem,
-            dayTimeDurationItem,
-            null,
-            null,
-            null,
-            null,
-            null,
-            null,
-            null,
-            null,
-            null },
-        /* date */ {
-            null,
-            null,
-            null,
-            null,
-            null,
-            null,
-            null,
-            null,
-            dateItem,
-            dateItem,
-            dateItem,
-            null,
-            dayTimeDurationItem,
-            null,
-            null,
-            null,
-            null,
-            null,
-            null,
-            null,
-            null },
-        /* time */ {
-            null,
-            null,
-            null,
-            null,
-            null,
-            null,
-            null,
-            null,
-            null,
-            null,
-            timeItem,
-            null,
-            null,
-            dayTimeDurationItem,
-            null,
-            null,
-            null,
-            null,
-            null,
-            null,
-            null },
-        /* hex */ {
-            null,
-            null,
-            null,
-            null,
-            null,
-            null,
-            null,
-            null,
-            null,
-            null,
-            null,
-            null,
-            null,
-            null,
-            null,
-            null,
-            null,
-            null,
-            null,
-            null,
-            null },
-        /* any-uri */ {
-            null,
-            null,
-            null,
-            null,
-            null,
-            null,
-            null,
-            null,
-            null,
-            null,
-            null,
-            null,
-            null,
-            null,
-            null,
-            null,
-            null,
-            null,
-            null,
-            null,
-            null },
-        /* base64 */ {
-            null,
-            null,
-            null,
-            null,
-            null,
-            null,
-            null,
-            null,
-            null,
-            null,
-            null,
-            null,
-            null,
-            null,
-            null,
-            null,
-            null,
-            null,
-            null,
-            null,
-            null },
-        /* json-item */ {
-            null,
-            null,
-            null,
-            null,
-            null,
-            null,
-            null,
-            null,
-            null,
-            null,
-            null,
-            null,
-            null,
-            null,
-            null,
-            null,
-            null,
-            null,
-            null,
-            null,
-            null },
-        /* object */ {
-            null,
-            null,
-            null,
-            null,
-            null,
-            null,
-            null,
-            null,
-            null,
-            null,
-            null,
-            null,
-            null,
-            null,
-            null,
-            null,
-            null,
-            null,
-            null,
-            null,
-            null },
-        /* array */ {
-            null,
-            null,
-            null,
-            null,
-            null,
-            null,
-            null,
-            null,
-            null,
-            null,
-            null,
-            null,
-            null,
-            null,
-            null,
-            null,
-            null,
-            null,
-            null,
-            null,
-            null },
-        /* function */ {
-            null,
-            null,
-            null,
-            null,
-            null,
-            null,
-            null,
-            null,
-            null,
-            null,
-            null,
-            null,
-            null,
-            null,
-            null,
-            null,
-            null,
-            null,
-            null,
-            null,
-            null },
-    };
-
-    public String getName() {
-        return this.name;
-    }
-
-    public int getIndex() {
-        return this.index;
-    }
-
-=======
->>>>>>> 82c225c9
     public static ItemType getItemTypeByName(String name) {
         if (name.equals(AtomicItemType.objectItem.getName())) {
             return AtomicItemType.objectItem;
@@ -1101,40 +120,6 @@
         return false;
     }
 
-<<<<<<< HEAD
-    // Returns true if [this] is a subtype of [superType], any type is considered a subtype of itself
-    public boolean isSubtypeOf(ItemType superType) {
-        if (superType.equals(item)) {
-            return true;
-        } else if (superType.equals(JSONItem)) {
-            return this.equals(objectItem)
-                || this.equals(arrayItem)
-                || this.equals(JSONItem);
-        } else if (superType.equals(atomicItem)) {
-            return this.equals(stringItem)
-                || this.equals(integerItem)
-                || this.equals(decimalItem)
-                || this.equals(doubleItem)
-                || this.equals(booleanItem)
-                || this.equals(nullItem)
-                || this.equals(anyURIItem)
-                || this.equals(hexBinaryItem)
-                || this.equals(base64BinaryItem)
-                || this.equals(dateTimeItem)
-                || this.equals(dateItem)
-                || this.equals(timeItem)
-                || this.equals(durationItem)
-                || this.equals(yearMonthDurationItem)
-                || this.equals(dayTimeDurationItem)
-                || this.equals(atomicItem);
-        } else if (superType.equals(durationItem)) {
-            return this.equals(yearMonthDurationItem)
-                || this.equals(dayTimeDurationItem)
-                || this.equals(durationItem);
-        } else if (superType.equals(decimalItem)) {
-            return this.equals(integerItem) || this.equals(decimalItem);
-        }
-=======
     // Returns the signature of a function item
     public FunctionSignature getSignature() {
         throw new OurBadException("called getSignature on a non-function item");
@@ -1142,91 +127,40 @@
 
     // Returns true if [this] is a subtype of [superType], any type is considered a subtype of itself
     public boolean isSubtypeOf(ItemType superType) {
->>>>>>> 82c225c9
+        if (superType.equals(item)) {
+            return true;
+        } else if (superType.equals(AtomicItemType.JSONItem)) {
+            return this.equals(AtomicItemType.objectItem)
+                || this.equals(AtomicItemType.arrayItem)
+                || this.equals(AtomicItemType.JSONItem);
+        } else if (superType.equals(AtomicItemType.atomicItem)) {
+            return this.equals(AtomicItemType.stringItem)
+                || this.equals(AtomicItemType.integerItem)
+                || this.equals(AtomicItemType.decimalItem)
+                || this.equals(AtomicItemType.doubleItem)
+                || this.equals(AtomicItemType.booleanItem)
+                || this.equals(AtomicItemType.nullItem)
+                || this.equals(AtomicItemType.anyURIItem)
+                || this.equals(AtomicItemType.hexBinaryItem)
+                || this.equals(AtomicItemType.base64BinaryItem)
+                || this.equals(AtomicItemType.dateTimeItem)
+                || this.equals(AtomicItemType.dateItem)
+                || this.equals(AtomicItemType.timeItem)
+                || this.equals(AtomicItemType.durationItem)
+                || this.equals(AtomicItemType.yearMonthDurationItem)
+                || this.equals(AtomicItemType.dayTimeDurationItem)
+                || this.equals(AtomicItemType.atomicItem);
+        } else if (superType.equals(AtomicItemType.durationItem)) {
+            return this.equals(AtomicItemType.yearMonthDurationItem)
+                || this.equals(AtomicItemType.dayTimeDurationItem)
+                || this.equals(AtomicItemType.durationItem);
+        } else if (superType.equals(AtomicItemType.decimalItem)) {
+            return this.equals(AtomicItemType.integerItem) || this.equals(AtomicItemType.decimalItem);
+        }
         return this.equals(superType);
     }
 
     public ItemType findCommonSuperType(ItemType other) {
-<<<<<<< HEAD
-        if (other.isSubtypeOf(this)) {
-            return this;
-        } else if (this.isSubtypeOf(other)) {
-            return other;
-        } else if (this.isSubtypeOf(durationItem) && other.isSubtypeOf(durationItem)) {
-            return durationItem;
-        } else if (this.isSubtypeOf(atomicItem) && other.isSubtypeOf(atomicItem)) {
-            return atomicItem;
-        } else if (this.isSubtypeOf(JSONItem) && other.isSubtypeOf(JSONItem)) {
-            return JSONItem;
-        } else {
-            return item;
-        }
-    }
-
-    /**
-     * Check at static time if [this] could be casted to [other] item type, requires [this] to be an atomic type
-     *
-     * @param other a strict subtype of atomic item type to which we are trying to cast
-     * @return true if it is possible at static time to cast [this] to [other], false otherwise
-     */
-    public boolean staticallyCastableAs(ItemType other) {
-        // anything can be casted to itself
-        if (this.equals(other))
-            return true;
-        // anything can be casted from and to a string (or from one of its supertype)
-        if (this.equals(stringItem) || other.equals(stringItem))
-            return true;
-        // boolean and numeric can be cast between themselves
-        if (
-            this.equals(booleanItem) || this.equals(integerItem) || this.equals(doubleItem) || this.equals(decimalItem)
-        ) {
-            if (
-                other.equals(integerItem)
-                    ||
-                    other.equals(doubleItem)
-                    ||
-                    other.equals(decimalItem)
-                    ||
-                    other.equals(booleanItem)
-            )
-                return true;
-            else
-                return false;
-        }
-        // base64 and hex can be cast between themselves
-        if (this.equals(base64BinaryItem) || this.equals(hexBinaryItem)) {
-            if (
-                other.equals(base64BinaryItem)
-                    ||
-                    other.equals(hexBinaryItem)
-            )
-                return true;
-            else
-                return false;
-        }
-        // durations can be cast between themselves
-        if (this.isSubtypeOf(durationItem)) {
-            if (other.isSubtypeOf(durationItem))
-                return true;
-            else
-                return false;
-        }
-        // DateTime can be cast also to Date or Time
-        if (this.equals(dateTimeItem)) {
-            if (other.equals(dateItem) || other.equals(timeItem))
-                return true;
-            else
-                return false;
-        }
-        // Date can be cast also to DateTime
-        if (this.equals(dateItem)) {
-            if (other.equals(dateTimeItem))
-                return true;
-            else
-                return false;
-        }
-        // Otherwise this cannot be casted to other
-=======
         // item is the most generic type
         return this;
     }
@@ -1250,28 +184,7 @@
 
     // returns [true] if this can be promoted to string
     public boolean canBePromotedToString() {
->>>>>>> 82c225c9
         return false;
-    }
-
-    // return the resulting statically inferred ItemType from adding [this] to [other], return null in case of
-    // incompatible inferred static types
-    public ItemType staticallyAddTo(ItemType other, boolean isMinus) {
-        if (isMinus) {
-            return subTable[this.getIndex()][other.getIndex()];
-        } else {
-            return addTable[this.getIndex()][other.getIndex()];
-        }
-    }
-
-    // return [true] if this is a numeric type (i.e. [integerItem], [decimalItem] or [doubleItem]), false otherwise
-    public boolean isNumeric() {
-        return this.equals(integerItem) || this.equals(decimalItem) || this.equals(doubleItem);
-    }
-
-    // returns [true] if this can be promoted to string
-    public boolean canBePromotedToString() {
-        return this.equals(stringItem) || this.equals(anyURIItem);
     }
 
     @Override
