--- conflicted
+++ resolved
@@ -52,11 +52,6 @@
 import org.rumbledb.expressions.primary.FunctionCallExpression;
 import org.rumbledb.expressions.primary.InlineFunctionExpression;
 import org.rumbledb.expressions.primary.VariableReferenceExpression;
-<<<<<<< HEAD
-import org.rumbledb.expressions.quantifiers.QuantifiedExpression;
-import org.rumbledb.expressions.quantifiers.QuantifiedExpressionVar;
-=======
->>>>>>> 5784cf43
 import org.rumbledb.types.AtomicItemType;
 import org.rumbledb.types.SequenceType;
 import org.rumbledb.types.SequenceType.Arity;
@@ -338,35 +333,6 @@
 
     // endregion
 
-<<<<<<< HEAD
-    // region quantifiers
-    @Override
-    public StaticContext visitQuantifiedExpression(QuantifiedExpression expression, StaticContext argument) {
-        StaticContext contextWithQuantifiedExpressionVariables = argument;
-        for (QuantifiedExpressionVar clause : expression.getVariables()) {
-            this.visit(clause.getExpression(), contextWithQuantifiedExpressionVariables);
-            expression.initHighestExecutionMode(this.visitorConfig);
-
-            // create a child context, add the variable and return it
-            StaticContext result = new StaticContext(contextWithQuantifiedExpressionVariables);
-            result.addVariable(
-                clause.getVariableName(),
-                clause.getActualSequenceType(),
-                expression.getMetadata(),
-                ExecutionMode.LOCAL
-            );
-            contextWithQuantifiedExpressionVariables = result;
-        }
-        // validate expression with the defined variables
-        this.visit(expression.getEvaluationExpression(), contextWithQuantifiedExpressionVariables);
-        expression.initHighestExecutionMode(this.visitorConfig);
-        // return the given context unchanged as defined variables go out of scope
-        return argument;
-    }
-    // endregion
-
-=======
->>>>>>> 5784cf43
     // region control
     @Override
     public StaticContext visitTypeSwitchExpression(TypeSwitchExpression expression, StaticContext argument) {
