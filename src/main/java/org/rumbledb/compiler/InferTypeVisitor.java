package org.rumbledb.compiler;

import org.apache.spark.sql.AnalysisException;
<<<<<<< HEAD
import org.apache.spark.sql.types.StructType;
import org.rumbledb.config.RumbleRuntimeConfiguration;
import org.rumbledb.context.*;
import org.rumbledb.errorcodes.ErrorCode;
import org.rumbledb.exceptions.*;
=======
>>>>>>> 3b56918b
import org.rumbledb.config.RumbleRuntimeConfiguration;
import org.rumbledb.errorcodes.ErrorCode;
<<<<<<< HEAD
=======
import org.rumbledb.exceptions.CannotRetrieveResourceException;
import java.net.URI;
import java.util.ArrayList;
import java.util.Arrays;
import java.util.HashSet;
import java.util.List;
import java.util.Map;
import java.util.Set;
import java.util.stream.Collectors;

import org.rumbledb.context.BuiltinFunction;
import org.rumbledb.context.BuiltinFunctionCatalogue;
import org.rumbledb.context.FunctionIdentifier;
import org.rumbledb.context.Name;
import org.rumbledb.context.StaticContext;
import org.rumbledb.exceptions.IsStaticallyUnexpectedTypeException;
import org.rumbledb.exceptions.OurBadException;
import org.rumbledb.exceptions.UnexpectedStaticTypeException;
>>>>>>> 3b56918b
import org.rumbledb.expressions.AbstractNodeVisitor;
import org.rumbledb.expressions.CommaExpression;
import org.rumbledb.expressions.Expression;
import org.rumbledb.expressions.Node;
import org.rumbledb.expressions.arithmetic.AdditiveExpression;
import org.rumbledb.expressions.arithmetic.MultiplicativeExpression;
import org.rumbledb.expressions.arithmetic.UnaryExpression;
import org.rumbledb.expressions.comparison.ComparisonExpression;
import org.rumbledb.expressions.control.ConditionalExpression;
import org.rumbledb.expressions.control.SwitchCase;
import org.rumbledb.expressions.control.SwitchExpression;
import org.rumbledb.expressions.control.TryCatchExpression;
import org.rumbledb.expressions.control.TypeSwitchExpression;
import org.rumbledb.expressions.control.TypeswitchCase;
import org.rumbledb.expressions.flowr.Clause;
import org.rumbledb.expressions.flowr.FLWOR_CLAUSES;
import org.rumbledb.expressions.flowr.FlworExpression;
import org.rumbledb.expressions.flowr.ForClause;
import org.rumbledb.expressions.flowr.GroupByClause;
import org.rumbledb.expressions.flowr.GroupByVariableDeclaration;
import org.rumbledb.expressions.flowr.LetClause;
import org.rumbledb.expressions.flowr.OrderByClause;
import org.rumbledb.expressions.flowr.OrderByClauseSortingKey;
import org.rumbledb.expressions.flowr.SimpleMapExpression;
import org.rumbledb.expressions.flowr.WhereClause;
import org.rumbledb.expressions.logic.AndExpression;
import org.rumbledb.expressions.logic.NotExpression;
import org.rumbledb.expressions.logic.OrExpression;
import org.rumbledb.expressions.miscellaneous.RangeExpression;
import org.rumbledb.expressions.miscellaneous.StringConcatExpression;
import org.rumbledb.expressions.module.FunctionDeclaration;
import org.rumbledb.expressions.module.VariableDeclaration;
<<<<<<< HEAD
import org.rumbledb.expressions.postfix.*;
import org.rumbledb.expressions.primary.*;
import org.rumbledb.expressions.typing.*;
import org.rumbledb.runtime.functions.input.FileSystemUtil;
import org.rumbledb.types.*;
import org.rumbledb.types.BuiltinTypesCatalogue;
import sparksoniq.spark.SparkSessionManager;

import java.net.URI;
import org.rumbledb.types.*;
import java.util.*;
import java.util.stream.Collectors;
=======
import org.rumbledb.expressions.postfix.ArrayLookupExpression;
import org.rumbledb.expressions.postfix.ArrayUnboxingExpression;
import org.rumbledb.expressions.postfix.DynamicFunctionCallExpression;
import org.rumbledb.expressions.postfix.FilterExpression;
import org.rumbledb.expressions.postfix.ObjectLookupExpression;
import org.rumbledb.expressions.primary.ArrayConstructorExpression;
import org.rumbledb.expressions.primary.BooleanLiteralExpression;
import org.rumbledb.expressions.primary.ContextItemExpression;
import org.rumbledb.expressions.primary.DecimalLiteralExpression;
import org.rumbledb.expressions.primary.DoubleLiteralExpression;
import org.rumbledb.expressions.primary.FunctionCallExpression;
import org.rumbledb.expressions.primary.InlineFunctionExpression;
import org.rumbledb.expressions.primary.IntegerLiteralExpression;
import org.rumbledb.expressions.primary.NamedFunctionReferenceExpression;
import org.rumbledb.expressions.primary.NullLiteralExpression;
import org.rumbledb.expressions.primary.ObjectConstructorExpression;
import org.rumbledb.expressions.primary.StringLiteralExpression;
import org.rumbledb.expressions.primary.VariableReferenceExpression;
import org.rumbledb.expressions.typing.CastExpression;
import org.rumbledb.expressions.typing.CastableExpression;
import org.rumbledb.expressions.typing.InstanceOfExpression;
import org.rumbledb.expressions.typing.IsStaticallyExpression;
import org.rumbledb.expressions.typing.TreatExpression;
import org.rumbledb.runtime.functions.input.FileSystemUtil;
import org.rumbledb.types.BuiltinTypesCatalogue;
import org.rumbledb.types.FieldDescriptor;
import org.rumbledb.types.FunctionSignature;
import org.rumbledb.types.ItemType;
import org.rumbledb.types.ItemTypeFactory;
import org.rumbledb.types.SequenceType;

>>>>>>> 3b56918b

/**
 * This visitor infers a static SequenceType for each expression in the query
 */
public class InferTypeVisitor extends AbstractNodeVisitor<StaticContext> {

    private RumbleRuntimeConfiguration rumbleRuntimeConfiguration;

    /**
     * Builds a new visitor.
     *
     * @param rumbleRuntimeConfiguration the configuration.
     */
    InferTypeVisitor(RumbleRuntimeConfiguration rumbleRuntimeConfiguration) {
        this.rumbleRuntimeConfiguration = rumbleRuntimeConfiguration;
    }

    /**
     * Perform basic checks on a list of SequenceType, available checks are for null (OurBad exception) and inferred the
     * empty sequence (XPST0005)
     *
     * @param types list of sequence types to check
     * @param nodeName name of the node to use in the errors
     * @param nullCheck flag indicating to perform null check
     * @param inferredEmptyCheck flag indicating to perform empty sequence check
     */
    private void basicChecks(
            List<SequenceType> types,
            String nodeName,
            boolean nullCheck,
            boolean inferredEmptyCheck,
            ExceptionMetadata metadata
    ) {
        if (nullCheck) {
            for (SequenceType type : types) {
                if (type == null) {
                    throw new OurBadException("A child expression of a " + nodeName + " has no inferred type");
                }
            }
        }
        if (inferredEmptyCheck) {
            for (SequenceType type : types) {
                if (type.isEmptySequence()) {
                    throw new UnexpectedStaticTypeException(
                            "Inferred type for "
                                + nodeName
                                + " is empty sequence (with active static typing feature, only allowed for CommaExpression)",
                            ErrorCode.StaticallyInferredEmptySequenceNotFromCommaExpression
                    );
                }
            }
        }
    }

    /**
     * Perform basic checks on a SequenceType, available checks are for null (OurBad exception) and inferred the empty
     * sequence (XPST0005)
     *
     * @param type sequence types to check
     * @param nodeName name of the node to use in the errors
     * @param nullCheck flag indicating to perform null check
     * @param inferredEmptyCheck flag indicating to perform empty sequence check
     */
    private void basicChecks(
            SequenceType type,
            String nodeName,
            boolean nullCheck,
            boolean inferredEmptyCheck,
            ExceptionMetadata metadata
    ) {
        if (nullCheck) {
            if (type == null) {
                throw new OurBadException("A child expression of a " + nodeName + " has no inferred type");
            }
        }
        if (inferredEmptyCheck) {
            if (type.isEmptySequence()) {
                throw new UnexpectedStaticTypeException(
                        "Inferred type for "
                            + nodeName
                            + " is empty sequence (with active static typing feature, only allowed for CommaExpression)",
                        ErrorCode.StaticallyInferredEmptySequenceNotFromCommaExpression
                );
            }
        }
    }

    @Override
    public StaticContext visitCommaExpression(CommaExpression expression, StaticContext argument) {
        visitDescendants(expression, argument);

        SequenceType inferredType = SequenceType.EMPTY_SEQUENCE;

        for (Expression childExpression : expression.getExpressions()) {
            SequenceType childExpressionInferredType = childExpression.getInferredSequenceType();

            // if a child expression has no inferred type throw an error
            if (childExpressionInferredType == null) {
                throw new UnexpectedStaticTypeException(
                        "A child expression of a CommaExpression has no inferred type",
                        expression.getMetadata()
                );
            }

            // if the child expression is an EMPTY_SEQUENCE it does not affect the comma expression type
            if (!childExpressionInferredType.isEmptySequence()) {
                if (inferredType.isEmptySequence()) {
                    inferredType = childExpressionInferredType;
                } else {
                    ItemType resultingItemType = inferredType.getItemType()
                        .findLeastCommonSuperTypeWith(childExpressionInferredType.getItemType());
                    SequenceType.Arity resultingArity =
                        ((inferredType.getArity() == SequenceType.Arity.OneOrZero
                            || inferredType.getArity() == SequenceType.Arity.ZeroOrMore)
                            &&
                            (childExpressionInferredType.getArity() == SequenceType.Arity.OneOrZero
                                || childExpressionInferredType.getArity() == SequenceType.Arity.ZeroOrMore))
                                    ? SequenceType.Arity.ZeroOrMore
                                    : SequenceType.Arity.OneOrMore;
                    inferredType = new SequenceType(resultingItemType, resultingArity);
                }
            }
        }

        System.out.println("visited comma expression with inferred type: " + inferredType);
        expression.setInferredSequenceType(inferredType);
        return argument;
    }

    // region primary

    @Override
    public StaticContext visitString(StringLiteralExpression expression, StaticContext argument) {
        System.out.println("visiting String literal");
        expression.setInferredSequenceType(new SequenceType(BuiltinTypesCatalogue.stringItem));
        return argument;
    }

    @Override
    public StaticContext visitInteger(IntegerLiteralExpression expression, StaticContext argument) {
        System.out.println("visiting Int literal");
        expression.setInferredSequenceType(new SequenceType(BuiltinTypesCatalogue.integerItem));
        return argument;
    }

    @Override
    public StaticContext visitDouble(DoubleLiteralExpression expression, StaticContext argument) {
        System.out.println("visiting Double literal");
        expression.setInferredSequenceType(new SequenceType(BuiltinTypesCatalogue.doubleItem));
        return argument;
    }

    @Override
    public StaticContext visitDecimal(DecimalLiteralExpression expression, StaticContext argument) {
        System.out.println("visiting Decimal literal");
        expression.setInferredSequenceType(new SequenceType(BuiltinTypesCatalogue.decimalItem));
        return argument;
    }

    @Override
    public StaticContext visitNull(NullLiteralExpression expression, StaticContext argument) {
        System.out.println("visiting Null literal");
        expression.setInferredSequenceType(new SequenceType(BuiltinTypesCatalogue.nullItem));
        return argument;
    }

    @Override
    public StaticContext visitBoolean(BooleanLiteralExpression expression, StaticContext argument) {
        System.out.println("visiting Boolean literal");
        expression.setInferredSequenceType(new SequenceType(BuiltinTypesCatalogue.booleanItem));
        return argument;
    }

    @Override
    public StaticContext visitVariableReference(VariableReferenceExpression expression, StaticContext argument) {
        SequenceType variableType = expression.getActualType();
        if (variableType == null) {
            // if is null, no 'as [SequenceType]' part was present in the declaration, therefore we infer it
            System.out.println("variable reference type was null so we infer it");
            variableType = expression.getStaticContext().getVariableSequenceType(expression.getVariableName());
            // we also set variableReference type
            expression.setType(variableType);
        }
        basicChecks(variableType, expression.getClass().getSimpleName(), false, true, expression.getMetadata());
        System.out.println("visiting variable reference with type: " + variableType);
        expression.setInferredSequenceType(variableType);
        return argument;
    }

    @Override
    public StaticContext visitArrayConstructor(ArrayConstructorExpression expression, StaticContext argument) {
        System.out.println("visiting Array constructor literal");
        visitDescendants(expression, argument);
        expression.setInferredSequenceType(new SequenceType(BuiltinTypesCatalogue.arrayItem));
        return argument;
    }

    @Override
    public StaticContext visitObjectConstructor(ObjectConstructorExpression expression, StaticContext argument) {
        System.out.println("visiting Object constructor literal");
        visitDescendants(expression, argument);
        if (expression.isMergedConstructor()) {
            // if it is a merged constructor the child must be a subtype of object* inferred type
            SequenceType childSequenceType = ((Expression) expression.getChildren().get(0)).getInferredSequenceType();
            if (childSequenceType == null) {
                throw new UnexpectedStaticTypeException(
                        "The child expression has no inferred type",
                        expression.getMetadata()
                );
            }
            if (!childSequenceType.isSubtypeOf(SequenceType.createSequenceType("object*"))) {
                throw new UnexpectedStaticTypeException(
                        "The child expression must have object* sequence type, instead found: " + childSequenceType,
                        expression.getMetadata()
                );
            }
        } else {
            for (Expression keyExpression : expression.getKeys()) {
                SequenceType keySequenceType = keyExpression.getInferredSequenceType();
                if (keySequenceType == null) {
                    throw new UnexpectedStaticTypeException(
                            "One of the key in the object constructor has no inferred type",
                            expression.getMetadata()
                    );
                }
                if (
                    !keySequenceType.isSubtypeOf(SequenceType.createSequenceType("string"))
                        && !keySequenceType.isSubtypeOf(SequenceType.createSequenceType("anyURI"))
                ) {
                    throw new UnexpectedStaticTypeException(
                            "The inferred static sequence types for the keys of an Object must be a subtype of string or anyURI, instead found a: "
                                + keySequenceType,
                            expression.getMetadata()
                    );
                }
            }
        }
        expression.setInferredSequenceType(new SequenceType(BuiltinTypesCatalogue.objectItem));
        return argument;
    }

    @Override
    public StaticContext visitContextExpr(ContextItemExpression expression, StaticContext argument) {
        SequenceType contextType = expression.getStaticContext().getContextItemStaticType();
        if (contextType == null) {
            contextType = new SequenceType(BuiltinTypesCatalogue.item);
        }
        expression.setInferredSequenceType(contextType);
        System.out.println("Visited context expression, set type: " + contextType);
        return argument;
    }

    @Override
    public StaticContext visitInlineFunctionExpr(InlineFunctionExpression expression, StaticContext argument) {
        visitDescendants(expression, argument);
        SequenceType returnType = expression.getActualReturnType();
        if (returnType == null) {
            returnType = expression.getBody().getInferredSequenceType();
        }
        List<SequenceType> params = new ArrayList<>(expression.getParams().values());
        FunctionSignature signature = new FunctionSignature(params, returnType);
        expression.setInferredSequenceType(new SequenceType(ItemTypeFactory.createFunctionItemType(signature)));
        System.out.println("Visited inline function expression");
        return argument;
    }

    private FunctionSignature getSignature(FunctionIdentifier identifier, StaticContext staticContext) {
        BuiltinFunction function = null;
        FunctionSignature signature = null;
        try {
            function = BuiltinFunctionCatalogue.getBuiltinFunction(identifier);
        } catch (OurBadException exception) {
            signature = staticContext.getFunctionSignature(identifier);
        }

        if (function != null) {
            signature = function.getSignature();
        }

        return signature;
    }

    @Override
    public StaticContext visitNamedFunctionRef(NamedFunctionReferenceExpression expression, StaticContext argument) {
        visitDescendants(expression, argument);

        FunctionSignature signature = getSignature(expression.getIdentifier(), expression.getStaticContext());

        expression.setInferredSequenceType(new SequenceType(ItemTypeFactory.createFunctionItemType(signature)));
        System.out.println("Visited named function expression");
        return argument;
    }

    /**
     * For specific input functions we read the schema and annotate static type precisely
     * 
     * @param expression function call expression to be annotated
     * @return true if we perform the annotation or false if it is not one of this specific cases
     */
    private boolean tryAnnotateSpecificFunctions(FunctionCallExpression expression, StaticContext staticContext) {
<<<<<<< HEAD
        Name functionName = expression.getFunctionName();
        List<Expression> args = expression.getArguments();

        // handle 'parquet-file' function
        if (
            functionName.equals(Name.createVariableInDefaultFunctionNamespace("parquet-file"))
=======
        List<Name> functionNameToAnnotate = Arrays.asList(
            // Name.createVariableInDefaultFunctionNamespace("avro-file"),
            Name.createVariableInDefaultFunctionNamespace("parquet-file")
        );
        Name functionName = expression.getFunctionName();
        List<Expression> args = expression.getArguments();

        if (
            functionNameToAnnotate.contains(functionName)
>>>>>>> 3b56918b
                && args.size() > 0
                && args.get(0) instanceof StringLiteralExpression
        ) {
            String path = ((StringLiteralExpression) args.get(0)).getValue();
            URI uri = FileSystemUtil.resolveURI(staticContext.getStaticBaseURI(), path, expression.getMetadata());
            if (!FileSystemUtil.exists(uri, this.rumbleRuntimeConfiguration, expression.getMetadata())) {
                throw new CannotRetrieveResourceException("File " + uri + " not found.", expression.getMetadata());
            }
            try {
<<<<<<< HEAD
                StructType s = SparkSessionManager.getInstance()
                    .getOrCreateSession()
                    .read()
                    .parquet(uri.toString())
                    .schema();
                ItemType schemaItemType = ItemTypeFactory.createItemTypeFromSparkStructType(null, s);
=======
                /*
                 * StructType s = SparkSessionManager.getInstance()
                 * .getOrCreateSession()
                 * .read()
                 * .parquet(uri.toString())
                 * .schema();
                 */
                ItemType schemaItemType = BuiltinTypesCatalogue.objectItem;
>>>>>>> 3b56918b
                System.out.println(schemaItemType.toString());
                // TODO : check if arity is correct
                expression.setInferredSequenceType(new SequenceType(schemaItemType, SequenceType.Arity.ZeroOrMore));
                return true;
            } catch (Exception e) {
                if (e instanceof AnalysisException) {
                    throw new CannotRetrieveResourceException("File " + uri + " not found.", expression.getMetadata());
                }
                throw e;
            }
        }

<<<<<<< HEAD
        // handle 'round' function
        if (functionName.equals(Name.createVariableInDefaultFunctionNamespace("round"))) {
            // set output type to the same of the first argument (special handling of numeric)
            expression.setInferredSequenceType(args.get(0).getInferredSequenceType());
            return true;
        }

=======
>>>>>>> 3b56918b
        return false;
    }

    @Override
    public StaticContext visitFunctionCall(FunctionCallExpression expression, StaticContext argument) {
        visitDescendants(expression, argument);

        FunctionSignature signature = getSignature(expression.getFunctionIdentifier(), expression.getStaticContext());

        List<Expression> parameterExpressions = expression.getArguments();
        List<SequenceType> parameterTypes = signature.getParameterTypes();
        List<SequenceType> partialParams = new ArrayList<>();
        int paramsLength = parameterExpressions.size();

        // check arguments are of correct type
        for (int i = 0; i < paramsLength; ++i) {
            if (parameterExpressions.get(i) != null) {
                SequenceType actualType = parameterExpressions.get(i).getInferredSequenceType();
                SequenceType expectedType = parameterTypes.get(i);
                // check actual parameters is either a subtype of or can be promoted to expected type
                if (!actualType.isSubtypeOfOrCanBePromotedTo(expectedType)) {
                    throw new UnexpectedStaticTypeException(
                            "Argument " + i + " requires " + expectedType + " but " + actualType + " was found",
                            expression.getMetadata()
                    );
                }
            } else {
                partialParams.add(parameterTypes.get(i));
            }
        }

        if (expression.isPartialApplication()) {
            FunctionSignature partialSignature = new FunctionSignature(partialParams, signature.getReturnType());
            expression.setInferredSequenceType(
                new SequenceType(ItemTypeFactory.createFunctionItemType(partialSignature))
            );
        } else {
            // try annotate specific functions
            if (!tryAnnotateSpecificFunctions(expression, argument)) {
                // we did not annotate a specific function, therefore we use default return type
                SequenceType returnType = signature.getReturnType();
                if (returnType == null) {
                    returnType = SequenceType.MOST_GENERAL_SEQUENCE_TYPE;
                }
                expression.setInferredSequenceType(returnType);
            }
        }

        System.out.println("Visited static function call, set type to " + expression.getInferredSequenceType());
        return argument;
    }

    // endregion

    // region typing

    @Override
    public StaticContext visitCastableExpression(CastableExpression expression, StaticContext argument) {
        System.out.println("visiting Castable expression");
        visitDescendants(expression, argument);
        ItemType itemType = expression.getSequenceType().getItemType();
        if (itemType.equals(BuiltinTypesCatalogue.atomicItem)) {
            throw new UnexpectedStaticTypeException(
                    "atomic item type is not allowed in castable expression",
                    ErrorCode.CastableErrorCode,
                    expression.getMetadata()
            );
        }
        SequenceType expressionType = expression.getMainExpression().getInferredSequenceType();
        basicChecks(expressionType, expression.getClass().getSimpleName(), true, false, expression.getMetadata());
        if (
            !expressionType.isEmptySequence()
                && !expressionType.getItemType().isSubtypeOf(BuiltinTypesCatalogue.atomicItem)
        ) {
            throw new UnexpectedStaticTypeException(
                    "non-atomic item types are not allowed in castable expression, found "
                        + expressionType.getItemType(),
                    expressionType.getItemType().isSubtypeOf(BuiltinTypesCatalogue.JSONItem)
                        ? ErrorCode.NonAtomicElementErrorCode
                        : ErrorCode.AtomizationError,
                    expression.getMetadata()
            );
        }
        expression.setInferredSequenceType(new SequenceType(BuiltinTypesCatalogue.booleanItem));
        return argument;
    }

    @Override
    public StaticContext visitCastExpression(CastExpression expression, StaticContext argument) {
        System.out.println("visiting Cast expression");
        visitDescendants(expression, argument);

        // check at static time for casting errors (note cast only allows for normal or ? arity)
        SequenceType expressionSequenceType = expression.getMainExpression().getInferredSequenceType();
        SequenceType castedSequenceType = expression.getSequenceType();

        if (castedSequenceType.getItemType().equals(BuiltinTypesCatalogue.atomicItem)) {
            throw new UnexpectedStaticTypeException(
                    "atomic item type is not allowed in cast expression",
                    ErrorCode.CastableErrorCode,
                    expression.getMetadata()
            );
        }

        // Empty sequence case
        if (expressionSequenceType.isEmptySequence()) {
            if (castedSequenceType.getArity() != SequenceType.Arity.OneOrZero) {
                throw new UnexpectedStaticTypeException(
                        "Empty sequence cannot be cast to type with quantifier different from '?'",
                        expression.getMetadata()
                );
            } else {
                // no additional check is needed
                expression.setInferredSequenceType(castedSequenceType);
                return argument;
            }
        }

        if (!expressionSequenceType.isAritySubtypeOf(castedSequenceType.getArity())) {
            throw new UnexpectedStaticTypeException(
                    "with static type feature it is not possible to cast a "
                        +
                        expressionSequenceType
                        + " as "
                        + castedSequenceType,
                    expression.getMetadata()
            );
        }

        // ItemType static castability check
        if (!expressionSequenceType.getItemType().isSubtypeOf(BuiltinTypesCatalogue.atomicItem)) {
            throw new UnexpectedStaticTypeException(
                    "It is never possible to cast a non-atomic sequence type: "
                        +
                        expressionSequenceType,
                    expressionSequenceType.getItemType().isSubtypeOf(BuiltinTypesCatalogue.JSONItem)
                        ? ErrorCode.NonAtomicElementErrorCode
                        : ErrorCode.AtomizationError,
                    expression.getMetadata()
            );
        }
        if (!expressionSequenceType.getItemType().isStaticallyCastableAs(castedSequenceType.getItemType())) {
            throw new UnexpectedStaticTypeException(
                    "It is never possible to cast a "
                        +
                        expressionSequenceType
                        + " as "
                        + castedSequenceType,
                    expression.getMetadata()
            );
        }

        expression.setInferredSequenceType(castedSequenceType);
        return argument;
    }

    @Override
    public StaticContext visitIsStaticallyExpr(IsStaticallyExpression expression, StaticContext argument) {
        System.out.println("visiting StaticallyIs expression");
        visitDescendants(expression, argument);

        SequenceType inferred = expression.getMainExpression().getInferredSequenceType();
        SequenceType expected = expression.getSequenceType();
        if (!inferred.equals(expected)) {
            throw new IsStaticallyUnexpectedTypeException(
                    "expected static type is " + expected + " instead " + inferred + " was inferred",
                    expression.getMetadata()
            );
        }

        expression.setInferredSequenceType(expected);
        return argument;
    }

    @Override
    public StaticContext visitInstanceOfExpression(InstanceOfExpression expression, StaticContext argument) {
        System.out.println("visiting InstanceOf expression");
        visitDescendants(expression, argument);
        expression.setInferredSequenceType(new SequenceType(BuiltinTypesCatalogue.booleanItem));
        return argument;
    }

    @Override
    public StaticContext visitTreatExpression(TreatExpression expression, StaticContext argument) {
        System.out.println("visiting Treat expression");
        visitDescendants(expression, argument);

        // check at static time for treat errors
        SequenceType expressionSequenceType = expression.getMainExpression().getInferredSequenceType();
        SequenceType treatedSequenceType = expression.getSequenceType();

        if (expressionSequenceType == null || treatedSequenceType == null) {
            throw new UnexpectedStaticTypeException(
                    "The child expression of a Treat expression has no inferred type or it is being treated as null sequence type",
                    expression.getMetadata()
            );
        }

        expression.setInferredSequenceType(treatedSequenceType);
        return argument;
    }

    // endregion

    // region arithmetic

    @Override
    public StaticContext visitAdditiveExpr(AdditiveExpression expression, StaticContext argument) {
        visitDescendants(expression, argument);

        SequenceType leftInferredType = expression.getLeftExpression().getInferredSequenceType();
        SequenceType rightInferredType = expression.getRightExpression().getInferredSequenceType();

        basicChecks(
            Arrays.asList(leftInferredType, rightInferredType),
            expression.getClass().getSimpleName(),
            true,
            true,
            expression.getMetadata()
        );

        ItemType inferredType = null;
        SequenceType.Arity inferredArity = resolveArities(leftInferredType.getArity(), rightInferredType.getArity());

        // arity check
        if (inferredArity == null) {
            throw new UnexpectedStaticTypeException(
                    "'+' and '*' arities are not allowed for additive expressions",
                    expression.getMetadata()
            );
        }

        ItemType leftItemType = leftInferredType.getItemType();
        ItemType rightItemType = rightInferredType.getItemType();

        // check item type combination
        if (leftItemType.isNumeric()) {
            if (rightItemType.isNumeric()) {
                inferredType = resolveNumericType(leftItemType, rightItemType);
            }
        } else if (
            leftItemType.equals(BuiltinTypesCatalogue.dateItem)
                || leftItemType.equals(BuiltinTypesCatalogue.dateTimeItem)
        ) {
            if (
                rightItemType.equals(BuiltinTypesCatalogue.dayTimeDurationItem)
                    || rightItemType.equals(BuiltinTypesCatalogue.yearMonthDurationItem)
            ) {
                inferredType = leftItemType;
            } else if (expression.isMinus() && rightItemType.equals(leftItemType)) {
                inferredType = BuiltinTypesCatalogue.dayTimeDurationItem;
            }
        } else if (leftItemType.equals(BuiltinTypesCatalogue.timeItem)) {
            if (rightItemType.equals(BuiltinTypesCatalogue.dayTimeDurationItem)) {
                inferredType = leftItemType;
            } else if (expression.isMinus() && rightItemType.equals(leftItemType)) {
                inferredType = BuiltinTypesCatalogue.dayTimeDurationItem;
            }
        } else if (leftItemType.equals(BuiltinTypesCatalogue.dayTimeDurationItem)) {
            if (rightItemType.equals(leftItemType)) {
                inferredType = leftItemType;
            } else if (
                !expression.isMinus()
                    && (rightItemType.equals(BuiltinTypesCatalogue.dateTimeItem)
                        || rightItemType.equals(BuiltinTypesCatalogue.dateItem)
                        || rightItemType.equals(BuiltinTypesCatalogue.timeItem))
            ) {
                inferredType = rightItemType;
            }
        } else if (leftItemType.equals(BuiltinTypesCatalogue.yearMonthDurationItem)) {
            if (rightItemType.equals(leftItemType)) {
                inferredType = leftItemType;
            } else if (
                !expression.isMinus()
                    && (rightItemType.equals(BuiltinTypesCatalogue.dateTimeItem)
                        || rightItemType.equals(BuiltinTypesCatalogue.dateItem))
            ) {
                inferredType = rightItemType;
            }
        }

        if (inferredType == null) {
            if (inferredArity == SequenceType.Arity.OneOrZero) {
                // Only possible resulting type is empty sequence so throw error XPST0005
                throw new UnexpectedStaticTypeException(
                        "Inferred type is empty sequence and this is not a CommaExpression",
                        ErrorCode.StaticallyInferredEmptySequenceNotFromCommaExpression,
                        expression.getMetadata()
                );
            } else {
                throw new UnexpectedStaticTypeException(
                        "The following types operation is not possible: "
                            + leftInferredType
                            + (expression.isMinus() ? " - " : " + ")
                            + rightInferredType,
                        expression.getMetadata()
                );
            }
        }

        expression.setInferredSequenceType(new SequenceType(inferredType, inferredArity));
        System.out.println("visiting Additive expression, set type: " + expression.getInferredSequenceType());
        return argument;
    }

    // This function assume 2 numeric ItemType
    private ItemType resolveNumericType(ItemType left, ItemType right) {
        if (left.equals(BuiltinTypesCatalogue.doubleItem) || right.equals(BuiltinTypesCatalogue.doubleItem)) {
            return BuiltinTypesCatalogue.doubleItem;
        } else if (left.equals(BuiltinTypesCatalogue.decimalItem) || right.equals(BuiltinTypesCatalogue.decimalItem)) {
            return BuiltinTypesCatalogue.decimalItem;
        } else {
            return BuiltinTypesCatalogue.integerItem;
        }
    }

    // For arithmetic operations, given 2 arities, return the resulting arity or null in case of invalid arity
    private SequenceType.Arity resolveArities(SequenceType.Arity left, SequenceType.Arity right) {
        if (
            left == null
                ||
                left == SequenceType.Arity.ZeroOrMore
                ||
                left == SequenceType.Arity.OneOrMore
                ||
                right == null
                ||
                right == SequenceType.Arity.ZeroOrMore
                ||
                right == SequenceType.Arity.OneOrMore
        )
            return null;
        return (left == SequenceType.Arity.OneOrZero || right == SequenceType.Arity.OneOrZero)
            ? SequenceType.Arity.OneOrZero
            : SequenceType.Arity.One;
    }

    @Override
    public StaticContext visitMultiplicativeExpr(MultiplicativeExpression expression, StaticContext argument) {
        visitDescendants(expression, argument);

        SequenceType leftInferredType = expression.getLeftExpression().getInferredSequenceType();
        SequenceType rightInferredType = expression.getRightExpression().getInferredSequenceType();

        basicChecks(
            Arrays.asList(leftInferredType, rightInferredType),
            expression.getClass().getSimpleName(),
            true,
            true,
            expression.getMetadata()
        );

        ItemType inferredType = null;
        SequenceType.Arity inferredArity = resolveArities(leftInferredType.getArity(), rightInferredType.getArity());

        if (inferredArity == null) {
            throw new UnexpectedStaticTypeException(
                    "'+' and '*' arities are not allowed for multiplicative expressions",
                    expression.getMetadata()
            );
        }

        ItemType leftItemType = leftInferredType.getItemType();
        ItemType rightItemType = rightInferredType.getItemType();

        // check resulting item for each operation
        if (leftItemType.isNumeric()) {
            if (rightItemType.isNumeric()) {
                if (expression.getMultiplicativeOperator() == MultiplicativeExpression.MultiplicativeOperator.IDIV) {
                    inferredType = BuiltinTypesCatalogue.integerItem;
                } else if (
                    expression.getMultiplicativeOperator() == MultiplicativeExpression.MultiplicativeOperator.DIV
                ) {
                    inferredType = resolveNumericType(
                        BuiltinTypesCatalogue.decimalItem,
                        resolveNumericType(leftItemType, rightItemType)
                    );
                } else {
                    inferredType = resolveNumericType(leftItemType, rightItemType);
                }
            } else if (
                rightItemType.isSubtypeOf(BuiltinTypesCatalogue.durationItem)
                    && !rightItemType.equals(BuiltinTypesCatalogue.durationItem)
                    &&
                    expression.getMultiplicativeOperator() == MultiplicativeExpression.MultiplicativeOperator.MUL
            ) {
                inferredType = rightItemType;
            }
        } else if (
            leftItemType.isSubtypeOf(BuiltinTypesCatalogue.durationItem)
                && !leftItemType.equals(BuiltinTypesCatalogue.durationItem)
        ) {
            if (
                rightItemType.isNumeric()
                    && (expression.getMultiplicativeOperator() == MultiplicativeExpression.MultiplicativeOperator.MUL
                        ||
                        expression.getMultiplicativeOperator() == MultiplicativeExpression.MultiplicativeOperator.DIV)
            ) {
                inferredType = leftItemType;
            } else if (rightItemType.equals(leftItemType)) {
                inferredType = BuiltinTypesCatalogue.decimalItem;
            }
        }

        if (inferredType == null) {
            if (inferredArity == SequenceType.Arity.OneOrZero) {
                // Only possible resulting type is empty sequence so throw error XPST0005
                throw new UnexpectedStaticTypeException(
                        "Inferred type is empty sequence and this is not a CommaExpression",
                        ErrorCode.StaticallyInferredEmptySequenceNotFromCommaExpression,
                        expression.getMetadata()
                );
            } else {
                throw new UnexpectedStaticTypeException(
                        "The following types expression is not valid: "
                            + leftItemType
                            + " "
                            + expression.getMultiplicativeOperator()
                            + " "
                            + rightItemType,
                        expression.getMetadata()
                );
            }
        }

        expression.setInferredSequenceType(new SequenceType(inferredType, inferredArity));
        System.out.println("visiting Multiplicative expression, set type: " + expression.getInferredSequenceType());
        return argument;
    }

    @Override
    public StaticContext visitUnaryExpr(UnaryExpression expression, StaticContext argument) {
        visitDescendants(expression, argument);
        SequenceType childInferredType = expression.getMainExpression().getInferredSequenceType();

        // if the child expression has null inferred type throw error
        if (childInferredType == null) {
            throw new UnexpectedStaticTypeException(
                    "The child expression of a UnaryExpression has no inferred type",
                    expression.getMetadata()
            );
        }

        // if the child is the empty sequence just infer the empty sequence
        if (childInferredType.isEmptySequence()) {
            throw new UnexpectedStaticTypeException(
                    "Inferred type is empty sequence and this is not a CommaExpression",
                    ErrorCode.StaticallyInferredEmptySequenceNotFromCommaExpression,
                    expression.getMetadata()
            );
        }

        if (
            childInferredType.getArity() == SequenceType.Arity.OneOrMore
                || childInferredType.getArity() == SequenceType.Arity.ZeroOrMore
        ) {
            throw new UnexpectedStaticTypeException(
                    "'+' and '*' arities are not allowed for unary expressions",
                    expression.getMetadata()
            );
        }

        // if inferred arity does not allow for empty sequence and static type is not an accepted one throw a static
        // error
        ItemType childItemType = childInferredType.getItemType();
        if (!childItemType.isNumeric()) {
            if (childInferredType.getArity() == SequenceType.Arity.OneOrZero) {
                throw new UnexpectedStaticTypeException(
                        "Inferred type is empty sequence and this is not a CommaExpression",
                        ErrorCode.StaticallyInferredEmptySequenceNotFromCommaExpression,
                        expression.getMetadata()
                );
            } else {
                throw new UnexpectedStaticTypeException(
                        "It is not possible to have an Unary expression with the following type: " + childInferredType,
                        expression.getMetadata()
                );
            }
        }

        expression.setInferredSequenceType(new SequenceType(childItemType, childInferredType.getArity()));
        System.out.println("visiting Unary expression, set type: " + expression.getInferredSequenceType());
        return argument;
    }

    // endregion

    // region logic

    private StaticContext visitAndOrExpr(Expression expression, StaticContext argument, String expressionName) {
        visitDescendants(expression, argument);

        List<Node> childrenExpressions = expression.getChildren();
        SequenceType leftInferredType = ((Expression) childrenExpressions.get(0)).getInferredSequenceType();
        SequenceType rightInferredType = ((Expression) childrenExpressions.get(1)).getInferredSequenceType();

        if (leftInferredType == null || rightInferredType == null) {
            throw new UnexpectedStaticTypeException(
                    "A child expression of a " + expressionName + "Expression has no inferred type",
                    expression.getMetadata()
            );
        }

        if (!leftInferredType.hasEffectiveBooleanValue()) {
            throw new UnexpectedStaticTypeException(
                    "left expression of a "
                        + expressionName
                        + "Expression has "
                        + leftInferredType
                        + " inferred type, which has no effective boolean value",
                    expression.getMetadata()
            );
        }

        if (!rightInferredType.hasEffectiveBooleanValue()) {
            throw new UnexpectedStaticTypeException(
                    "right expression of a "
                        + expressionName
                        + "Expression has "
                        + rightInferredType
                        + " inferred type, which has no effective boolean value",
                    expression.getMetadata()
            );
        }

        expression.setInferredSequenceType(new SequenceType(BuiltinTypesCatalogue.booleanItem));
        return argument;
    }

    @Override
    public StaticContext visitAndExpr(AndExpression expression, StaticContext argument) {
        return visitAndOrExpr(expression, argument, "And");
    }

    @Override
    public StaticContext visitOrExpr(OrExpression expression, StaticContext argument) {
        return visitAndOrExpr(expression, argument, "Or");
    }

    @Override
    public StaticContext visitNotExpr(NotExpression expression, StaticContext argument) {
        visitDescendants(expression, argument);

        SequenceType childInferredType = expression.getMainExpression().getInferredSequenceType();
        if (childInferredType == null) {
            throw new UnexpectedStaticTypeException(
                    "The child expression of NotExpression has no inferred type",
                    expression.getMetadata()
            );
        }
        if (!childInferredType.hasEffectiveBooleanValue()) {
            throw new UnexpectedStaticTypeException(
                    "The child expression of NotExpression has "
                        + childInferredType
                        + " inferred type, which has no effective boolean value",
                    expression.getMetadata()
            );
        }

        expression.setInferredSequenceType(new SequenceType(BuiltinTypesCatalogue.booleanItem));
        return argument;
    }

    // endregion

    // region comparison

    @Override
    public StaticContext visitComparisonExpr(ComparisonExpression expression, StaticContext argument) {
        visitDescendants(expression, argument);

        List<Node> childrenExpressions = expression.getChildren();
        SequenceType leftInferredType = ((Expression) childrenExpressions.get(0)).getInferredSequenceType();
        SequenceType rightInferredType = ((Expression) childrenExpressions.get(1)).getInferredSequenceType();
        SequenceType.Arity returnArity = SequenceType.Arity.One;

        if (leftInferredType == null || rightInferredType == null) {
            throw new UnexpectedStaticTypeException(
                    "A child expression of a ComparisonExpression has no inferred type",
                    expression.getMetadata()
            );
        }

        ComparisonExpression.ComparisonOperator operator = expression.getComparisonOperator();

        // for value comparison arities * and + are not allowed, also if one return the empty sequence for sure throw
        // XPST0005 error
        if (operator.isValueComparison()) {
            if (leftInferredType.isEmptySequence() || rightInferredType.isEmptySequence()) {
                throw new UnexpectedStaticTypeException(
                        "Inferred type is empty sequence and this is not a CommaExpression",
                        ErrorCode.StaticallyInferredEmptySequenceNotFromCommaExpression,
                        expression.getMetadata()
                );
            }
            returnArity = resolveArities(leftInferredType.getArity(), rightInferredType.getArity());
            if (returnArity == null) {
                throw new UnexpectedStaticTypeException(
                        "'+' and '*' arities are not allowed for this comparison operator: " + operator,
                        expression.getMetadata()
                );
            }
        }

        // if any of the element is the empty sequence, we set its sequence type to the other, if both are we do not
        // need additional checks
        boolean isLeftEmpty = leftInferredType.isEmptySequence();
        boolean isRightEmpty = rightInferredType.isEmptySequence();
        if (!isLeftEmpty || !isRightEmpty) {

            ItemType leftItemType = isLeftEmpty ? rightInferredType.getItemType() : leftInferredType.getItemType();
            ItemType rightItemType = isRightEmpty ? leftInferredType.getItemType() : rightInferredType.getItemType();

            // Type must be a strict subtype of atomic
            if (
                leftItemType.isSubtypeOf(BuiltinTypesCatalogue.JSONItem)
                    || rightItemType.isSubtypeOf(BuiltinTypesCatalogue.JSONItem)
            ) {
                throw new UnexpectedStaticTypeException(
                        "It is not possible to compare with non-atomic types",
                        ErrorCode.NonAtomicElementErrorCode,
                        expression.getMetadata()
                );
            }
            if (
                !leftItemType.isSubtypeOf(BuiltinTypesCatalogue.atomicItem)
                    || !rightItemType.isSubtypeOf(BuiltinTypesCatalogue.atomicItem)
                    || leftItemType.equals(BuiltinTypesCatalogue.atomicItem)
                    || rightItemType.equals(BuiltinTypesCatalogue.atomicItem)
            ) {
                throw new UnexpectedStaticTypeException(
                        "It is not possible to compare with non-atomic types",
                        expression.getMetadata()
                );
            }

            // Type must match exactly or be both numeric or both promotable to string or both durations or one must be
            // null
            if (
                !leftItemType.equals(rightItemType)
                    &&
                    !(leftItemType.isNumeric() && rightItemType.isNumeric())
                    &&
                    !(leftItemType.isSubtypeOf(BuiltinTypesCatalogue.durationItem)
                        && rightItemType.isSubtypeOf(BuiltinTypesCatalogue.durationItem))
                    &&
                    !(leftItemType.canBePromotedTo(BuiltinTypesCatalogue.stringItem)
                        && rightItemType.canBePromotedTo(BuiltinTypesCatalogue.stringItem))
                    &&
                    !(leftItemType.equals(BuiltinTypesCatalogue.nullItem)
                        || rightItemType.equals(BuiltinTypesCatalogue.nullItem))
            ) {
                throw new UnexpectedStaticTypeException(
                        "It is not possible to compare these types: " + leftItemType + " and " + rightItemType,
                        expression.getMetadata()
                );
            }

            // Inequality is not defined for hexBinary and base64binary or for duration of different types
            if (
                (operator != ComparisonExpression.ComparisonOperator.VC_EQ
                    &&
                    operator != ComparisonExpression.ComparisonOperator.VC_NE
                    &&
                    operator != ComparisonExpression.ComparisonOperator.GC_EQ
                    &&
                    operator != ComparisonExpression.ComparisonOperator.GC_NE)
                    && (leftItemType.equals(BuiltinTypesCatalogue.hexBinaryItem)
                        || leftItemType.equals(BuiltinTypesCatalogue.base64BinaryItem)
                        ||
                        leftItemType.equals(BuiltinTypesCatalogue.durationItem)
                        || rightItemType.equals(BuiltinTypesCatalogue.durationItem)
                        ||
                        ((leftItemType.equals(BuiltinTypesCatalogue.dayTimeDurationItem)
                            || leftItemType.equals(BuiltinTypesCatalogue.yearMonthDurationItem))
                            && !rightItemType.equals(leftItemType)))
            ) {
                throw new UnexpectedStaticTypeException(
                        "It is not possible to compare these types: "
                            + leftItemType
                            + " "
                            + operator
                            + " "
                            + rightItemType,
                        expression.getMetadata()
                );
            }
        }

        expression.setInferredSequenceType(new SequenceType(BuiltinTypesCatalogue.booleanItem, returnArity));
        return argument;
    }

    // endregion

    // region control

    @Override
    public StaticContext visitConditionalExpression(ConditionalExpression expression, StaticContext argument) {
        visitDescendants(expression, argument);

        SequenceType ifType = expression.getCondition().getInferredSequenceType();
        SequenceType thenType = expression.getBranch().getInferredSequenceType();
        SequenceType elseType = expression.getElseBranch().getInferredSequenceType();

        if (ifType == null || thenType == null || elseType == null) {
            throw new OurBadException(
                    "A child expression of a ConditionalExpression has no inferred type",
                    expression.getMetadata()
            );
        }

        if (!ifType.hasEffectiveBooleanValue()) {
            throw new UnexpectedStaticTypeException(
                    "The condition in the 'if' must have effective boolean value, found inferred type: "
                        + ifType
                        + " (which has not effective boolean value)",
                    expression.getMetadata()
            );
        }

        // if the if branch is false at static time (i.e. subtype of null?) we only use else branch
        SequenceType resultingType = ifType.isSubtypeOf(SequenceType.createSequenceType("null?"))
            ? elseType
            : thenType.leastCommonSupertypeWith(elseType);

        if (resultingType.isEmptySequence()) {
            throw new UnexpectedStaticTypeException(
                    "Inferred type is empty sequence and this is not a CommaExpression",
                    ErrorCode.StaticallyInferredEmptySequenceNotFromCommaExpression,
                    expression.getMetadata()
            );
        }

        expression.setInferredSequenceType(resultingType);
        System.out.println("visiting Conditional expression, type set to: " + expression.getInferredSequenceType());
        return argument;
    }

    // throw errors if [type] does not conform to switch test and cases requirements
    public void checkSwitchType(SequenceType type, ExceptionMetadata metadata) {
        if (type == null) {
            throw new OurBadException("A child expression of a SwitchExpression has no inferred type", metadata);
        }
        if (type.isEmptySequence()) {
            return; // no further check is required
        }
        if (type.getArity() == SequenceType.Arity.OneOrMore || type.getArity() == SequenceType.Arity.ZeroOrMore) {
            throw new UnexpectedStaticTypeException(
                    "+ and * arities are not allowed for the expressions of switch test condition and cases",
                    metadata
            );
        }
        ItemType itemType = type.getItemType();
        if (itemType.isFunctionItemType()) {
            throw new UnexpectedStaticTypeException(
                    "function item not allowed for the expressions of switch test condition and cases",
                    ErrorCode.UnexpectedFunctionItem,
                    metadata
            );
        }
        if (itemType.isSubtypeOf(BuiltinTypesCatalogue.JSONItem)) {
            throw new UnexpectedStaticTypeException(
                    "switch test condition and cases expressions' item type must match atomic, instead inferred: "
                        + itemType,
                    ErrorCode.NonAtomicElementErrorCode,
                    metadata
            );
        }
        if (!itemType.isSubtypeOf(BuiltinTypesCatalogue.atomicItem)) {
            throw new UnexpectedStaticTypeException(
                    "switch test condition and cases expressions' item type must match atomic, instead inferred: "
                        + itemType,
                    metadata
            );
        }
    }

    @Override
    public StaticContext visitSwitchExpression(SwitchExpression expression, StaticContext argument) {
        visitDescendants(expression, argument);
        SequenceType testType = expression.getTestCondition().getInferredSequenceType();
        checkSwitchType(testType, expression.getMetadata());

        SequenceType returnType = expression.getDefaultExpression().getInferredSequenceType();
        if (returnType == null) {
            throw new OurBadException(
                    "A child expression of a SwitchExpression has no inferred type",
                    expression.getMetadata()
            );
        }

        for (SwitchCase switchCase : expression.getCases()) {
            boolean addToReturnType = false;
            for (Expression caseExpression : switchCase.getConditionExpressions()) {
                // test the case expression
                checkSwitchType(caseExpression.getInferredSequenceType(), expression.getMetadata());
                // if has overlap with the test condition will add the return type to the possible ones
                if (caseExpression.getInferredSequenceType().hasOverlapWith(testType)) {
                    addToReturnType = true;
                }
            }
            SequenceType caseReturnType = switchCase.getReturnExpression().getInferredSequenceType();
            if (caseReturnType == null) {
                throw new OurBadException(
                        "A child expression of a SwitchExpression has no inferred type",
                        expression.getMetadata()
                );
            }
            if (addToReturnType) {
                returnType = returnType.leastCommonSupertypeWith(caseReturnType);
            }
        }

        expression.setInferredSequenceType(returnType);
        System.out.println("visiting Switch expression, type set to: " + expression.getInferredSequenceType());
        return argument;
    }

    @Override
    public StaticContext visitTryCatchExpression(TryCatchExpression expression, StaticContext argument) {
        visitDescendants(expression, argument);
        SequenceType inferredType = null;

        for (Node childNode : expression.getChildren()) {
            SequenceType childType = ((Expression) childNode).getInferredSequenceType();
            if (childType == null) {
                throw new OurBadException(
                        "A child expression of a TryCatchExpression has no inferred type",
                        expression.getMetadata()
                );
            }

            if (inferredType == null) {
                inferredType = childType;
            } else {
                inferredType = inferredType.leastCommonSupertypeWith(childType);
            }
        }

        if (inferredType.isEmptySequence()) {
            throw new UnexpectedStaticTypeException(
                    "Inferred type is empty sequence and this is not a CommaExpression",
                    ErrorCode.StaticallyInferredEmptySequenceNotFromCommaExpression,
                    expression.getMetadata()
            );
        }
        expression.setInferredSequenceType(inferredType);
        System.out.println("visiting TryCatch expression, type set to: " + expression.getInferredSequenceType());
        return argument;
    }

    @Override
    public StaticContext visitTypeSwitchExpression(TypeSwitchExpression expression, StaticContext argument) {
        visit(expression.getTestCondition(), argument);
        SequenceType inferredType = null;

        SequenceType conditionType = expression.getTestCondition().getInferredSequenceType();
        basicChecks(conditionType, expression.getClass().getSimpleName(), true, false, expression.getMetadata());

        for (TypeswitchCase typeswitchCase : expression.getCases()) {
            Name variableName = typeswitchCase.getVariableName();
            Expression returnExpression = typeswitchCase.getReturnExpression();
            // if we bind a variable we add the static type of it in the context of the return expression
            if (variableName != null) {
                SequenceType variableType = null;
                for (SequenceType st : typeswitchCase.getUnion()) {
                    variableType = variableType == null ? st : variableType.leastCommonSupertypeWith(st);
                }
                returnExpression.getStaticContext().replaceVariableSequenceType(variableName, variableType);
            }

            visit(returnExpression, argument);
            SequenceType caseType = returnExpression.getInferredSequenceType();
            basicChecks(caseType, expression.getClass().getSimpleName(), true, false, expression.getMetadata());
            inferredType = inferredType == null ? caseType : inferredType.leastCommonSupertypeWith(caseType);
        }

        Name variableName = expression.getDefaultCase().getVariableName();
        Expression returnExpression = expression.getDefaultCase().getReturnExpression();
        // if we bind a variable in the default case, we infer testCondition type
        if (variableName != null) {
            returnExpression.getStaticContext().replaceVariableSequenceType(variableName, conditionType);
        }
        visit(returnExpression, argument);
        SequenceType defaultType = returnExpression.getInferredSequenceType();
        basicChecks(defaultType, expression.getClass().getSimpleName(), true, false, expression.getMetadata());
        inferredType = inferredType.leastCommonSupertypeWith(defaultType);

        basicChecks(inferredType, expression.getClass().getSimpleName(), false, true, expression.getMetadata());
        expression.setInferredSequenceType(inferredType);
        System.out.println("visiting TypeSwitch expression, type set to: " + expression.getInferredSequenceType());
        return argument;
    }

    // endregion

    // region miscellaneous

    @Override
    public StaticContext visitRangeExpr(RangeExpression expression, StaticContext argument) {
        visitDescendants(expression, argument);

        List<Node> children = expression.getChildren();
        SequenceType leftType = ((Expression) children.get(0)).getInferredSequenceType();
        SequenceType rightType = ((Expression) children.get(1)).getInferredSequenceType();

        if (leftType == null || rightType == null) {
            throw new OurBadException(
                    "A child expression of a RangeExpression has no inferred type",
                    expression.getMetadata()
            );
        }

        if (leftType.isEmptySequence() || rightType.isEmptySequence()) {
            throw new UnexpectedStaticTypeException(
                    "Inferred type is empty sequence and this is not a CommaExpression",
                    ErrorCode.StaticallyInferredEmptySequenceNotFromCommaExpression,
                    expression.getMetadata()
            );
        }

        SequenceType intOpt = new SequenceType(BuiltinTypesCatalogue.integerItem, SequenceType.Arity.OneOrZero);
        if (!leftType.isSubtypeOf(intOpt) || !rightType.isSubtypeOf(intOpt)) {
            throw new UnexpectedStaticTypeException(
                    "operands of the range expression must match type integer? instead found: "
                        + leftType
                        + " and "
                        + rightType,
                    expression.getMetadata()
            );
        }

        expression.setInferredSequenceType(
            new SequenceType(BuiltinTypesCatalogue.integerItem, SequenceType.Arity.ZeroOrMore)
        );
        System.out.println("visiting Range expression, type set to: " + expression.getInferredSequenceType());
        return argument;
    }

    @Override
    public StaticContext visitStringConcatExpr(StringConcatExpression expression, StaticContext argument) {
        visitDescendants(expression, argument);

        List<Node> children = expression.getChildren();
        SequenceType leftType = ((Expression) children.get(0)).getInferredSequenceType();
        SequenceType rightType = ((Expression) children.get(1)).getInferredSequenceType();

        if (leftType == null || rightType == null) {
            throw new OurBadException(
                    "A child expression of a ConcatExpression has no inferred type",
                    expression.getMetadata()
            );
        }

        SequenceType intOpt = new SequenceType(BuiltinTypesCatalogue.atomicItem, SequenceType.Arity.OneOrZero);
        if (!leftType.isSubtypeOf(intOpt) || !rightType.isSubtypeOf(intOpt)) {
            throw new UnexpectedStaticTypeException(
                    "operands of the concat expression must match type atomic? instead found: "
                        + leftType
                        + " and "
                        + rightType,
                    expression.getMetadata()
            );
        }

        expression.setInferredSequenceType(new SequenceType(BuiltinTypesCatalogue.stringItem));
        System.out.println("visiting Concat expression, type set to: " + expression.getInferredSequenceType());
        return argument;
    }

    // endregion

    // region postfix

    @Override
    public StaticContext visitArrayLookupExpression(ArrayLookupExpression expression, StaticContext argument) {
        visitDescendants(expression, argument);

        SequenceType mainType = expression.getMainExpression().getInferredSequenceType();
        SequenceType lookupType = expression.getLookupExpression().getInferredSequenceType();

        if (mainType == null || lookupType == null) {
            throw new OurBadException(
                    "A child expression of a ArrayLookupExpression has no inferred type",
                    expression.getMetadata()
            );
        }

        if (!lookupType.isSubtypeOf(SequenceType.createSequenceType("integer"))) {
            throw new UnexpectedStaticTypeException(
                    "the lookup expression type must match integer, instead " + lookupType + " was inferred",
                    expression.getMetadata()
            );
        }

        if (!mainType.hasOverlapWith(SequenceType.createSequenceType("array*")) || mainType.isEmptySequence()) {
            throw new UnexpectedStaticTypeException(
                    "Inferred type is empty sequence and this is not a CommaExpression",
                    ErrorCode.StaticallyInferredEmptySequenceNotFromCommaExpression,
                    expression.getMetadata()
            );
        }

        SequenceType.Arity inferredArity = mainType.isAritySubtypeOf(SequenceType.Arity.OneOrZero)
            ? SequenceType.Arity.OneOrZero
            : SequenceType.Arity.ZeroOrMore;
        expression.setInferredSequenceType(new SequenceType(BuiltinTypesCatalogue.item, inferredArity));
        System.out.println("visiting ArrayLookup expression, type set to: " + expression.getInferredSequenceType());
        return argument;
    }

    @Override
    public StaticContext visitObjectLookupExpression(ObjectLookupExpression expression, StaticContext argument) {
        visitDescendants(expression, argument);

        SequenceType mainType = expression.getMainExpression().getInferredSequenceType();
        SequenceType lookupType = expression.getLookupExpression().getInferredSequenceType();

        if (mainType == null || lookupType == null) {
            throw new OurBadException(
                    "A child expression of a ObjectLookupExpression has no inferred type",
                    expression.getMetadata()
            );
        }

        // must be castable to string
        if (!lookupType.isSubtypeOf(SequenceType.createSequenceType("atomic"))) {
            throw new UnexpectedStaticTypeException(
                    "the lookup expression type must be castable to string (i.e. must match atomic), instead "
                        + lookupType
                        + " was inferred",
                    expression.getMetadata()
            );
        }

        if (!mainType.hasOverlapWith(SequenceType.createSequenceType("object*")) || mainType.isEmptySequence()) {
            throw new UnexpectedStaticTypeException(
                    "Inferred type is empty sequence and this is not a CommaExpression",
                    ErrorCode.StaticallyInferredEmptySequenceNotFromCommaExpression,
                    expression.getMetadata()
            );
        }

        SequenceType.Arity inferredArity = mainType.isAritySubtypeOf(SequenceType.Arity.OneOrZero)
            ? SequenceType.Arity.OneOrZero
            : SequenceType.Arity.ZeroOrMore;

        ItemType inferredType = BuiltinTypesCatalogue.item;
        // if we have a specific object type and a string literal as key try perform better inference
        if (
            mainType.getItemType().isObjectItemType()
                && (expression.getLookupExpression() instanceof StringLiteralExpression)
        ) {
            String key = ((StringLiteralExpression) expression.getLookupExpression()).getValue();
            boolean isObjectClosed = mainType.getItemType().getClosedFacet();
            Map<String, FieldDescriptor> objectSchema = mainType.getItemType().getObjectContentFacet();
            if (objectSchema.containsKey(key)) {
                FieldDescriptor field = objectSchema.get(key);
                inferredType = field.getType();
                if (field.isRequired()) {
                    // if the field is required then any object will have it, so no need to include '0' arity if not
                    // present
                    inferredArity = mainType.getArity();
                }
            } else if (isObjectClosed) {
                // if object is closed and key is not found then for sure we will return the empty sequence
                throw new UnexpectedStaticTypeException(
                        "Inferred type is empty sequence and this is not a CommaExpression",
<<<<<<< HEAD
                        ErrorCode.StaticallyInferredEmptySequenceNotFromCommaExpression,
                        expression.getMetadata()
=======
                        ErrorCode.StaticallyInferredEmptySequenceNotFromCommaExpression
>>>>>>> 3b56918b
                );
            }
        }

        expression.setInferredSequenceType(new SequenceType(inferredType, inferredArity));
        System.out.println("visiting ObjectLookup expression, type set to: " + expression.getInferredSequenceType());
        return argument;
    }

    @Override
    public StaticContext visitArrayUnboxingExpression(ArrayUnboxingExpression expression, StaticContext argument) {
        visitDescendants(expression, argument);

        SequenceType mainType = expression.getMainExpression().getInferredSequenceType();

        if (mainType == null) {
            throw new OurBadException(
                    "A child expression of a ArrayUnboxingExpression has no inferred type",
                    expression.getMetadata()
            );
        }

        if (!mainType.hasOverlapWith(SequenceType.createSequenceType("array*")) || mainType.isEmptySequence()) {
            throw new UnexpectedStaticTypeException(
                    "Inferred type is empty sequence and this is not a CommaExpression",
                    ErrorCode.StaticallyInferredEmptySequenceNotFromCommaExpression,
                    expression.getMetadata()
            );
        }

        expression.setInferredSequenceType(SequenceType.createSequenceType("item*"));
        System.out.println(
            "visiting ArrayUnboxingExpression expression, type set to: " + expression.getInferredSequenceType()
        );
        return argument;
    }

    @Override
    public StaticContext visitFilterExpression(FilterExpression expression, StaticContext argument) {
        visit(expression.getMainExpression(), argument);
        SequenceType mainType = expression.getMainExpression().getInferredSequenceType();
        basicChecks(mainType, expression.getClass().getSimpleName(), true, true, expression.getMetadata());

        Expression predicateExpression = expression.getPredicateExpression();
        // set context item static type
        predicateExpression.getStaticContext().setContextItemStaticType(new SequenceType(mainType.getItemType()));
        visit(predicateExpression, argument);
        SequenceType predicateType = predicateExpression.getInferredSequenceType();
        // unset context item static type
        predicateExpression.getStaticContext().setContextItemStaticType(null);

        basicChecks(predicateType, expression.getClass().getSimpleName(), true, true, expression.getMetadata());
        // always false so the return type is for sure ()
        if (predicateType.isSubtypeOf(SequenceType.createSequenceType("null?"))) {
            throw new UnexpectedStaticTypeException(
                    "Inferred type for FilterExpression is empty sequence (with active static typing feature, only allowed for CommaExpression)",
                    ErrorCode.StaticallyInferredEmptySequenceNotFromCommaExpression,
                    expression.getMetadata()
            );
        }
        if (!predicateType.hasEffectiveBooleanValue()) {
            throw new UnexpectedStaticTypeException(
                    "Inferred type " + predicateType + " in FilterExpression has no effective boolean value",
                    expression.getMetadata()
            );
        }

        // if we are filter one or less items or we use an integer to select a specific position we return at most one
        // element, otherwise *
        SequenceType.Arity inferredArity = (mainType.isAritySubtypeOf(SequenceType.Arity.OneOrZero)
            || predicateType.getItemType().equals(BuiltinTypesCatalogue.integerItem))
                ? SequenceType.Arity.OneOrZero
                : SequenceType.Arity.ZeroOrMore;
        expression.setInferredSequenceType(new SequenceType(mainType.getItemType(), inferredArity));
        System.out.println("visiting Filter expression, type set to: " + expression.getInferredSequenceType());
        return argument;
    }

    // return [true] if [types] are subtype of or can be promoted to expected types, [false] otherwise
    public boolean checkArguments(List<SequenceType> expectedTypes, List<SequenceType> types) {
        int length = expectedTypes.size();
        if (length != types.size()) {
            return false;
        }
        for (int i = 0; i < length; ++i) {
            if (!types.get(i).isSubtypeOfOrCanBePromotedTo(expectedTypes.get(i))) {
                return false;
            }
        }
        return true;
    }

    @Override
    public StaticContext visitDynamicFunctionCallExpression(
            DynamicFunctionCallExpression expression,
            StaticContext argument
    ) {
        // since we do not specify function's signature in the itemType we can only check that it is a function
        visitDescendants(expression, argument);

        SequenceType mainType = expression.getMainExpression().getInferredSequenceType();
        basicChecks(mainType, expression.getClass().getSimpleName(), true, false, expression.getMetadata());

        FunctionSignature signature = null;
        boolean isAnyFunction = false;
        if (!mainType.isEmptySequence()) {
            ItemType type = mainType.getItemType();
            if (type.isFunctionItemType()) {
                if (type.equals(BuiltinTypesCatalogue.anyFunctionItem)) {
                    isAnyFunction = true;
                } else {
                    signature = type.getSignature();
                }
            }
        }

        List<SequenceType> argsType = expression.getArguments()
            .stream()
            .map(Expression::getInferredSequenceType)
            .collect(Collectors.toList());
        if (isAnyFunction || (signature != null && checkArguments(signature.getParameterTypes(), argsType))) {
            // TODO: need to add support for partial application
            expression.setInferredSequenceType(signature.getReturnType());
            System.out.println(
                "visiting DynamicFunctionCall expression, type set to: " + expression.getInferredSequenceType()
            );
            return argument;
        }

        throw new UnexpectedStaticTypeException(
                "the type of a dynamic function call main expression must be function, instead inferred " + mainType,
                expression.getMetadata()
        );
    }

    @Override
    public StaticContext visitSimpleMapExpr(SimpleMapExpression expression, StaticContext argument) {
        List<Node> nodes = expression.getChildren();
        Expression leftExpression = (Expression) nodes.get(0);
        Expression rightExpression = (Expression) nodes.get(1);

        visit(leftExpression, argument);
        SequenceType leftType = leftExpression.getInferredSequenceType();
        basicChecks(leftType, expression.getClass().getSimpleName(), true, true, expression.getMetadata());

        // set context item static type
        rightExpression.getStaticContext().setContextItemStaticType(new SequenceType(leftType.getItemType()));
        visit(rightExpression, argument);
        rightExpression.getStaticContext().setContextItemStaticType(null);

        SequenceType rightType = rightExpression.getInferredSequenceType();
        basicChecks(rightType, expression.getClass().getSimpleName(), true, true, expression.getMetadata());

        SequenceType.Arity resultingArity = leftType.getArity().multiplyWith(rightType.getArity());
        expression.setInferredSequenceType(new SequenceType(rightType.getItemType(), resultingArity));
        System.out.println("visiting SimpleMap expression, type set to: " + expression.getInferredSequenceType());
        return argument;
    }

    // endregion

    // region FLOWR

    @Override
    public StaticContext visitFlowrExpression(FlworExpression expression, StaticContext argument) {
        Clause clause = expression.getReturnClause().getFirstClause();
        SequenceType.Arity forArities = SequenceType.Arity.One; // One is arity multiplication's neutral element
        SequenceType forType;

        while (clause != null) {
            this.visit(clause, argument);
            // if there are for clauses we need to consider their arities for the returning expression
            if (clause.getClauseType() == FLWOR_CLAUSES.FOR) {
                forType = ((ForClause) clause).getExpression().getInferredSequenceType();
                // if forType is the empty sequence that means that allowing empty is set otherwise we would have thrown
                // an error
                // therefore this for loop will generate one tuple binding the empty sequence, so as for the arities
                // count as arity.One
                if (!forType.isEmptySequence()) {
                    forArities = forType.getArity().multiplyWith(forArities);
                }
            } else if (clause.getClauseType() == FLWOR_CLAUSES.WHERE) {
                // where clause could reject all tuples so arity change from + => * and 1 => ?
                if (forArities == SequenceType.Arity.One) {
                    forArities = SequenceType.Arity.OneOrZero;
                } else if (forArities == SequenceType.Arity.OneOrMore) {
                    forArities = SequenceType.Arity.ZeroOrMore;
                }
            }
            clause = clause.getNextClause();
        }

        SequenceType returnType = expression.getReturnClause().getReturnExpr().getInferredSequenceType();
        basicChecks(returnType, expression.getClass().getSimpleName(), true, true, expression.getMetadata());
        returnType = new SequenceType(returnType.getItemType(), returnType.getArity().multiplyWith(forArities));
        expression.setInferredSequenceType(returnType);
        System.out.println("visiting Flowr expression, type set to: " + expression.getInferredSequenceType());
        return argument;
    }

    @Override
    public StaticContext visitForClause(ForClause expression, StaticContext argument) {
        visit(expression.getExpression(), argument);

        SequenceType declaredType = expression.getActualSequenceType();
        SequenceType inferredType = (declaredType == null
            ? expression.getExpression()
            : ((TreatExpression) expression.getExpression()).getMainExpression()).getInferredSequenceType();
        basicChecks(inferredType, expression.getClass().getSimpleName(), true, false, expression.getMetadata());
        if (inferredType.isEmptySequence()) {
            if (!expression.isAllowEmpty()) {
                // for sure we will not have any tuple to process and return the empty sequence
                throw new UnexpectedStaticTypeException(
                        "In for clause Inferred type is empty sequence, empty is not allowed, so the result returned is for sure () and this is not a CommaExpression",
                        ErrorCode.StaticallyInferredEmptySequenceNotFromCommaExpression,
                        expression.getMetadata()
                );
            }
        } else {
            // we take the single arity version of the inferred type or optional arity if we allow empty and the
            // sequence allows () (i.e. arity ? or *)
            if (
                expression.isAllowEmpty()
                    && (inferredType.getArity() == SequenceType.Arity.OneOrZero
                        || inferredType.getArity() == SequenceType.Arity.ZeroOrMore)
            ) {
                inferredType = new SequenceType(inferredType.getItemType(), SequenceType.Arity.OneOrZero);
            } else {
                inferredType = new SequenceType(inferredType.getItemType());
            }
        }

        checkVariableType(
            declaredType,
            inferredType,
            expression.getNextClause().getStaticContext(),
            expression.getClass().getSimpleName(),
            expression.getVariableName(),
            expression.getMetadata()
        );

        System.out.println("visiting For clause, inferred var " + expression.getVariableName() + " : " + inferredType);
        return argument;
    }

    @Override
    public StaticContext visitLetClause(LetClause expression, StaticContext argument) {
        visit(expression.getExpression(), argument);
        SequenceType declaredType = expression.getActualSequenceType();
        SequenceType inferredType = (declaredType == null
            ? expression.getExpression()
            : ((TreatExpression) expression.getExpression()).getMainExpression()).getInferredSequenceType();
        checkVariableType(
            declaredType,
            inferredType,
            expression.getNextClause().getStaticContext(),
            expression.getClass().getSimpleName(),
            expression.getVariableName(),
            expression.getMetadata()
        );

        System.out.println("visiting Let clause, var " + expression.getVariableName() + " : " + inferredType);
        return argument;
    }

    @Override
    public StaticContext visitWhereClause(WhereClause expression, StaticContext argument) {
        visit(expression.getWhereExpression(), argument);
        SequenceType whereType = expression.getWhereExpression().getInferredSequenceType();
        basicChecks(whereType, expression.getClass().getSimpleName(), true, false, expression.getMetadata());
        if (!whereType.hasEffectiveBooleanValue()) {
            throw new UnexpectedStaticTypeException(
                    "where clause inferred type (" + whereType + ") has no effective boolean value",
                    expression.getMetadata()
            );
        }
        if (whereType.isEmptySequence() || whereType.isSubtypeOf(SequenceType.createSequenceType("null?"))) {
            throw new UnexpectedStaticTypeException(
                    "where clause always return false, so return expression inferred type is empty sequence and this is not a CommaExpression",
                    ErrorCode.StaticallyInferredEmptySequenceNotFromCommaExpression,
                    expression.getMetadata()
            );
        }
        return argument;
    }

    @Override
    public StaticContext visitGroupByClause(GroupByClause expression, StaticContext argument) {
        Clause nextClause = expression.getNextClause(); // != null because group by cannot be last clause of FLOWR
                                                        // expression
        Set<Name> groupingVars = new HashSet<>();
        for (GroupByVariableDeclaration groupByVar : expression.getGroupVariables()) {
            // if we are grouping by an existing var (i.e. expr is null), then the appropriate type is already inferred
            Expression groupByVarExpr = groupByVar.getExpression();
            SequenceType expectedType;
            if (groupByVarExpr != null) {
                visit(groupByVarExpr, argument);
                SequenceType declaredType = groupByVar.getActualSequenceType();
                SequenceType inferredType;
                if (declaredType == null) {
                    inferredType = groupByVarExpr.getInferredSequenceType();
                    expectedType = inferredType;
                } else {
                    inferredType = ((TreatExpression) groupByVarExpr).getMainExpression().getInferredSequenceType();
                    expectedType = declaredType;
                }
                checkVariableType(
                    declaredType,
                    inferredType,
                    nextClause.getStaticContext(),
                    expression.getClass().getSimpleName(),
                    groupByVar.getVariableName(),
                    expression.getMetadata()
                );
            } else {
                expectedType = expression.getStaticContext().getVariableSequenceType(groupByVar.getVariableName());
            }
            // check that expectedType is a subtype of atomic?
            if (expectedType.isSubtypeOf(SequenceType.createSequenceType("json-item*"))) {
                throw new UnexpectedStaticTypeException(
                        "group by variable "
                            + groupByVar.getVariableName()
                            + " must match atomic? instead found "
                            + expectedType,
                        ErrorCode.NonAtomicElementErrorCode,
                        expression.getMetadata()
                );
            }
            if (!expectedType.isSubtypeOf(SequenceType.createSequenceType("atomic?"))) {
                throw new UnexpectedStaticTypeException(
                        "group by variable "
                            + groupByVar.getVariableName()
                            + " must match atomic? instead found "
                            + expectedType,
                        expression.getMetadata()
                );
            }
            groupingVars.add(groupByVar.getVariableName());
        }

        // finally if there was a for clause we need to change the arity of the variables binded so far in the flowr
        // expression, from ? to * and from 1 to +
        // excluding the grouping variables
        StaticContext firstClauseStaticContext = expression.getFirstClause().getStaticContext();
        nextClause.getStaticContext().incrementArities(firstClauseStaticContext, groupingVars);
        return argument;
    }

    @Override
    public StaticContext visitOrderByClause(OrderByClause expression, StaticContext argument) {
        visitDescendants(expression, argument);
        for (OrderByClauseSortingKey orderClause : expression.getSortingKeys()) {
            SequenceType orderType = orderClause.getExpression().getInferredSequenceType();
            basicChecks(orderType, expression.getClass().getSimpleName(), true, false, expression.getMetadata());
            if (orderType.isSubtypeOf(SequenceType.createSequenceType("json-item*"))) {
                throw new UnexpectedStaticTypeException(
                        "order by sorting expression's type must match atomic? and be comparable using 'gt' operator (so duration, hexBinary, base64Binary and atomic item type are not allowed), instead inferred: "
                            + orderType,
                        ErrorCode.NonAtomicElementErrorCode,
                        expression.getMetadata()
                );
            }
            if (
                !orderType.isSubtypeOf(SequenceType.createSequenceType("atomic?"))
                    ||
                    orderType.getItemType().equals(BuiltinTypesCatalogue.atomicItem)
                    ||
                    orderType.getItemType().equals(BuiltinTypesCatalogue.durationItem)
                    ||
                    orderType.getItemType().equals(BuiltinTypesCatalogue.hexBinaryItem)
                    ||
                    orderType.getItemType().equals(BuiltinTypesCatalogue.base64BinaryItem)
            ) {
                throw new UnexpectedStaticTypeException(
                        "order by sorting expression's type must match atomic? and be comparable using 'gt' operator (so duration, hexBinary, base64Binary and atomic item type are not allowed), instead inferred: "
                            + orderType,
                        expression.getMetadata()
                );
            }
        }

        return argument;
    }

    // endregion

    // region module

    // if [declaredType] is not null, check if the inferred type matches or can be promoted to the declared type
    // (otherwise throw type error)
    // if [declaredType] is null, replace the type of [variableName] in the [context] with the inferred type
    public void checkVariableType(
            SequenceType declaredType,
            SequenceType inferredType,
            StaticContext context,
            String nodeName,
            Name variableName,
            ExceptionMetadata metadata
    ) {
        basicChecks(inferredType, nodeName, true, false, metadata);

        if (declaredType == null) {
            // if declared type is null, we overwrite the type in the correspondent InScopeVariable with the inferred
            // type
            context.replaceVariableSequenceType(variableName, inferredType);
        } else {
            if (!inferredType.isSubtypeOf(declaredType)) {
                throw new UnexpectedStaticTypeException(
                        "In a "
                            + nodeName
                            + ", the variable $"
                            + variableName
                            + " inferred type "
                            + inferredType
                            + " does not match or can be promoted to the declared type "
                            + declaredType,
                        metadata
                );
            }
        }
    }

    @Override
    public StaticContext visitVariableDeclaration(VariableDeclaration expression, StaticContext argument) {
        visitDescendants(expression, argument);
        SequenceType declaredType = expression.getActualSequenceType();
        SequenceType inferredType = (declaredType == null
            ? expression.getExpression()
            : ((TreatExpression) expression.getExpression()).getMainExpression()).getInferredSequenceType();
        checkVariableType(
            declaredType,
            inferredType,
            argument,
            expression.getClass().getSimpleName(),
            expression.getVariableName(),
            expression.getMetadata()
        );

        return argument;
    }

    @Override
    public StaticContext visitFunctionDeclaration(FunctionDeclaration expression, StaticContext argument) {
        visitDescendants(expression, argument);

        InlineFunctionExpression inlineExpression = (InlineFunctionExpression) expression.getExpression();
        SequenceType inferredType = inlineExpression.getBody().getInferredSequenceType();
        SequenceType expectedType = inlineExpression.getActualReturnType();

        if (expectedType == null) {
            expectedType = inferredType;
        } else if (!inferredType.isSubtypeOfOrCanBePromotedTo(expectedType)) {
            throw new UnexpectedStaticTypeException(
                    "The declared function return inferred type "
                        + inferredType
                        + " does not match or can be promoted to the expected return type "
                        + expectedType,
                    expression.getMetadata()
            );
        }

        // add function signature to the statically known one
        argument.addFunctionSignature(
            inlineExpression.getFunctionIdentifier(),
            new FunctionSignature(new ArrayList<SequenceType>(inlineExpression.getParams().values()), expectedType)
        );

        return argument;
    }

    // endregion
}<|MERGE_RESOLUTION|>--- conflicted
+++ resolved
@@ -1,19 +1,5 @@
 package org.rumbledb.compiler;
 
-import org.apache.spark.sql.AnalysisException;
-<<<<<<< HEAD
-import org.apache.spark.sql.types.StructType;
-import org.rumbledb.config.RumbleRuntimeConfiguration;
-import org.rumbledb.context.*;
-import org.rumbledb.errorcodes.ErrorCode;
-import org.rumbledb.exceptions.*;
-=======
->>>>>>> 3b56918b
-import org.rumbledb.config.RumbleRuntimeConfiguration;
-import org.rumbledb.errorcodes.ErrorCode;
-<<<<<<< HEAD
-=======
-import org.rumbledb.exceptions.CannotRetrieveResourceException;
 import java.net.URI;
 import java.util.ArrayList;
 import java.util.Arrays;
@@ -23,15 +9,20 @@
 import java.util.Set;
 import java.util.stream.Collectors;
 
+import org.apache.spark.sql.AnalysisException;
+import org.apache.spark.sql.types.StructType;
+import org.rumbledb.config.RumbleRuntimeConfiguration;
 import org.rumbledb.context.BuiltinFunction;
 import org.rumbledb.context.BuiltinFunctionCatalogue;
 import org.rumbledb.context.FunctionIdentifier;
 import org.rumbledb.context.Name;
 import org.rumbledb.context.StaticContext;
+import org.rumbledb.errorcodes.ErrorCode;
+import org.rumbledb.exceptions.CannotRetrieveResourceException;
+import org.rumbledb.exceptions.ExceptionMetadata;
 import org.rumbledb.exceptions.IsStaticallyUnexpectedTypeException;
 import org.rumbledb.exceptions.OurBadException;
 import org.rumbledb.exceptions.UnexpectedStaticTypeException;
->>>>>>> 3b56918b
 import org.rumbledb.expressions.AbstractNodeVisitor;
 import org.rumbledb.expressions.CommaExpression;
 import org.rumbledb.expressions.Expression;
@@ -64,20 +55,6 @@
 import org.rumbledb.expressions.miscellaneous.StringConcatExpression;
 import org.rumbledb.expressions.module.FunctionDeclaration;
 import org.rumbledb.expressions.module.VariableDeclaration;
-<<<<<<< HEAD
-import org.rumbledb.expressions.postfix.*;
-import org.rumbledb.expressions.primary.*;
-import org.rumbledb.expressions.typing.*;
-import org.rumbledb.runtime.functions.input.FileSystemUtil;
-import org.rumbledb.types.*;
-import org.rumbledb.types.BuiltinTypesCatalogue;
-import sparksoniq.spark.SparkSessionManager;
-
-import java.net.URI;
-import org.rumbledb.types.*;
-import java.util.*;
-import java.util.stream.Collectors;
-=======
 import org.rumbledb.expressions.postfix.ArrayLookupExpression;
 import org.rumbledb.expressions.postfix.ArrayUnboxingExpression;
 import org.rumbledb.expressions.postfix.DynamicFunctionCallExpression;
@@ -109,7 +86,8 @@
 import org.rumbledb.types.ItemTypeFactory;
 import org.rumbledb.types.SequenceType;
 
->>>>>>> 3b56918b
+import sparksoniq.spark.SparkSessionManager;
+
 
 /**
  * This visitor infers a static SequenceType for each expression in the query
@@ -410,24 +388,12 @@
      * @return true if we perform the annotation or false if it is not one of this specific cases
      */
     private boolean tryAnnotateSpecificFunctions(FunctionCallExpression expression, StaticContext staticContext) {
-<<<<<<< HEAD
         Name functionName = expression.getFunctionName();
         List<Expression> args = expression.getArguments();
 
         // handle 'parquet-file' function
         if (
             functionName.equals(Name.createVariableInDefaultFunctionNamespace("parquet-file"))
-=======
-        List<Name> functionNameToAnnotate = Arrays.asList(
-            // Name.createVariableInDefaultFunctionNamespace("avro-file"),
-            Name.createVariableInDefaultFunctionNamespace("parquet-file")
-        );
-        Name functionName = expression.getFunctionName();
-        List<Expression> args = expression.getArguments();
-
-        if (
-            functionNameToAnnotate.contains(functionName)
->>>>>>> 3b56918b
                 && args.size() > 0
                 && args.get(0) instanceof StringLiteralExpression
         ) {
@@ -437,23 +403,12 @@
                 throw new CannotRetrieveResourceException("File " + uri + " not found.", expression.getMetadata());
             }
             try {
-<<<<<<< HEAD
                 StructType s = SparkSessionManager.getInstance()
                     .getOrCreateSession()
                     .read()
                     .parquet(uri.toString())
                     .schema();
                 ItemType schemaItemType = ItemTypeFactory.createItemTypeFromSparkStructType(null, s);
-=======
-                /*
-                 * StructType s = SparkSessionManager.getInstance()
-                 * .getOrCreateSession()
-                 * .read()
-                 * .parquet(uri.toString())
-                 * .schema();
-                 */
-                ItemType schemaItemType = BuiltinTypesCatalogue.objectItem;
->>>>>>> 3b56918b
                 System.out.println(schemaItemType.toString());
                 // TODO : check if arity is correct
                 expression.setInferredSequenceType(new SequenceType(schemaItemType, SequenceType.Arity.ZeroOrMore));
@@ -466,7 +421,6 @@
             }
         }
 
-<<<<<<< HEAD
         // handle 'round' function
         if (functionName.equals(Name.createVariableInDefaultFunctionNamespace("round"))) {
             // set output type to the same of the first argument (special handling of numeric)
@@ -474,8 +428,6 @@
             return true;
         }
 
-=======
->>>>>>> 3b56918b
         return false;
     }
 
@@ -1545,12 +1497,8 @@
                 // if object is closed and key is not found then for sure we will return the empty sequence
                 throw new UnexpectedStaticTypeException(
                         "Inferred type is empty sequence and this is not a CommaExpression",
-<<<<<<< HEAD
                         ErrorCode.StaticallyInferredEmptySequenceNotFromCommaExpression,
                         expression.getMetadata()
-=======
-                        ErrorCode.StaticallyInferredEmptySequenceNotFromCommaExpression
->>>>>>> 3b56918b
                 );
             }
         }
