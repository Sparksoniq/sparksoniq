package org.rumbledb.compiler;

import java.net.URI;
import java.util.ArrayList;
import java.util.Arrays;
import java.util.HashSet;
import java.util.List;
import java.util.Map;
import java.util.Set;

import org.apache.spark.sql.AnalysisException;
import org.apache.spark.sql.types.StructType;
import org.rumbledb.config.RumbleRuntimeConfiguration;
import org.rumbledb.context.BuiltinFunction;
import org.rumbledb.context.BuiltinFunctionCatalogue;
import org.rumbledb.context.FunctionIdentifier;
import org.rumbledb.context.Name;
import org.rumbledb.context.StaticContext;
import org.rumbledb.errorcodes.ErrorCode;
import org.rumbledb.exceptions.CannotRetrieveResourceException;
import org.rumbledb.exceptions.ExceptionMetadata;
import org.rumbledb.exceptions.IsStaticallyUnexpectedTypeException;
import org.rumbledb.exceptions.OurBadException;
import org.rumbledb.exceptions.UnexpectedStaticTypeException;
import org.rumbledb.exceptions.UnknownFunctionCallException;
import org.rumbledb.expressions.AbstractNodeVisitor;
import org.rumbledb.expressions.CommaExpression;
import org.rumbledb.expressions.Expression;
import org.rumbledb.expressions.Node;
import org.rumbledb.expressions.arithmetic.AdditiveExpression;
import org.rumbledb.expressions.arithmetic.MultiplicativeExpression;
import org.rumbledb.expressions.arithmetic.UnaryExpression;
import org.rumbledb.expressions.comparison.ComparisonExpression;
import org.rumbledb.expressions.control.ConditionalExpression;
import org.rumbledb.expressions.control.SwitchCase;
import org.rumbledb.expressions.control.SwitchExpression;
import org.rumbledb.expressions.control.TryCatchExpression;
import org.rumbledb.expressions.control.TypeSwitchExpression;
import org.rumbledb.expressions.control.TypeswitchCase;
import org.rumbledb.expressions.flowr.Clause;
import org.rumbledb.expressions.flowr.FLWOR_CLAUSES;
import org.rumbledb.expressions.flowr.FlworExpression;
import org.rumbledb.expressions.flowr.ForClause;
import org.rumbledb.expressions.flowr.GroupByClause;
import org.rumbledb.expressions.flowr.GroupByVariableDeclaration;
import org.rumbledb.expressions.flowr.LetClause;
import org.rumbledb.expressions.flowr.OrderByClause;
import org.rumbledb.expressions.flowr.OrderByClauseSortingKey;
import org.rumbledb.expressions.flowr.SimpleMapExpression;
import org.rumbledb.expressions.flowr.WhereClause;
import org.rumbledb.expressions.logic.AndExpression;
import org.rumbledb.expressions.logic.NotExpression;
import org.rumbledb.expressions.logic.OrExpression;
import org.rumbledb.expressions.miscellaneous.RangeExpression;
import org.rumbledb.expressions.miscellaneous.StringConcatExpression;
import org.rumbledb.expressions.module.FunctionDeclaration;
import org.rumbledb.expressions.module.LibraryModule;
import org.rumbledb.expressions.module.MainModule;
import org.rumbledb.expressions.module.Prolog;
import org.rumbledb.expressions.module.VariableDeclaration;
import org.rumbledb.expressions.postfix.ArrayLookupExpression;
import org.rumbledb.expressions.postfix.ArrayUnboxingExpression;
import org.rumbledb.expressions.postfix.DynamicFunctionCallExpression;
import org.rumbledb.expressions.postfix.FilterExpression;
import org.rumbledb.expressions.postfix.ObjectLookupExpression;
import org.rumbledb.expressions.primary.ArrayConstructorExpression;
import org.rumbledb.expressions.primary.BooleanLiteralExpression;
import org.rumbledb.expressions.primary.ContextItemExpression;
import org.rumbledb.expressions.primary.DecimalLiteralExpression;
import org.rumbledb.expressions.primary.DoubleLiteralExpression;
import org.rumbledb.expressions.primary.FunctionCallExpression;
import org.rumbledb.expressions.primary.InlineFunctionExpression;
import org.rumbledb.expressions.primary.IntegerLiteralExpression;
import org.rumbledb.expressions.primary.NamedFunctionReferenceExpression;
import org.rumbledb.expressions.primary.NullLiteralExpression;
import org.rumbledb.expressions.primary.ObjectConstructorExpression;
import org.rumbledb.expressions.primary.StringLiteralExpression;
import org.rumbledb.expressions.primary.VariableReferenceExpression;
import org.rumbledb.expressions.typing.CastExpression;
import org.rumbledb.expressions.typing.CastableExpression;
import org.rumbledb.expressions.typing.InstanceOfExpression;
import org.rumbledb.expressions.typing.IsStaticallyExpression;
import org.rumbledb.expressions.typing.TreatExpression;
import org.rumbledb.expressions.typing.ValidateTypeExpression;
import org.rumbledb.runtime.functions.input.FileSystemUtil;
import org.rumbledb.types.BuiltinTypesCatalogue;
import org.rumbledb.types.FieldDescriptor;
import org.rumbledb.types.FunctionSignature;
import org.rumbledb.types.ItemType;
import org.rumbledb.types.ItemTypeFactory;
import org.rumbledb.types.SequenceType;

import sparksoniq.spark.SparkSessionManager;


/**
 * This visitor infers a static SequenceType for each expression in the query
 */
public class InferTypeVisitor extends AbstractNodeVisitor<StaticContext> {

    private RumbleRuntimeConfiguration rumbleRuntimeConfiguration;

    /**
     * Builds a new visitor.
     *
     * @param rumbleRuntimeConfiguration the configuration.
     */
    InferTypeVisitor(RumbleRuntimeConfiguration rumbleRuntimeConfiguration) {
        this.rumbleRuntimeConfiguration = rumbleRuntimeConfiguration;
    }

    private void throwStaticTypeException(String message, ErrorCode code) {
        if (this.rumbleRuntimeConfiguration.doStaticAnalysis()) {
            throw new UnexpectedStaticTypeException(
                    message,
                    code
            );
        }
    }

    private void throwStaticTypeException(String message, ExceptionMetadata metadata) {
        if (this.rumbleRuntimeConfiguration.doStaticAnalysis()) {
            throw new UnexpectedStaticTypeException(
                    message,
                    metadata
            );
        }
    }

    private void throwStaticTypeException(String message, ErrorCode code, ExceptionMetadata metadata) {
        if (this.rumbleRuntimeConfiguration.doStaticAnalysis()) {
            throw new UnexpectedStaticTypeException(
                    message,
                    code,
                    metadata
            );
        }
    }

    /**
     * Perform basic checks on a list of SequenceType, available checks are for null (OurBad exception) and inferred the
     * empty sequence (XPST0005)
     *
     * @param types list of sequence types to check
     * @param nodeName name of the node to use in the errors
     * @param nullCheck flag indicating to perform null check
     * @param inferredEmptyCheck flag indicating to perform empty sequence check
     */
    private void basicChecks(
            List<SequenceType> types,
            String nodeName,
            boolean nullCheck,
            boolean inferredEmptyCheck,
            ExceptionMetadata metadata
    ) {
        if (nullCheck) {
            for (SequenceType type : types) {
                if (type == null) {
                    throw new OurBadException("A child expression of a " + nodeName + " has no inferred type");
                }
            }
        }
        if (inferredEmptyCheck) {
            for (SequenceType type : types) {
                if (type.isEmptySequence()) {
                    throwStaticTypeException(
                        "Inferred type for "
                            + nodeName
                            + " is empty sequence (with active static typing feature, only allowed for CommaExpression)",
                        ErrorCode.StaticallyInferredEmptySequenceNotFromCommaExpression
                    );
                }
            }
        }
    }

    /**
     * Perform basic checks on a SequenceType, available checks are for null (OurBad exception) and inferred the empty
     * sequence (XPST0005)
     *
     * @param type sequence types to check
     * @param nodeName name of the node to use in the errors
     * @param nullCheck flag indicating to perform null check
     * @param inferredEmptyCheck flag indicating to perform empty sequence check
     */
    private void basicChecks(
            SequenceType type,
            String nodeName,
            boolean nullCheck,
            boolean inferredEmptyCheck,
            ExceptionMetadata metadata
    ) {
        if (nullCheck) {
            if (type == null) {
                throw new OurBadException("A child expression of a " + nodeName + " has no inferred type");
            }
        }
        if (inferredEmptyCheck) {
            if (type != null && type.isEmptySequence()) {
                throwStaticTypeException(
                    "Inferred type for "
                        + nodeName
                        + " is empty sequence (with active static typing feature, only allowed for CommaExpression)",
                    ErrorCode.StaticallyInferredEmptySequenceNotFromCommaExpression
                );
            }
        }
    }

    @Override
    public StaticContext visitCommaExpression(CommaExpression expression, StaticContext argument) {
        visitDescendants(expression, argument);

        SequenceType inferredType = SequenceType.EMPTY_SEQUENCE;

        for (Expression childExpression : expression.getExpressions()) {
            SequenceType childExpressionInferredType = childExpression.getStaticSequenceType();

            // if a child expression has no inferred type throw an error
            if (childExpressionInferredType == null) {
                throwStaticTypeException(
                    "A child expression of a CommaExpression has no inferred type",
                    expression.getMetadata()
                );
            }

            // if the child expression is an EMPTY_SEQUENCE it does not affect the comma expression type
            if (!childExpressionInferredType.isEmptySequence()) {
                if (inferredType.isEmptySequence()) {
                    inferredType = childExpressionInferredType;
                } else {
                    ItemType resultingItemType = inferredType.getItemType()
                        .findLeastCommonSuperTypeWith(childExpressionInferredType.getItemType());
                    SequenceType.Arity resultingArity =
                        ((inferredType.getArity() == SequenceType.Arity.OneOrZero
                            || inferredType.getArity() == SequenceType.Arity.ZeroOrMore)
                            &&
                            (childExpressionInferredType.getArity() == SequenceType.Arity.OneOrZero
                                || childExpressionInferredType.getArity() == SequenceType.Arity.ZeroOrMore))
                                    ? SequenceType.Arity.ZeroOrMore
                                    : SequenceType.Arity.OneOrMore;
                    inferredType = new SequenceType(resultingItemType, resultingArity);
                }
            }
        }

        expression.setStaticSequenceType(inferredType);
        return argument;
    }

    // region primary

    @Override
    public StaticContext visitString(StringLiteralExpression expression, StaticContext argument) {
        expression.setStaticSequenceType(new SequenceType(BuiltinTypesCatalogue.stringItem));
        return argument;
    }

    @Override
    public StaticContext visitInteger(IntegerLiteralExpression expression, StaticContext argument) {
        expression.setStaticSequenceType(new SequenceType(BuiltinTypesCatalogue.integerItem));
        return argument;
    }

    @Override
    public StaticContext visitDouble(DoubleLiteralExpression expression, StaticContext argument) {
        expression.setStaticSequenceType(new SequenceType(BuiltinTypesCatalogue.doubleItem));
        return argument;
    }

    @Override
    public StaticContext visitDecimal(DecimalLiteralExpression expression, StaticContext argument) {
        expression.setStaticSequenceType(new SequenceType(BuiltinTypesCatalogue.decimalItem));
        return argument;
    }

    @Override
    public StaticContext visitNull(NullLiteralExpression expression, StaticContext argument) {
        expression.setStaticSequenceType(new SequenceType(BuiltinTypesCatalogue.nullItem));
        return argument;
    }

    @Override
    public StaticContext visitBoolean(BooleanLiteralExpression expression, StaticContext argument) {
        expression.setStaticSequenceType(new SequenceType(BuiltinTypesCatalogue.booleanItem));
        return argument;
    }

    @Override
    public StaticContext visitVariableReference(VariableReferenceExpression expression, StaticContext argument) {
        SequenceType variableType = expression.getActualType();
        if (variableType == null) {
            // if is null, no 'as [SequenceType]' part was present in the declaration, therefore we infer it
            variableType = expression.getStaticContext().getVariableSequenceType(expression.getVariableName());
            // we also set variableReference type
            if (variableType == null) {
                System.err.println(
<<<<<<< HEAD
                    "pWARNING] Variable reference type was null so we infer it. Please let us know as we would like to look into it."
=======
                    "[WARNING] Variable reference type was null so we infer it. Please let us know as we would like to look into it."
>>>>>>> ddae2715
                );
                variableType = SequenceType.ITEM_STAR;
            }
            expression.setActualType(variableType);
        }
        basicChecks(variableType, expression.getClass().getSimpleName(), false, true, expression.getMetadata());
        expression.setStaticSequenceType(variableType);
        return argument;
    }

    @Override
    public StaticContext visitArrayConstructor(ArrayConstructorExpression expression, StaticContext argument) {
        visitDescendants(expression, argument);
        expression.setStaticSequenceType(new SequenceType(BuiltinTypesCatalogue.arrayItem));
        return argument;
    }

    @Override
    public StaticContext visitObjectConstructor(ObjectConstructorExpression expression, StaticContext argument) {
        visitDescendants(expression, argument);
        if (expression.isMergedConstructor()) {
            // if it is a merged constructor the child must be a subtype of object* inferred type
            SequenceType childSequenceType = ((Expression) expression.getChildren().get(0)).getStaticSequenceType();
            if (childSequenceType == null) {
                throwStaticTypeException(
                    "The child expression has no inferred type",
                    expression.getMetadata()
                );
            }
            if (!childSequenceType.isSubtypeOf(SequenceType.createSequenceType("object*"))) {
                throwStaticTypeException(
                    "The child expression must have object* sequence type, instead found: " + childSequenceType,
                    expression.getMetadata()
                );
            }
        } else {
            for (Expression keyExpression : expression.getKeys()) {
                SequenceType keySequenceType = keyExpression.getStaticSequenceType();
                if (keySequenceType == null) {
                    throwStaticTypeException(
                        "One of the key in the object constructor has no inferred type",
                        expression.getMetadata()
                    );
                }
                if (
                    !keySequenceType.isSubtypeOf(SequenceType.createSequenceType("string"))
                        && !keySequenceType.isSubtypeOf(SequenceType.createSequenceType("anyURI"))
                ) {
                    throwStaticTypeException(
                        "The inferred static sequence types for the keys of an Object must be a subtype of string or anyURI, instead found a: "
                            + keySequenceType,
                        expression.getMetadata()
                    );
                }
            }
        }
        expression.setStaticSequenceType(new SequenceType(BuiltinTypesCatalogue.objectItem));
        return argument;
    }

    @Override
    public StaticContext visitContextExpr(ContextItemExpression expression, StaticContext argument) {
        SequenceType contextType = expression.getStaticContext().getContextItemStaticType();
        if (contextType == null) {
            contextType = new SequenceType(BuiltinTypesCatalogue.item);
        }
        expression.setStaticSequenceType(contextType);
        return argument;
    }

    @Override
    public StaticContext visitInlineFunctionExpr(InlineFunctionExpression expression, StaticContext argument) {
        visitDescendants(expression, argument);
        SequenceType returnType = expression.getActualReturnType();
        if (returnType == null) {
            returnType = expression.getBody().getStaticSequenceType();
        }
        List<SequenceType> params = new ArrayList<>(expression.getParams().values());
        FunctionSignature signature = new FunctionSignature(params, returnType);
        expression.setStaticSequenceType(new SequenceType(ItemTypeFactory.createFunctionItemType(signature)));
        return argument;
    }

    private FunctionSignature getSignature(FunctionIdentifier identifier, StaticContext staticContext) {
        BuiltinFunction function = null;
        FunctionSignature signature = null;
        function = BuiltinFunctionCatalogue.getBuiltinFunction(identifier);
        if (function != null) {
            signature = function.getSignature();
        } else {
            signature = staticContext.getFunctionSignature(identifier);
        }
        return signature;
    }

    @Override
    public StaticContext visitNamedFunctionRef(NamedFunctionReferenceExpression expression, StaticContext argument) {
        visitDescendants(expression, argument);

        try {
            FunctionSignature signature = getSignature(expression.getIdentifier(), expression.getStaticContext());
            expression.setStaticSequenceType(new SequenceType(ItemTypeFactory.createFunctionItemType(signature)));
        } catch (UnknownFunctionCallException e) {
            throw new UnknownFunctionCallException(
                    expression.getIdentifier().getName(),
                    expression.getIdentifier().getArity(),
                    expression.getMetadata()
            );
        }
        return argument;
    }

    /**
     * For specific input functions we read the schema and annotate static type precisely
     * 
     * @param expression function call expression to be annotated
     * @return true if we perform the annotation or false if it is not one of this specific cases
     */
    private boolean tryAnnotateSpecificFunctions(FunctionCallExpression expression, StaticContext staticContext) {
        Name functionName = expression.getFunctionName();
        List<Expression> args = expression.getArguments();

        // handle 'parquet-file' function
        if (
            functionName.equals(Name.createVariableInDefaultFunctionNamespace("parquet-file"))
                && args.size() > 0
                && args.get(0) instanceof StringLiteralExpression
        ) {
            String path = ((StringLiteralExpression) args.get(0)).getValue();
            URI uri = FileSystemUtil.resolveURI(staticContext.getStaticBaseURI(), path, expression.getMetadata());
            if (!FileSystemUtil.exists(uri, this.rumbleRuntimeConfiguration, expression.getMetadata())) {
                throw new CannotRetrieveResourceException("File " + uri + " not found.", expression.getMetadata());
            }
            try {
                StructType s = SparkSessionManager.getInstance()
                    .getOrCreateSession()
                    .read()
                    .parquet(uri.toString())
                    .schema();
                ItemType schemaItemType = ItemTypeFactory.createItemType(s);
                // TODO : check if arity is correct
                expression.setStaticSequenceType(new SequenceType(schemaItemType, SequenceType.Arity.ZeroOrMore));
                return true;
            } catch (Exception e) {
                if (e instanceof AnalysisException) {
                    throw new CannotRetrieveResourceException("File " + uri + " not found.", expression.getMetadata());
                }
                throw e;
            }
        }

        // handle 'round' function
        if (functionName.equals(Name.createVariableInDefaultFunctionNamespace("round"))) {
            // set output type to the same of the first argument (special handling of numeric)
            expression.setStaticSequenceType(args.get(0).getStaticSequenceType());
            return true;
        }

        return false;
    }

    @Override
    public StaticContext visitFunctionCall(FunctionCallExpression expression, StaticContext argument) {
        visitDescendants(expression, argument);
        FunctionSignature signature = null;
        try {
            signature = getSignature(expression.getFunctionIdentifier(), expression.getStaticContext());
        } catch (UnknownFunctionCallException e) {
            throw new UnknownFunctionCallException(expression.getFunctionIdentifier(), expression.getMetadata());
        }
        List<Expression> parameterExpressions = expression.getArguments();
        List<SequenceType> parameterTypes = signature.getParameterTypes();
        List<SequenceType> partialParams = new ArrayList<>();
        int paramsLength = parameterExpressions.size();

        // check arguments are of correct type
        for (int i = 0; i < paramsLength; ++i) {
            if (parameterExpressions.get(i) != null) {
                SequenceType actualType = parameterExpressions.get(i).getStaticSequenceType();
                if (actualType == null) {
                    throw new OurBadException("No static type inferred for expression " + parameterExpressions.get(i));
                }
                SequenceType expectedType = parameterTypes.get(i);
                // check actual parameters is either a subtype of or can be promoted to expected type
                if (!actualType.isSubtypeOfOrCanBePromotedTo(expectedType)) {
                    throwStaticTypeException(
                        "Argument " + i + " requires " + expectedType + " but " + actualType + " was found",
                        expression.getMetadata()
                    );
                }
            } else {
                partialParams.add(parameterTypes.get(i));
            }
        }

        if (expression.isPartialApplication()) {
            FunctionSignature partialSignature = new FunctionSignature(partialParams, signature.getReturnType());
            expression.setStaticSequenceType(
                new SequenceType(ItemTypeFactory.createFunctionItemType(partialSignature))
            );
        } else {
            // try annotate specific functions
            if (!tryAnnotateSpecificFunctions(expression, argument)) {
                // we did not annotate a specific function, therefore we use default return type
                SequenceType returnType = signature.getReturnType();
                if (returnType == null) {
                    returnType = SequenceType.ITEM_STAR;
                }
                expression.setStaticSequenceType(returnType);
            }
        }

        return argument;
    }

    // endregion

    // region typing

    @Override
    public StaticContext visitCastableExpression(CastableExpression expression, StaticContext argument) {
        visitDescendants(expression, argument);
        ItemType itemType = expression.getSequenceType().getItemType();
        if (itemType.equals(BuiltinTypesCatalogue.atomicItem)) {
            throwStaticTypeException(
                "atomic item type is not allowed in castable expression",
                ErrorCode.CastableErrorCode,
                expression.getMetadata()
            );
        }
        SequenceType expressionType = expression.getMainExpression().getStaticSequenceType();
        basicChecks(expressionType, expression.getClass().getSimpleName(), true, false, expression.getMetadata());
        if (
            !expressionType.isEmptySequence()
                && !expressionType.getItemType().isSubtypeOf(BuiltinTypesCatalogue.atomicItem)
        ) {
            throwStaticTypeException(
                "non-atomic item types are not allowed in castable expression, found "
                    + expressionType.getItemType(),
                expressionType.getItemType().isSubtypeOf(BuiltinTypesCatalogue.JSONItem)
                    ? ErrorCode.NonAtomicElementErrorCode
                    : ErrorCode.AtomizationError,
                expression.getMetadata()
            );
        }
        expression.setStaticSequenceType(new SequenceType(BuiltinTypesCatalogue.booleanItem));
        return argument;
    }

    @Override
    public StaticContext visitCastExpression(CastExpression expression, StaticContext argument) {
        visitDescendants(expression, argument);

        // check at static time for casting errors (note cast only allows for normal or ? arity)
        SequenceType expressionSequenceType = expression.getMainExpression().getStaticSequenceType();
        SequenceType castedSequenceType = expression.getSequenceType();

        if (castedSequenceType.getItemType().equals(BuiltinTypesCatalogue.atomicItem)) {
            throwStaticTypeException(
                "atomic item type is not allowed in cast expression",
                ErrorCode.CastableErrorCode,
                expression.getMetadata()
            );
        }

        // Empty sequence case
        if (expressionSequenceType.isEmptySequence()) {
            if (castedSequenceType.getArity() != SequenceType.Arity.OneOrZero) {
                throwStaticTypeException(
                    "Empty sequence cannot be cast to type with quantifier different from '?'",
                    expression.getMetadata()
                );
            } else {
                // no additional check is needed
                expression.setStaticSequenceType(castedSequenceType);
                return argument;
            }
        }

        if (!expressionSequenceType.isAritySubtypeOf(castedSequenceType.getArity())) {
            throwStaticTypeException(
                "with static type feature it is not possible to cast a "
                    +
                    expressionSequenceType
                    + " as "
                    + castedSequenceType,
                expression.getMetadata()
            );
        }

        // ItemType static castability check
        if (!expressionSequenceType.getItemType().isSubtypeOf(BuiltinTypesCatalogue.atomicItem)) {
            throwStaticTypeException(
                "It is never possible to cast a non-atomic sequence type: "
                    +
                    expressionSequenceType,
                expressionSequenceType.getItemType().isSubtypeOf(BuiltinTypesCatalogue.JSONItem)
                    ? ErrorCode.NonAtomicElementErrorCode
                    : ErrorCode.AtomizationError,
                expression.getMetadata()
            );
        }
        if (
            !expressionSequenceType.getItemType().isAtomicItemType()
                || !expressionSequenceType.getItemType().isStaticallyCastableAs(castedSequenceType.getItemType())
        ) {
            throwStaticTypeException(
                "It is never possible to cast a "
                    +
                    expressionSequenceType
                    + " as "
                    + castedSequenceType,
                expression.getMetadata()
            );
        }

        expression.setStaticSequenceType(castedSequenceType);
        return argument;
    }

    @Override
    public StaticContext visitIsStaticallyExpr(IsStaticallyExpression expression, StaticContext argument) {
        visitDescendants(expression, argument);

        SequenceType inferred = expression.getMainExpression().getStaticSequenceType();
        SequenceType expected = expression.getSequenceType();
        if (!inferred.equals(expected)) {
            throw new IsStaticallyUnexpectedTypeException(
                    "expected static type is " + expected + " instead " + inferred + " was inferred",
                    expression.getMetadata()
            );
        }

        expression.setStaticSequenceType(expected);
        return argument;
    }

    @Override
    public StaticContext visitInstanceOfExpression(InstanceOfExpression expression, StaticContext argument) {
        visitDescendants(expression, argument);
        expression.setStaticSequenceType(new SequenceType(BuiltinTypesCatalogue.booleanItem));
        return argument;
    }

    @Override
    public StaticContext visitTreatExpression(TreatExpression expression, StaticContext argument) {
        visitDescendants(expression, argument);

        // check at static time for treat errors
        SequenceType expressionSequenceType = expression.getMainExpression().getStaticSequenceType();
        SequenceType treatedSequenceType = expression.getSequenceType();

        if (expressionSequenceType == null || treatedSequenceType == null) {
            throwStaticTypeException(
                "The child expression of a Treat expression has no inferred type or it is being treated as null sequence type",
                expression.getMetadata()
            );
        }

        expression.setStaticSequenceType(treatedSequenceType);
        return argument;
    }

    // endregion

    // region arithmetic

    @Override
    public StaticContext visitAdditiveExpr(AdditiveExpression expression, StaticContext argument) {
        visitDescendants(expression, argument);

        SequenceType leftInferredType = expression.getLeftExpression().getStaticSequenceType();
        SequenceType rightInferredType = expression.getRightExpression().getStaticSequenceType();

        basicChecks(
            Arrays.asList(leftInferredType, rightInferredType),
            expression.getClass().getSimpleName(),
            true,
            true,
            expression.getMetadata()
        );

        ItemType inferredType = null;
        SequenceType.Arity inferredArity = resolveArities(leftInferredType.getArity(), rightInferredType.getArity());

        // arity check
        if (inferredArity == null) {
            throwStaticTypeException(
                "'+' and '*' arities are not allowed for additive expressions",
                expression.getMetadata()
            );
            inferredArity = SequenceType.Arity.OneOrZero;
        }

        ItemType leftItemType = leftInferredType.getItemType();
        ItemType rightItemType = rightInferredType.getItemType();

        // check item type combination
        if (leftItemType.isNumeric()) {
            if (rightItemType.isNumeric()) {
                inferredType = resolveNumericType(leftItemType, rightItemType);
            }
        } else if (
            leftItemType.equals(BuiltinTypesCatalogue.dateItem)
                || leftItemType.equals(BuiltinTypesCatalogue.dateTimeItem)
        ) {
            if (
                rightItemType.equals(BuiltinTypesCatalogue.dayTimeDurationItem)
                    || rightItemType.equals(BuiltinTypesCatalogue.yearMonthDurationItem)
            ) {
                inferredType = leftItemType;
            } else if (expression.isMinus() && rightItemType.equals(leftItemType)) {
                inferredType = BuiltinTypesCatalogue.dayTimeDurationItem;
            }
        } else if (leftItemType.equals(BuiltinTypesCatalogue.timeItem)) {
            if (rightItemType.equals(BuiltinTypesCatalogue.dayTimeDurationItem)) {
                inferredType = leftItemType;
            } else if (expression.isMinus() && rightItemType.equals(leftItemType)) {
                inferredType = BuiltinTypesCatalogue.dayTimeDurationItem;
            }
        } else if (leftItemType.equals(BuiltinTypesCatalogue.dayTimeDurationItem)) {
            if (rightItemType.equals(leftItemType)) {
                inferredType = leftItemType;
            } else if (
                !expression.isMinus()
                    && (rightItemType.equals(BuiltinTypesCatalogue.dateTimeItem)
                        || rightItemType.equals(BuiltinTypesCatalogue.dateItem)
                        || rightItemType.equals(BuiltinTypesCatalogue.timeItem))
            ) {
                inferredType = rightItemType;
            }
        } else if (leftItemType.equals(BuiltinTypesCatalogue.yearMonthDurationItem)) {
            if (rightItemType.equals(leftItemType)) {
                inferredType = leftItemType;
            } else if (
                !expression.isMinus()
                    && (rightItemType.equals(BuiltinTypesCatalogue.dateTimeItem)
                        || rightItemType.equals(BuiltinTypesCatalogue.dateItem))
            ) {
                inferredType = rightItemType;
            }
        }

        if (inferredType == null) {
            if (inferredArity == SequenceType.Arity.OneOrZero) {
                // Only possible resulting type is empty sequence so throw error XPST0005
                throwStaticTypeException(
                    "Inferred type is empty sequence and this is not a CommaExpression",
                    ErrorCode.StaticallyInferredEmptySequenceNotFromCommaExpression,
                    expression.getMetadata()
                );
            } else {
                throwStaticTypeException(
                    "The following types operation is not possible: "
                        + leftInferredType
                        + (expression.isMinus() ? " - " : " + ")
                        + rightInferredType,
                    expression.getMetadata()
                );
            }
            inferredType = BuiltinTypesCatalogue.atomicItem;
        }

        expression.setStaticSequenceType(new SequenceType(inferredType, inferredArity));
        return argument;
    }

    // This function assume 2 numeric ItemType
    private ItemType resolveNumericType(ItemType left, ItemType right) {
        if (left.equals(BuiltinTypesCatalogue.doubleItem) || right.equals(BuiltinTypesCatalogue.doubleItem)) {
            return BuiltinTypesCatalogue.doubleItem;
        } else if (left.equals(BuiltinTypesCatalogue.decimalItem) || right.equals(BuiltinTypesCatalogue.decimalItem)) {
            return BuiltinTypesCatalogue.decimalItem;
        } else {
            return BuiltinTypesCatalogue.integerItem;
        }
    }

    // For arithmetic operations, given 2 arities, return the resulting arity or null in case of invalid arity
    private SequenceType.Arity resolveArities(SequenceType.Arity left, SequenceType.Arity right) {
        if (
            left == null
                ||
                left == SequenceType.Arity.ZeroOrMore
                ||
                left == SequenceType.Arity.OneOrMore
                ||
                right == null
                ||
                right == SequenceType.Arity.ZeroOrMore
                ||
                right == SequenceType.Arity.OneOrMore
        )
            return null;
        return (left == SequenceType.Arity.OneOrZero || right == SequenceType.Arity.OneOrZero)
            ? SequenceType.Arity.OneOrZero
            : SequenceType.Arity.One;
    }

    @Override
    public StaticContext visitMultiplicativeExpr(MultiplicativeExpression expression, StaticContext argument) {
        visitDescendants(expression, argument);

        SequenceType leftInferredType = expression.getLeftExpression().getStaticSequenceType();
        SequenceType rightInferredType = expression.getRightExpression().getStaticSequenceType();

        basicChecks(
            Arrays.asList(leftInferredType, rightInferredType),
            expression.getClass().getSimpleName(),
            true,
            true,
            expression.getMetadata()
        );

        ItemType inferredType = null;
        SequenceType.Arity inferredArity = resolveArities(leftInferredType.getArity(), rightInferredType.getArity());

        if (inferredArity == null) {
            throwStaticTypeException(
                "'+' and '*' arities are not allowed for multiplicative expressions",
                expression.getMetadata()
            );
            inferredArity = SequenceType.Arity.OneOrZero;
        }

        ItemType leftItemType = leftInferredType.getItemType();
        ItemType rightItemType = rightInferredType.getItemType();

        // check resulting item for each operation
        if (leftItemType.isNumeric()) {
            if (rightItemType.isNumeric()) {
                if (expression.getMultiplicativeOperator() == MultiplicativeExpression.MultiplicativeOperator.IDIV) {
                    inferredType = BuiltinTypesCatalogue.integerItem;
                } else if (
                    expression.getMultiplicativeOperator() == MultiplicativeExpression.MultiplicativeOperator.DIV
                ) {
                    inferredType = resolveNumericType(
                        BuiltinTypesCatalogue.decimalItem,
                        resolveNumericType(leftItemType, rightItemType)
                    );
                } else {
                    inferredType = resolveNumericType(leftItemType, rightItemType);
                }
            } else if (
                rightItemType.isSubtypeOf(BuiltinTypesCatalogue.durationItem)
                    && !rightItemType.equals(BuiltinTypesCatalogue.durationItem)
                    &&
                    expression.getMultiplicativeOperator() == MultiplicativeExpression.MultiplicativeOperator.MUL
            ) {
                inferredType = rightItemType;
            }
        } else if (
            leftItemType.isSubtypeOf(BuiltinTypesCatalogue.durationItem)
                && !leftItemType.equals(BuiltinTypesCatalogue.durationItem)
        ) {
            if (
                rightItemType.isNumeric()
                    && (expression.getMultiplicativeOperator() == MultiplicativeExpression.MultiplicativeOperator.MUL
                        ||
                        expression.getMultiplicativeOperator() == MultiplicativeExpression.MultiplicativeOperator.DIV)
            ) {
                inferredType = leftItemType;
            } else if (rightItemType.equals(leftItemType)) {
                inferredType = BuiltinTypesCatalogue.decimalItem;
            }
        }

        if (inferredType == null) {
            if (inferredArity == SequenceType.Arity.OneOrZero) {
                // Only possible resulting type is empty sequence so throw error XPST0005
                throwStaticTypeException(
                    "Inferred type is empty sequence and this is not a CommaExpression",
                    ErrorCode.StaticallyInferredEmptySequenceNotFromCommaExpression,
                    expression.getMetadata()
                );
            } else {
                throwStaticTypeException(
                    "The following types expression is not valid: "
                        + leftItemType
                        + " "
                        + expression.getMultiplicativeOperator()
                        + " "
                        + rightItemType,
                    expression.getMetadata()
                );
            }
            inferredType = BuiltinTypesCatalogue.atomicItem;
        }

        expression.setStaticSequenceType(new SequenceType(inferredType, inferredArity));
        return argument;
    }

    @Override
    public StaticContext visitUnaryExpr(UnaryExpression expression, StaticContext argument) {
        visitDescendants(expression, argument);
        SequenceType childInferredType = expression.getMainExpression().getStaticSequenceType();

        // if the child expression has null inferred type throw error
        if (childInferredType == null) {
            throwStaticTypeException(
                "The child expression of a UnaryExpression has no inferred type",
                expression.getMetadata()
            );
        }

        // if the child is the empty sequence just infer the empty sequence
        if (childInferredType.isEmptySequence()) {
            throwStaticTypeException(
                "Inferred type is empty sequence and this is not a CommaExpression",
                ErrorCode.StaticallyInferredEmptySequenceNotFromCommaExpression,
                expression.getMetadata()
            );
        }

        if (
            childInferredType.getArity() == SequenceType.Arity.OneOrMore
                || childInferredType.getArity() == SequenceType.Arity.ZeroOrMore
        ) {
            throwStaticTypeException(
                "'+' and '*' arities are not allowed for unary expressions",
                expression.getMetadata()
            );
        }

        // if inferred arity does not allow for empty sequence and static type is not an accepted one throw a static
        // error
        ItemType childItemType = childInferredType.getItemType();
        if (!childItemType.isNumeric()) {
            if (childInferredType.getArity() == SequenceType.Arity.OneOrZero) {
                throwStaticTypeException(
                    "Inferred type is empty sequence and this is not a CommaExpression",
                    ErrorCode.StaticallyInferredEmptySequenceNotFromCommaExpression,
                    expression.getMetadata()
                );
            } else {
                throwStaticTypeException(
                    "It is not possible to have an Unary expression with the following type: " + childInferredType,
                    expression.getMetadata()
                );
            }
        }

        expression.setStaticSequenceType(new SequenceType(childItemType, childInferredType.getArity()));
        return argument;
    }

    // endregion

    // region logic

    private StaticContext visitAndOrExpr(Expression expression, StaticContext argument, String expressionName) {
        visitDescendants(expression, argument);

        List<Node> childrenExpressions = expression.getChildren();
        SequenceType leftInferredType = ((Expression) childrenExpressions.get(0)).getStaticSequenceType();
        SequenceType rightInferredType = ((Expression) childrenExpressions.get(1)).getStaticSequenceType();

        if (leftInferredType == null || rightInferredType == null) {
            throwStaticTypeException(
                "A child expression of a " + expressionName + "Expression has no inferred type",
                expression.getMetadata()
            );
        }

        if (!leftInferredType.hasEffectiveBooleanValue()) {
            throwStaticTypeException(
                "left expression of a "
                    + expressionName
                    + "Expression has "
                    + leftInferredType
                    + " inferred type, which has no effective boolean value",
                expression.getMetadata()
            );
        }

        if (!rightInferredType.hasEffectiveBooleanValue()) {
            throwStaticTypeException(
                "right expression of a "
                    + expressionName
                    + "Expression has "
                    + rightInferredType
                    + " inferred type, which has no effective boolean value",
                expression.getMetadata()
            );
        }

        expression.setStaticSequenceType(new SequenceType(BuiltinTypesCatalogue.booleanItem));
        return argument;
    }

    @Override
    public StaticContext visitAndExpr(AndExpression expression, StaticContext argument) {
        return visitAndOrExpr(expression, argument, "And");
    }

    @Override
    public StaticContext visitOrExpr(OrExpression expression, StaticContext argument) {
        return visitAndOrExpr(expression, argument, "Or");
    }

    @Override
    public StaticContext visitNotExpr(NotExpression expression, StaticContext argument) {
        visitDescendants(expression, argument);

        SequenceType childInferredType = expression.getMainExpression().getStaticSequenceType();
        if (childInferredType == null) {
            throwStaticTypeException(
                "The child expression of NotExpression has no inferred type",
                expression.getMetadata()
            );
        }
        if (!childInferredType.hasEffectiveBooleanValue()) {
            throwStaticTypeException(
                "The child expression of NotExpression has "
                    + childInferredType
                    + " inferred type, which has no effective boolean value",
                expression.getMetadata()
            );
        }

        expression.setStaticSequenceType(new SequenceType(BuiltinTypesCatalogue.booleanItem));
        return argument;
    }

    // endregion

    // region comparison

    @Override
    public StaticContext visitComparisonExpr(ComparisonExpression expression, StaticContext argument) {
        visitDescendants(expression, argument);

        List<Node> childrenExpressions = expression.getChildren();
        SequenceType leftInferredType = ((Expression) childrenExpressions.get(0)).getStaticSequenceType();
        SequenceType rightInferredType = ((Expression) childrenExpressions.get(1)).getStaticSequenceType();
        SequenceType.Arity returnArity = SequenceType.Arity.One;

        if (leftInferredType == null || rightInferredType == null) {
            throwStaticTypeException(
                "A child expression of a ComparisonExpression has no inferred type",
                expression.getMetadata()
            );
        }

        ComparisonExpression.ComparisonOperator operator = expression.getComparisonOperator();

        // for value comparison arities * and + are not allowed, also if one return the empty sequence for sure throw
        // XPST0005 error
        if (operator.isValueComparison()) {
            if (leftInferredType.isEmptySequence() || rightInferredType.isEmptySequence()) {
                throwStaticTypeException(
                    "Inferred type is empty sequence and this is not a CommaExpression",
                    ErrorCode.StaticallyInferredEmptySequenceNotFromCommaExpression,
                    expression.getMetadata()
                );
            }
            returnArity = resolveArities(leftInferredType.getArity(), rightInferredType.getArity());
            if (returnArity == null) {
                throwStaticTypeException(
                    "'+' and '*' arities are not allowed for this comparison operator: " + operator,
                    expression.getMetadata()
                );
                returnArity = SequenceType.Arity.OneOrZero;
            }
        }

        // if any of the element is the empty sequence, we set its sequence type to the other, if both are we do not
        // need additional checks
        boolean isLeftEmpty = leftInferredType.isEmptySequence();
        boolean isRightEmpty = rightInferredType.isEmptySequence();
        if (!isLeftEmpty || !isRightEmpty) {

            ItemType leftItemType = isLeftEmpty ? rightInferredType.getItemType() : leftInferredType.getItemType();
            ItemType rightItemType = isRightEmpty ? leftInferredType.getItemType() : rightInferredType.getItemType();

            // Type must be a strict subtype of atomic
            if (
                leftItemType.isSubtypeOf(BuiltinTypesCatalogue.JSONItem)
                    || rightItemType.isSubtypeOf(BuiltinTypesCatalogue.JSONItem)
            ) {
                throwStaticTypeException(
                    "It is not possible to compare with non-atomic types",
                    ErrorCode.NonAtomicElementErrorCode,
                    expression.getMetadata()
                );
            }
            if (
                !leftItemType.isSubtypeOf(BuiltinTypesCatalogue.atomicItem)
                    || !rightItemType.isSubtypeOf(BuiltinTypesCatalogue.atomicItem)
                    || leftItemType.equals(BuiltinTypesCatalogue.atomicItem)
                    || rightItemType.equals(BuiltinTypesCatalogue.atomicItem)
            ) {
                throwStaticTypeException(
                    "It is not possible to compare with non-atomic types",
                    expression.getMetadata()
                );
            }

            // Type must match exactly or be both numeric or both promotable to string or both durations or one must be
            // null
            if (
                !leftItemType.equals(rightItemType)
                    &&
                    !(leftItemType.isNumeric() && rightItemType.isNumeric())
                    &&
                    !(leftItemType.isSubtypeOf(BuiltinTypesCatalogue.durationItem)
                        && rightItemType.isSubtypeOf(BuiltinTypesCatalogue.durationItem))
                    &&
                    !(leftItemType.canBePromotedTo(BuiltinTypesCatalogue.stringItem)
                        && rightItemType.canBePromotedTo(BuiltinTypesCatalogue.stringItem))
                    &&
                    !(leftItemType.equals(BuiltinTypesCatalogue.nullItem)
                        || rightItemType.equals(BuiltinTypesCatalogue.nullItem))
            ) {
                throwStaticTypeException(
                    "It is not possible to compare these types: " + leftItemType + " and " + rightItemType,
                    expression.getMetadata()
                );
            }

            // Inequality is not defined for hexBinary and base64binary or for duration of different types
            if (
                (operator != ComparisonExpression.ComparisonOperator.VC_EQ
                    &&
                    operator != ComparisonExpression.ComparisonOperator.VC_NE
                    &&
                    operator != ComparisonExpression.ComparisonOperator.GC_EQ
                    &&
                    operator != ComparisonExpression.ComparisonOperator.GC_NE)
                    && (leftItemType.equals(BuiltinTypesCatalogue.hexBinaryItem)
                        || leftItemType.equals(BuiltinTypesCatalogue.base64BinaryItem)
                        ||
                        leftItemType.equals(BuiltinTypesCatalogue.durationItem)
                        || rightItemType.equals(BuiltinTypesCatalogue.durationItem)
                        ||
                        ((leftItemType.equals(BuiltinTypesCatalogue.dayTimeDurationItem)
                            || leftItemType.equals(BuiltinTypesCatalogue.yearMonthDurationItem))
                            && !rightItemType.equals(leftItemType)))
            ) {
                throwStaticTypeException(
                    "It is not possible to compare these types: "
                        + leftItemType
                        + " "
                        + operator
                        + " "
                        + rightItemType,
                    expression.getMetadata()
                );
            }
        }

        expression.setStaticSequenceType(new SequenceType(BuiltinTypesCatalogue.booleanItem, returnArity));
        return argument;
    }

    // endregion

    // region control

    @Override
    public StaticContext visitConditionalExpression(ConditionalExpression expression, StaticContext argument) {
        visitDescendants(expression, argument);

        SequenceType ifType = expression.getCondition().getStaticSequenceType();
        SequenceType thenType = expression.getBranch().getStaticSequenceType();
        SequenceType elseType = expression.getElseBranch().getStaticSequenceType();

        if (ifType == null || thenType == null || elseType == null) {
            throw new OurBadException(
                    "A child expression of a ConditionalExpression has no inferred type",
                    expression.getMetadata()
            );
        }

        if (!ifType.hasEffectiveBooleanValue()) {
            throwStaticTypeException(
                "The condition in the 'if' must have effective boolean value, found inferred type: "
                    + ifType
                    + " (which has not effective boolean value)",
                expression.getMetadata()
            );
        }

        // if the if branch is false at static time (i.e. subtype of null?) we only use else branch
        SequenceType resultingType = ifType.isSubtypeOf(SequenceType.createSequenceType("null?"))
            ? elseType
            : thenType.leastCommonSupertypeWith(elseType);

        if (resultingType.isEmptySequence()) {
            throwStaticTypeException(
                "Inferred type is empty sequence and this is not a CommaExpression",
                ErrorCode.StaticallyInferredEmptySequenceNotFromCommaExpression,
                expression.getMetadata()
            );
        }

        expression.setStaticSequenceType(resultingType);
        return argument;
    }

    // throw errors if [type] does not conform to switch test and cases requirements
    public void checkSwitchType(SequenceType type, ExceptionMetadata metadata) {
        if (type == null) {
            throw new OurBadException("A child expression of a SwitchExpression has no inferred type", metadata);
        }
        if (type.isEmptySequence()) {
            return; // no further check is required
        }
        if (type.getArity() == SequenceType.Arity.OneOrMore || type.getArity() == SequenceType.Arity.ZeroOrMore) {
            throwStaticTypeException(
                "+ and * arities are not allowed for the expressions of switch test condition and cases",
                metadata
            );
        }
        ItemType itemType = type.getItemType();
        if (itemType.isFunctionItemType()) {
            throwStaticTypeException(
                "function item not allowed for the expressions of switch test condition and cases",
                ErrorCode.UnexpectedFunctionItem,
                metadata
            );
        }
        if (itemType.isSubtypeOf(BuiltinTypesCatalogue.JSONItem)) {
            throwStaticTypeException(
                "switch test condition and cases expressions' item type must match atomic, instead inferred: "
                    + itemType,
                ErrorCode.NonAtomicElementErrorCode,
                metadata
            );
        }
        if (!itemType.isSubtypeOf(BuiltinTypesCatalogue.atomicItem)) {
            throwStaticTypeException(
                "switch test condition and cases expressions' item type must match atomic, instead inferred: "
                    + itemType,
                metadata
            );
        }
    }

    @Override
    public StaticContext visitSwitchExpression(SwitchExpression expression, StaticContext argument) {
        visitDescendants(expression, argument);
        SequenceType testType = expression.getTestCondition().getStaticSequenceType();
        checkSwitchType(testType, expression.getMetadata());

        SequenceType returnType = expression.getDefaultExpression().getStaticSequenceType();
        if (returnType == null) {
            throw new OurBadException(
                    "A child expression of a SwitchExpression has no inferred type",
                    expression.getMetadata()
            );
        }

        for (SwitchCase switchCase : expression.getCases()) {
            boolean addToReturnType = false;
            for (Expression caseExpression : switchCase.getConditionExpressions()) {
                // test the case expression
                checkSwitchType(caseExpression.getStaticSequenceType(), expression.getMetadata());
                // if has overlap with the test condition will add the return type to the possible ones
                if (caseExpression.getStaticSequenceType().hasOverlapWith(testType)) {
                    addToReturnType = true;
                }
            }
            SequenceType caseReturnType = switchCase.getReturnExpression().getStaticSequenceType();
            if (caseReturnType == null) {
                throw new OurBadException(
                        "A child expression of a SwitchExpression has no inferred type",
                        expression.getMetadata()
                );
            }
            if (addToReturnType) {
                returnType = returnType.leastCommonSupertypeWith(caseReturnType);
            }
        }

        expression.setStaticSequenceType(returnType);
        return argument;
    }

    @Override
    public StaticContext visitTryCatchExpression(TryCatchExpression expression, StaticContext argument) {
        visitDescendants(expression, argument);
        SequenceType inferredType = null;

        for (Node childNode : expression.getChildren()) {
            SequenceType childType = ((Expression) childNode).getStaticSequenceType();
            if (childType == null) {
                throw new OurBadException(
                        "A child expression of a TryCatchExpression has no inferred type",
                        expression.getMetadata()
                );
            }

            if (inferredType == null) {
                inferredType = childType;
            } else {
                inferredType = inferredType.leastCommonSupertypeWith(childType);
            }
        }

        if (inferredType.isEmptySequence()) {
            throwStaticTypeException(
                "Inferred type is empty sequence and this is not a CommaExpression",
                ErrorCode.StaticallyInferredEmptySequenceNotFromCommaExpression,
                expression.getMetadata()
            );
        }
        expression.setStaticSequenceType(inferredType);
        return argument;
    }

    @Override
    public StaticContext visitTypeSwitchExpression(TypeSwitchExpression expression, StaticContext argument) {
        visit(expression.getTestCondition(), argument);
        SequenceType inferredType = null;

        SequenceType conditionType = expression.getTestCondition().getStaticSequenceType();
        basicChecks(conditionType, expression.getClass().getSimpleName(), true, false, expression.getMetadata());

        for (TypeswitchCase typeswitchCase : expression.getCases()) {
            Name variableName = typeswitchCase.getVariableName();
            Expression returnExpression = typeswitchCase.getReturnExpression();
            // if we bind a variable we add the static type of it in the context of the return expression
            if (variableName != null) {
                SequenceType variableType = null;
                for (SequenceType st : typeswitchCase.getUnion()) {
                    variableType = variableType == null ? st : variableType.leastCommonSupertypeWith(st);
                }
                returnExpression.getStaticContext().replaceVariableSequenceType(variableName, variableType);
            }

            visit(returnExpression, argument);
            SequenceType caseType = returnExpression.getStaticSequenceType();
            basicChecks(caseType, expression.getClass().getSimpleName(), true, false, expression.getMetadata());
            inferredType = inferredType == null ? caseType : inferredType.leastCommonSupertypeWith(caseType);
        }

        Name variableName = expression.getDefaultCase().getVariableName();
        Expression returnExpression = expression.getDefaultCase().getReturnExpression();
        // if we bind a variable in the default case, we infer testCondition type
        if (variableName != null) {
            returnExpression.getStaticContext().replaceVariableSequenceType(variableName, conditionType);
        }
        visit(returnExpression, argument);
        SequenceType defaultType = returnExpression.getStaticSequenceType();
        basicChecks(defaultType, expression.getClass().getSimpleName(), true, false, expression.getMetadata());
        inferredType = inferredType.leastCommonSupertypeWith(defaultType);

        basicChecks(inferredType, expression.getClass().getSimpleName(), false, true, expression.getMetadata());
        expression.setStaticSequenceType(inferredType);
        return argument;
    }

    // endregion

    // region miscellaneous

    @Override
    public StaticContext visitRangeExpr(RangeExpression expression, StaticContext argument) {
        visitDescendants(expression, argument);

        List<Node> children = expression.getChildren();
        SequenceType leftType = ((Expression) children.get(0)).getStaticSequenceType();
        SequenceType rightType = ((Expression) children.get(1)).getStaticSequenceType();

        if (leftType == null) {
            throw new OurBadException(
                    "A child expression of a RangeExpression has no inferred type",
                    ((Expression) children.get(0)).getMetadata()
            );
        }

        if (rightType == null) {
            throw new OurBadException(
                    "A child expression of a RangeExpression has no inferred type",
                    ((Expression) children.get(1)).getMetadata()
            );
        }

        if (leftType.isEmptySequence() || rightType.isEmptySequence()) {
            throwStaticTypeException(
                "Inferred type is empty sequence and this is not a CommaExpression",
                ErrorCode.StaticallyInferredEmptySequenceNotFromCommaExpression,
                expression.getMetadata()
            );
        }

        SequenceType intOpt = new SequenceType(BuiltinTypesCatalogue.integerItem, SequenceType.Arity.OneOrZero);
        if (!leftType.isSubtypeOf(intOpt) || !rightType.isSubtypeOf(intOpt)) {
            throwStaticTypeException(
                "operands of the range expression must match type integer? instead found: "
                    + leftType
                    + " and "
                    + rightType,
                expression.getMetadata()
            );
        }

        expression.setStaticSequenceType(
            new SequenceType(BuiltinTypesCatalogue.integerItem, SequenceType.Arity.ZeroOrMore)
        );
        return argument;
    }

    @Override
    public StaticContext visitStringConcatExpr(StringConcatExpression expression, StaticContext argument) {
        visitDescendants(expression, argument);

        List<Node> children = expression.getChildren();
        SequenceType leftType = ((Expression) children.get(0)).getStaticSequenceType();
        SequenceType rightType = ((Expression) children.get(1)).getStaticSequenceType();

        if (leftType == null || rightType == null) {
            throw new OurBadException(
                    "A child expression of a ConcatExpression has no inferred type",
                    expression.getMetadata()
            );
        }

        SequenceType intOpt = new SequenceType(BuiltinTypesCatalogue.atomicItem, SequenceType.Arity.OneOrZero);
        if (!leftType.isSubtypeOf(intOpt) || !rightType.isSubtypeOf(intOpt)) {
            throwStaticTypeException(
                "operands of the concat expression must match type atomic? instead found: "
                    + leftType
                    + " and "
                    + rightType,
                expression.getMetadata()
            );
        }

        expression.setStaticSequenceType(new SequenceType(BuiltinTypesCatalogue.stringItem));
        return argument;
    }

    // endregion

    // region postfix

    @Override
    public StaticContext visitArrayLookupExpression(ArrayLookupExpression expression, StaticContext argument) {
        visitDescendants(expression, argument);

        SequenceType mainType = expression.getMainExpression().getStaticSequenceType();
        SequenceType lookupType = expression.getLookupExpression().getStaticSequenceType();

        if (mainType == null || lookupType == null) {
            throw new OurBadException(
                    "A child expression of a ArrayLookupExpression has no inferred type",
                    expression.getMetadata()
            );
        }

        if (!lookupType.isSubtypeOf(SequenceType.createSequenceType("integer"))) {
            throwStaticTypeException(
                "the lookup expression type must match integer, instead " + lookupType + " was inferred",
                expression.getMetadata()
            );
        }

        if (!mainType.hasOverlapWith(SequenceType.createSequenceType("array*")) || mainType.isEmptySequence()) {
            throwStaticTypeException(
                "Inferred type is empty sequence and this is not a CommaExpression",
                ErrorCode.StaticallyInferredEmptySequenceNotFromCommaExpression,
                expression.getMetadata()
            );
        }

        SequenceType.Arity inferredArity = mainType.isAritySubtypeOf(SequenceType.Arity.OneOrZero)
            ? SequenceType.Arity.OneOrZero
            : SequenceType.Arity.ZeroOrMore;
        expression.setStaticSequenceType(new SequenceType(BuiltinTypesCatalogue.item, inferredArity));
        return argument;
    }

    @Override
    public StaticContext visitObjectLookupExpression(ObjectLookupExpression expression, StaticContext argument) {
        visitDescendants(expression, argument);

        SequenceType mainType = expression.getMainExpression().getStaticSequenceType();
        SequenceType lookupType = expression.getLookupExpression().getStaticSequenceType();

        if (mainType == null || lookupType == null) {
            throw new OurBadException(
                    "A child expression of a ObjectLookupExpression has no inferred type",
                    expression.getMetadata()
            );
        }

        // must be castable to string
        if (!lookupType.isSubtypeOf(SequenceType.createSequenceType("atomic"))) {
            throwStaticTypeException(
                "the lookup expression type must be castable to string (i.e. must match atomic), instead "
                    + lookupType
                    + " was inferred",
                expression.getMetadata()
            );
        }

        if (!mainType.hasOverlapWith(SequenceType.createSequenceType("object*")) || mainType.isEmptySequence()) {
            throwStaticTypeException(
                "Inferred type is empty sequence and this is not a CommaExpression",
                ErrorCode.StaticallyInferredEmptySequenceNotFromCommaExpression,
                expression.getMetadata()
            );
        }

        SequenceType.Arity inferredArity = mainType.isAritySubtypeOf(SequenceType.Arity.OneOrZero)
            ? SequenceType.Arity.OneOrZero
            : SequenceType.Arity.ZeroOrMore;

        ItemType inferredType = BuiltinTypesCatalogue.item;
        // if we have a specific object type and a string literal as key try perform better inference
        if (
            mainType.getItemType().isObjectItemType()
                && (expression.getLookupExpression() instanceof StringLiteralExpression)
        ) {
            String key = ((StringLiteralExpression) expression.getLookupExpression()).getValue();
            boolean isObjectClosed = mainType.getItemType().getClosedFacet();
            Map<String, FieldDescriptor> objectSchema = mainType.getItemType().getObjectContentFacet();
            if (objectSchema.containsKey(key)) {
                FieldDescriptor field = objectSchema.get(key);
                inferredType = field.getType();
                if (field.isRequired()) {
                    // if the field is required then any object will have it, so no need to include '0' arity if not
                    // present
                    inferredArity = mainType.getArity();
                }
            } else if (isObjectClosed) {
                // if object is closed and key is not found then for sure we will return the empty sequence
                throwStaticTypeException(
                    "Inferred type is empty sequence and this is not a CommaExpression",
                    ErrorCode.StaticallyInferredEmptySequenceNotFromCommaExpression,
                    expression.getMetadata()
                );
            }
        }

        expression.setStaticSequenceType(new SequenceType(inferredType, inferredArity));
        return argument;
    }

    @Override
    public StaticContext visitArrayUnboxingExpression(ArrayUnboxingExpression expression, StaticContext argument) {
        visitDescendants(expression, argument);

        SequenceType mainType = expression.getMainExpression().getStaticSequenceType();

        if (mainType == null) {
            throw new OurBadException(
                    "A child expression of a ArrayUnboxingExpression has no inferred type",
                    expression.getMetadata()
            );
        }

        if (!mainType.hasOverlapWith(SequenceType.createSequenceType("array*")) || mainType.isEmptySequence()) {
            throwStaticTypeException(
                "Inferred type is empty sequence and this is not a CommaExpression",
                ErrorCode.StaticallyInferredEmptySequenceNotFromCommaExpression,
                expression.getMetadata()
            );
        }

        expression.setStaticSequenceType(SequenceType.createSequenceType("item*"));
        return argument;
    }

    @Override
    public StaticContext visitFilterExpression(FilterExpression expression, StaticContext argument) {
        visit(expression.getMainExpression(), argument);
        SequenceType mainType = expression.getMainExpression().getStaticSequenceType();
        basicChecks(mainType, expression.getClass().getSimpleName(), true, true, expression.getMetadata());

        Expression predicateExpression = expression.getPredicateExpression();
        // set context item static type
        predicateExpression.getStaticContext().setContextItemStaticType(new SequenceType(mainType.getItemType()));
        visit(predicateExpression, argument);
        SequenceType predicateType = predicateExpression.getStaticSequenceType();
        // unset context item static type
        predicateExpression.getStaticContext().setContextItemStaticType(null);

        basicChecks(predicateType, expression.getClass().getSimpleName(), true, true, expression.getMetadata());
        // always false so the return type is for sure ()
        if (predicateType.isSubtypeOf(SequenceType.createSequenceType("null?"))) {
            throwStaticTypeException(
                "Inferred type for FilterExpression is empty sequence (with active static typing feature, only allowed for CommaExpression)",
                ErrorCode.StaticallyInferredEmptySequenceNotFromCommaExpression,
                expression.getMetadata()
            );
        }
        if (!predicateType.hasEffectiveBooleanValue()) {
            throwStaticTypeException(
                "Inferred type " + predicateType + " in FilterExpression has no effective boolean value",
                expression.getMetadata()
            );
        }

        // if we are filter one or less items or we use an integer to select a specific position we return at most one
        // element, otherwise *
        SequenceType.Arity inferredArity = (mainType.isAritySubtypeOf(SequenceType.Arity.OneOrZero)
            || predicateType.getItemType().equals(BuiltinTypesCatalogue.integerItem))
                ? SequenceType.Arity.OneOrZero
                : SequenceType.Arity.ZeroOrMore;
        expression.setStaticSequenceType(new SequenceType(mainType.getItemType(), inferredArity));
        return argument;
    }

    // return [true] if [types] are subtype of or can be promoted to expected types, [false] otherwise
    public boolean checkArguments(List<SequenceType> expectedTypes, List<SequenceType> types) {
        int length = expectedTypes.size();
        if (length != types.size()) {
            return false;
        }
        for (int i = 0; i < length; ++i) {
            if (!types.get(i).isSubtypeOfOrCanBePromotedTo(expectedTypes.get(i))) {
                return false;
            }
        }
        return true;
    }

    @Override
    public StaticContext visitDynamicFunctionCallExpression(
            DynamicFunctionCallExpression expression,
            StaticContext argument
    ) {
        visitDescendants(expression, argument);

        SequenceType mainType = expression.getMainExpression().getStaticSequenceType();
        basicChecks(mainType, expression.getClass().getSimpleName(), true, false, expression.getMetadata());
        if (mainType.isEmptySequence()) {
            expression.setStaticSequenceType(SequenceType.EMPTY_SEQUENCE);
            return argument;
        }

        ItemType type = mainType.getItemType();
        if (!type.isFunctionItemType()) {
            expression.setStaticSequenceType(SequenceType.ITEM_STAR);

            throwStaticTypeException(
                "the type of a dynamic function call main expression must be function, instead inferred " + mainType,
                expression.getMetadata()
            );
            return argument;
        }

        if (type.equals(BuiltinTypesCatalogue.anyFunctionItem)) {
            expression.setStaticSequenceType(SequenceType.ITEM_STAR);
            return argument;
        }

        FunctionSignature signature = type.getSignature();
        List<SequenceType> actualParameterTypes = new ArrayList<>();
        List<SequenceType> formalParameterTypes = signature.getParameterTypes();
        List<SequenceType> partialFormalParameterTypes = new ArrayList<>();
        boolean isPartialApplication = false;
        int i = 0;
        for (Expression e : expression.getArguments()) {
            if (e == null) {
                isPartialApplication = true;
                if (signature != null) {
                    partialFormalParameterTypes.add(formalParameterTypes.get(i));
                } else {
                    partialFormalParameterTypes.add(SequenceType.ITEM_STAR);
                }
            }
            if (e != null) {
                actualParameterTypes.add(e.getStaticSequenceType());
            }
            ++i;
        }
        if (isPartialApplication) {
            FunctionSignature newSignature = new FunctionSignature(
                    partialFormalParameterTypes,
                    signature.getReturnType()
            );
            expression.setStaticSequenceType(new SequenceType(ItemTypeFactory.createFunctionItemType(newSignature)));
            return argument;
        }
        if (!checkArguments(formalParameterTypes, actualParameterTypes)) {
            throwStaticTypeException(
                "the type of a dynamic function call main expression must be function, instead inferred "
                    + mainType,
                expression.getMetadata()
            );
        }

        expression.setStaticSequenceType(signature.getReturnType());
        return argument;
    }

    @Override
    public StaticContext visitSimpleMapExpr(SimpleMapExpression expression, StaticContext argument) {
        List<Node> nodes = expression.getChildren();
        Expression leftExpression = (Expression) nodes.get(0);
        Expression rightExpression = (Expression) nodes.get(1);

        visit(leftExpression, argument);
        SequenceType leftType = leftExpression.getStaticSequenceType();
        basicChecks(leftType, expression.getClass().getSimpleName(), true, true, expression.getMetadata());

        // set context item static type
        rightExpression.getStaticContext().setContextItemStaticType(new SequenceType(leftType.getItemType()));
        visit(rightExpression, argument);
        rightExpression.getStaticContext().setContextItemStaticType(null);

        SequenceType rightType = rightExpression.getStaticSequenceType();
        basicChecks(rightType, expression.getClass().getSimpleName(), true, true, expression.getMetadata());

        SequenceType.Arity resultingArity = leftType.getArity().multiplyWith(rightType.getArity());
        expression.setStaticSequenceType(new SequenceType(rightType.getItemType(), resultingArity));
        return argument;
    }

    // endregion

    // region FLOWR

    @Override
    public StaticContext visitFlowrExpression(FlworExpression expression, StaticContext argument) {
        Clause clause = expression.getReturnClause().getFirstClause();
        SequenceType.Arity forArities = SequenceType.Arity.One; // One is arity multiplication's neutral element
        SequenceType forType;

        while (clause != null) {
            this.visit(clause, clause.getStaticContext());
            // if there are for clauses we need to consider their arities for the returning expression
            if (clause.getClauseType() == FLWOR_CLAUSES.FOR) {
                forType = ((ForClause) clause).getExpression().getStaticSequenceType();
                // if forType is the empty sequence that means that allowing empty is set otherwise we would have thrown
                // an error
                // therefore this for loop will generate one tuple binding the empty sequence, so as for the arities
                // count as arity.One
                if (!forType.isEmptySequence()) {
                    forArities = forType.getArity().multiplyWith(forArities);
                }
            } else if (clause.getClauseType() == FLWOR_CLAUSES.WHERE) {
                // where clause could reject all tuples so arity change from + => * and 1 => ?
                if (forArities == SequenceType.Arity.One) {
                    forArities = SequenceType.Arity.OneOrZero;
                } else if (forArities == SequenceType.Arity.OneOrMore) {
                    forArities = SequenceType.Arity.ZeroOrMore;
                }
            }
            clause = clause.getNextClause();
        }

        SequenceType returnType = expression.getReturnClause().getReturnExpr().getStaticSequenceType();
        basicChecks(returnType, expression.getClass().getSimpleName(), true, true, expression.getMetadata());
        returnType = new SequenceType(returnType.getItemType(), returnType.getArity().multiplyWith(forArities));
        expression.setStaticSequenceType(returnType);
        return argument;
    }

    @Override
    public StaticContext visitForClause(ForClause expression, StaticContext argument) {
        visitDescendants(expression, argument);
        SequenceType declaredType = expression.getActualSequenceType();
        SequenceType inferredType = SequenceType.ITEM_STAR;
        if (declaredType == null) {
            inferredType = expression.getExpression().getStaticSequenceType();
        } else {
            inferredType = declaredType;
        }

        basicChecks(inferredType, expression.getClass().getSimpleName(), true, false, expression.getMetadata());
        if (inferredType.isEmptySequence()) {
            if (!expression.isAllowEmpty()) {
                // for sure we will not have any tuple to process and return the empty sequence
                throwStaticTypeException(
                    "In for clause Inferred type is empty sequence, empty is not allowed, so the result returned is for sure () and this is not a CommaExpression",
                    ErrorCode.StaticallyInferredEmptySequenceNotFromCommaExpression,
                    expression.getMetadata()
                );
            }
        } else {
            // we take the single arity version of the inferred type or optional arity if we allow empty and the
            // sequence allows () (i.e. arity ? or *)
            if (
                expression.isAllowEmpty()
                    && (inferredType.getArity() == SequenceType.Arity.OneOrZero
                        || inferredType.getArity() == SequenceType.Arity.ZeroOrMore)
            ) {
                inferredType = new SequenceType(inferredType.getItemType(), SequenceType.Arity.OneOrZero);
            } else {
                inferredType = new SequenceType(inferredType.getItemType());
            }
        }

        checkAndUpdateVariableStaticType(
            declaredType,
            inferredType,
            expression.getNextClause().getStaticContext(),
            expression.getClass().getSimpleName(),
            expression.getVariableName(),
            expression.getMetadata()
        );

        return argument;
    }

    @Override
    public StaticContext visitLetClause(LetClause expression, StaticContext argument) {
        visit(expression.getExpression(), argument);
        SequenceType declaredType = expression.getActualSequenceType();
        SequenceType inferredType = (declaredType == null
            ? expression.getExpression()
            : ((TreatExpression) expression.getExpression()).getMainExpression()).getStaticSequenceType();
        checkAndUpdateVariableStaticType(
            declaredType,
            inferredType,
            expression.getNextClause().getStaticContext(),
            expression.getClass().getSimpleName(),
            expression.getVariableName(),
            expression.getMetadata()
        );

        return argument;
    }

    @Override
    public StaticContext visitWhereClause(WhereClause expression, StaticContext argument) {
        visit(expression.getWhereExpression(), argument);
        SequenceType whereType = expression.getWhereExpression().getStaticSequenceType();
        basicChecks(whereType, expression.getClass().getSimpleName(), true, false, expression.getMetadata());
        if (!whereType.hasEffectiveBooleanValue()) {
            throwStaticTypeException(
                "where clause inferred type (" + whereType + ") has no effective boolean value",
                expression.getMetadata()
            );
        }
        if (whereType.isEmptySequence() || whereType.isSubtypeOf(SequenceType.createSequenceType("null?"))) {
            throwStaticTypeException(
                "where clause always return false, so return expression inferred type is empty sequence and this is not a CommaExpression",
                ErrorCode.StaticallyInferredEmptySequenceNotFromCommaExpression,
                expression.getMetadata()
            );
        }
        return argument;
    }

    @Override
    public StaticContext visitGroupByClause(GroupByClause expression, StaticContext argument) {
        Clause nextClause = expression.getNextClause(); // != null because group by cannot be last clause of FLOWR
                                                        // expression
        Set<Name> groupingVars = new HashSet<>();
        for (GroupByVariableDeclaration groupByVar : expression.getGroupVariables()) {
            // if we are grouping by an existing var (i.e. expr is null), then the appropriate type is already inferred
            Expression groupByVarExpr = groupByVar.getExpression();
            SequenceType expectedType;
            if (groupByVarExpr != null) {
                visit(groupByVarExpr, groupByVarExpr.getStaticContext());
                SequenceType declaredType = groupByVar.getActualSequenceType();
                SequenceType inferredType;
                if (declaredType == null) {
                    inferredType = groupByVarExpr.getStaticSequenceType();
                    expectedType = inferredType;
                } else {
                    inferredType = ((TreatExpression) groupByVarExpr).getMainExpression().getStaticSequenceType();
                    expectedType = declaredType;
                }
                checkAndUpdateVariableStaticType(
                    declaredType,
                    inferredType,
                    nextClause.getStaticContext(),
                    expression.getClass().getSimpleName(),
                    groupByVar.getVariableName(),
                    expression.getMetadata()
                );
            } else {
                expectedType = expression.getStaticContext().getVariableSequenceType(groupByVar.getVariableName());
            }
            // check that expectedType is a subtype of atomic?
            if (expectedType.isSubtypeOf(SequenceType.createSequenceType("json-item*"))) {
                throwStaticTypeException(
                    "group by variable "
                        + groupByVar.getVariableName()
                        + " must match atomic? instead found "
                        + expectedType,
                    ErrorCode.NonAtomicElementErrorCode,
                    expression.getMetadata()
                );
            }
            if (!expectedType.isSubtypeOf(SequenceType.createSequenceType("atomic?"))) {
                throwStaticTypeException(
                    "group by variable "
                        + groupByVar.getVariableName()
                        + " must match atomic? instead found "
                        + expectedType,
                    expression.getMetadata()
                );
            }
            groupingVars.add(groupByVar.getVariableName());
        }

        // finally if there was a for clause we need to change the arity of the variables binded so far in the flowr
        // expression, from ? to * and from 1 to +
        // excluding the grouping variables
        StaticContext firstClauseStaticContext = expression.getFirstClause().getStaticContext();
        nextClause.getStaticContext().incrementArities(firstClauseStaticContext, groupingVars);
        return argument;
    }

    @Override
    public StaticContext visitOrderByClause(OrderByClause expression, StaticContext argument) {
        visitDescendants(expression, argument);
        for (OrderByClauseSortingKey orderClause : expression.getSortingKeys()) {
            SequenceType orderType = orderClause.getExpression().getStaticSequenceType();
            basicChecks(orderType, expression.getClass().getSimpleName(), true, false, expression.getMetadata());
            if (orderType.isSubtypeOf(SequenceType.createSequenceType("json-item*"))) {
                throwStaticTypeException(
                    "order by sorting expression's type must match atomic? and be comparable using 'gt' operator (so duration, hexBinary, base64Binary and atomic item type are not allowed), instead inferred: "
                        + orderType,
                    ErrorCode.NonAtomicElementErrorCode,
                    expression.getMetadata()
                );
            }
            if (
                !orderType.isSubtypeOf(SequenceType.createSequenceType("atomic?"))
                    ||
                    orderType.getItemType().equals(BuiltinTypesCatalogue.atomicItem)
                    ||
                    orderType.getItemType().equals(BuiltinTypesCatalogue.durationItem)
                    ||
                    orderType.getItemType().equals(BuiltinTypesCatalogue.hexBinaryItem)
                    ||
                    orderType.getItemType().equals(BuiltinTypesCatalogue.base64BinaryItem)
            ) {
                throwStaticTypeException(
                    "order by sorting expression's type must match atomic? and be comparable using 'gt' operator (so duration, hexBinary, base64Binary and atomic item type are not allowed), instead inferred: "
                        + orderType,
                    expression.getMetadata()
                );
            }
        }

        return argument;
    }

    // endregion

    // region module

    // if [declaredType] is not null, check if the inferred type matches or can be promoted to the declared type
    // (otherwise throw type error)
    // if [declaredType] is null, replace the type of [variableName] in the [context] with the inferred type
    public void checkAndUpdateVariableStaticType(
            SequenceType declaredType,
            SequenceType inferredType,
            StaticContext context,
            String nodeName,
            Name variableName,
            ExceptionMetadata metadata
    ) {
        basicChecks(inferredType, nodeName, true, false, metadata);

        if (declaredType == null) {
            // if declared type is null, we overwrite the type in the correspondent InScopeVariable with the inferred
            // type
            context.replaceVariableSequenceType(variableName, inferredType);
        } else {
            if (!inferredType.isSubtypeOf(declaredType)) {
                throwStaticTypeException(
                    "In a "
                        + nodeName
                        + ", the variable $"
                        + variableName
                        + " inferred type "
                        + inferredType
                        + " does not match or can be promoted to the declared type "
                        + declaredType,
                    metadata
                );
            }
        }
    }

    @Override
    public StaticContext visitVariableDeclaration(VariableDeclaration expression, StaticContext argument) {
        visitDescendants(expression, argument);
        SequenceType declaredType = expression.getActualSequenceType();
        SequenceType inferredType = SequenceType.ITEM_STAR;
        if (declaredType == null) {
            if (expression.getExpression() != null) {
                inferredType = expression.getExpression().getStaticSequenceType();
            }
        } else {
            inferredType = declaredType;
        }
        checkAndUpdateVariableStaticType(
            declaredType,
            inferredType,
            argument,
            expression.getClass().getSimpleName(),
            expression.getVariableName(),
            expression.getMetadata()
        );

        return argument;
    }

    @Override
    public StaticContext visitFunctionDeclaration(FunctionDeclaration expression, StaticContext argument) {
        visitDescendants(expression, argument);
        InlineFunctionExpression inlineExpression = (InlineFunctionExpression) expression.getExpression();
        SequenceType inferredType = inlineExpression.getBody().getStaticSequenceType();
        SequenceType expectedType = inlineExpression.getActualReturnType();

        if (expectedType == null) {
            expectedType = inferredType;
        } else if (!inferredType.isSubtypeOfOrCanBePromotedTo(expectedType)) {
            throwStaticTypeException(
                "The declared function return inferred type "
                    + inferredType
                    + " does not match or can be promoted to the expected return type "
                    + expectedType,
                expression.getMetadata()
            );
        }

        return argument;
    }

    @Override
    public StaticContext visitMainModule(MainModule mainModule, StaticContext argument) {
        StaticContext generatedContext = visitDescendants(mainModule, mainModule.getStaticContext());
        return generatedContext;
    }

    @Override
    public StaticContext visitLibraryModule(LibraryModule libraryModule, StaticContext argument) {
        visitDescendants(libraryModule, libraryModule.getStaticContext());
        return argument;
    }

    @Override
    public StaticContext visitProlog(Prolog prolog, StaticContext argument) {
        for (Node child : prolog.getChildren()) {
            visit(child, argument);
        }
        return argument;
    }

    @Override
    public StaticContext visitValidateTypeExpression(ValidateTypeExpression expression, StaticContext argument) {
        visitDescendants(expression, expression.getStaticContext());
        expression.setStaticSequenceType(expression.getSequenceType());
        return argument;
    }

    // endregion
}<|MERGE_RESOLUTION|>--- conflicted
+++ resolved
@@ -295,11 +295,7 @@
             // we also set variableReference type
             if (variableType == null) {
                 System.err.println(
-<<<<<<< HEAD
-                    "pWARNING] Variable reference type was null so we infer it. Please let us know as we would like to look into it."
-=======
                     "[WARNING] Variable reference type was null so we infer it. Please let us know as we would like to look into it."
->>>>>>> ddae2715
                 );
                 variableType = SequenceType.ITEM_STAR;
             }
