--- conflicted
+++ resolved
@@ -90,7 +90,6 @@
 import static org.rumbledb.types.SequenceType.mostGeneralSequenceType;
 
 import java.util.ArrayList;
-import java.util.Collections;
 import java.util.LinkedHashMap;
 import java.util.List;
 import java.util.Map;
@@ -240,22 +239,7 @@
             clause = (Clause) this.visitForClause(ctx.start_for);
         }
 
-<<<<<<< HEAD
-        Clause previousFLWORClause = startClause;
-
-        // there might have been multiple variables in the syntactic starting clause
-        // and each one is mapped to a separate start clause on the logical level, so we need to rewind
-        // and populate content clauses appropriately
-        List<Clause> clausesTemp = new ArrayList<>();
-        while (startClause.getPreviousClause() != null) {
-            clausesTemp.add(startClause);
-            startClause = startClause.getPreviousClause();
-        }
-        Collections.reverse(clausesTemp);
-        contentClauses.addAll(clausesTemp);
-=======
         Clause previousFLWORClause = clause.getLastClause();
->>>>>>> 82c7fc9a
 
         for (ParseTree child : ctx.children.subList(1, ctx.children.size() - 2)) {
             if (child instanceof JsoniqParser.ForClauseContext) {
@@ -276,26 +260,6 @@
                         createMetadataFromContext(ctx)
                 );
             }
-<<<<<<< HEAD
-
-            // there might have been multiple variables in the syntactic starting clause
-            // and each one is mapped to a separate start clause on the logical level, so we need to rewind
-            // and populate content clauses appropriately
-            clausesTemp.clear();
-            Clause lastChildClause = childClause;
-            while (childClause.getPreviousClause() != null) {
-                clausesTemp.add(childClause);
-                childClause = childClause.getPreviousClause();
-            }
-            contentClauses.add(childClause);
-            Collections.reverse(clausesTemp);
-            contentClauses.addAll(clausesTemp);
-
-            childClause.setPreviousClause(previousFLWORClause);
-            previousFLWORClause = lastChildClause;
-        }
-=======
->>>>>>> 82c7fc9a
 
             previousFLWORClause.chainWith(clause.getFirstClause());
             previousFLWORClause = clause.getLastClause();
@@ -322,13 +286,9 @@
         ForClause clause = null;
         for (JsoniqParser.ForVarContext var : ctx.vars) {
             ForClause newClause = (ForClause) this.visitForVar(var);
-<<<<<<< HEAD
-            newClause.setPreviousClause(clause);
-=======
             if (clause != null) {
                 clause.chainWith(newClause);
             }
->>>>>>> 82c7fc9a
             clause = newClause;
         }
 
