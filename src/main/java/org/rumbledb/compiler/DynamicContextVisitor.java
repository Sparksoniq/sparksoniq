--- conflicted
+++ resolved
@@ -184,11 +184,7 @@
             Item item = null;
             if (
                 !sequenceType.equals(SequenceType.EMPTY_SEQUENCE)
-<<<<<<< HEAD
-                    && sequenceType.getItemType().equals(ItemType.anyURIItem)
-=======
                     && sequenceType.getItemType().equals(AtomicItemType.anyURIItem)
->>>>>>> c1249d86
             ) {
                 URI resolvedURI = FileSystemUtil.resolveURIAgainstWorkingDirectory(
                     value,
