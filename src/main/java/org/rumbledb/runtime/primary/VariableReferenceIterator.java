--- conflicted
+++ resolved
@@ -23,11 +23,8 @@
 import org.apache.spark.api.java.JavaRDD;
 import org.apache.spark.sql.Dataset;
 import org.apache.spark.sql.Row;
-<<<<<<< HEAD
-=======
 import org.apache.spark.sql.types.DataType;
 import org.apache.spark.sql.types.StructField;
->>>>>>> 82c225c9
 import org.apache.spark.sql.types.StructType;
 import org.rumbledb.api.Item;
 import org.rumbledb.context.DynamicContext;
@@ -86,10 +83,6 @@
     }
 
     @Override
-<<<<<<< HEAD
-    public String generateNativeQuery(StructType inputSchema, DynamicContext context) {
-        return this.variableName.toString();
-=======
     public NativeClauseContext generateNativeQuery(NativeClauseContext nativeClauseContext) {
         String name = this.variableName.toString();
         DataType schema = nativeClauseContext.getSchema();
@@ -121,7 +114,6 @@
             }
             return new NativeClauseContext(nativeClauseContext, itemQuery);
         }
->>>>>>> 82c225c9
     }
 
     @Override
