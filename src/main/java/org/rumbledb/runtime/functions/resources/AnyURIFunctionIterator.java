--- conflicted
+++ resolved
@@ -33,15 +33,9 @@
         if (this.hasNext) {
             this.hasNext = false;
             String message;
-<<<<<<< HEAD
-            if (atomicItem.isAnyURI()) {
-                return atomicItem.castAs(AtomicItemType.anyURIItem);
-            } else if (atomicItem.isString()) {
-=======
             if (this.anyItem.isAnyURI()) {
-                return this.anyItem.castAs(ItemType.anyURIItem);
+                return this.anyItem.castAs(AtomicItemType.anyURIItem);
             } else if (this.anyItem.isString()) {
->>>>>>> 0fd4b869
                 try {
                     return ItemFactory.getInstance().createAnyURIItem(this.anyItem.getStringValue());
                 } catch (IllegalArgumentException e) {
