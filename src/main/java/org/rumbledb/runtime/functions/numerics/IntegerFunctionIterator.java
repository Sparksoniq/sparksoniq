package org.rumbledb.runtime.functions.numerics;

import org.rumbledb.api.Item;
import org.rumbledb.context.DynamicContext;
import org.rumbledb.exceptions.CastException;
import org.rumbledb.exceptions.ExceptionMetadata;
import org.rumbledb.exceptions.InvalidLexicalValueException;
import org.rumbledb.exceptions.IteratorFlowException;
import org.rumbledb.exceptions.NonAtomicKeyException;
import org.rumbledb.exceptions.UnexpectedTypeException;
import org.rumbledb.expressions.ExecutionMode;
import org.rumbledb.runtime.RuntimeIterator;
import org.rumbledb.runtime.functions.base.LocalFunctionCallIterator;
import org.rumbledb.types.AtomicItemType;
import org.rumbledb.types.ItemType;

import java.util.List;

public class IntegerFunctionIterator extends LocalFunctionCallIterator {

    private static final long serialVersionUID = 1L;
    private Item item = null;

    public IntegerFunctionIterator(
            List<RuntimeIterator> parameters,
            ExecutionMode executionMode,
            ExceptionMetadata iteratorMetadata
    ) {
        super(parameters, executionMode, iteratorMetadata);
    }

    @Override
    public Item next() {
        if (this.hasNext) {
            this.hasNext = false;
            try {
                if (!this.item.isAtomic()) {
                    String message = String.format(
                        "Can not atomize an %1$s item: an %1$s has probably been passed where an atomic value is expected.",
                        this.item.getDynamicType().toString()
                    );
                    throw new NonAtomicKeyException(message, getMetadata());
                }

                String message = this.item.serialize()
                    +
                    ": value of type "
                    + this.item.getDynamicType().toString()
                    + " is not castable to type integer.";
                if (this.item.isNull()) {
                    throw new InvalidLexicalValueException(message, getMetadata());
                }
<<<<<<< HEAD
                if (atomicItem.isCastableAs(AtomicItemType.integerItem)) {
                    try {
                        return atomicItem.castAs(AtomicItemType.integerItem);
=======
                if (this.item.isCastableAs(ItemType.integerItem)) {
                    try {
                        return this.item.castAs(ItemType.integerItem);
>>>>>>> 0fd4b869
                    } catch (ClassCastException e) {
                        throw new UnexpectedTypeException(message, getMetadata());
                    }

                }
                throw new UnexpectedTypeException(message, getMetadata());
            } catch (IllegalArgumentException e) {
                String message = String.format(
                    "\"%s\": value of type %s is not castable to type %s",
                    this.item.serialize(),
                    "string",
                    "integer"
                );
                throw new CastException(message, getMetadata());
            }
        } else {
            throw new IteratorFlowException(
                    RuntimeIterator.FLOW_EXCEPTION_MESSAGE + " integer function",
                    getMetadata()
            );
        }
    }

    @Override
    public void open(DynamicContext context) {
        super.open(context);
        this.item = this.children.get(0).materializeFirstItemOrNull(this.currentDynamicContextForLocalExecution);
        this.hasNext = this.item != null;
    }
}<|MERGE_RESOLUTION|>--- conflicted
+++ resolved
@@ -12,7 +12,6 @@
 import org.rumbledb.runtime.RuntimeIterator;
 import org.rumbledb.runtime.functions.base.LocalFunctionCallIterator;
 import org.rumbledb.types.AtomicItemType;
-import org.rumbledb.types.ItemType;
 
 import java.util.List;
 
@@ -50,15 +49,9 @@
                 if (this.item.isNull()) {
                     throw new InvalidLexicalValueException(message, getMetadata());
                 }
-<<<<<<< HEAD
-                if (atomicItem.isCastableAs(AtomicItemType.integerItem)) {
+                if (this.item.isCastableAs(AtomicItemType.integerItem)) {
                     try {
-                        return atomicItem.castAs(AtomicItemType.integerItem);
-=======
-                if (this.item.isCastableAs(ItemType.integerItem)) {
-                    try {
-                        return this.item.castAs(ItemType.integerItem);
->>>>>>> 0fd4b869
+                        return this.item.castAs(AtomicItemType.integerItem);
                     } catch (ClassCastException e) {
                         throw new UnexpectedTypeException(message, getMetadata());
                     }
