/*
 * Licensed to the Apache Software Foundation (ASF) under one or more
 * contributor license agreements. See the NOTICE file distributed with
 * this work for additional information regarding copyright ownership.
 * The ASF licenses this file to You under the Apache License, Version 2.0
 * (the "License"); you may not use this file except in compliance with
 * the License. You may obtain a copy of the License at
 *
 * http://www.apache.org/licenses/LICENSE-2.0
 *
 * Unless required by applicable law or agreed to in writing, software
 * distributed under the License is distributed on an "AS IS" BASIS,
 * WITHOUT WARRANTIES OR CONDITIONS OF ANY KIND, either express or implied.
 * See the License for the specific language governing permissions and
 * limitations under the License.
 *
 * Authors: Stefan Irimescu, Can Berker Cikis
 *
 */

package org.rumbledb.runtime.functions.numerics;

import org.rumbledb.api.Item;
import org.rumbledb.exceptions.ExceptionMetadata;
import org.rumbledb.exceptions.IteratorFlowException;
import org.rumbledb.expressions.ExecutionMode;
import org.rumbledb.items.ItemFactory;
import org.rumbledb.runtime.RuntimeIterator;
import org.rumbledb.runtime.functions.base.LocalFunctionCallIterator;
<<<<<<< HEAD
import org.rumbledb.types.AtomicItemType;

=======
import org.rumbledb.runtime.typing.CastIterator;
import org.rumbledb.types.AtomicItemType;
>>>>>>> 5784cf43
import java.util.List;

public class NumberFunctionIterator extends LocalFunctionCallIterator {

    private static final long serialVersionUID = 1L;

    public NumberFunctionIterator(
            List<RuntimeIterator> parameters,
            ExecutionMode executionMode,
            ExceptionMetadata iteratorMetadata
    ) {
        super(parameters, executionMode, iteratorMetadata);
    }

    @Override
    public Item next() {
        if (this.hasNext) {
            this.hasNext = false;
            Item anyItem = this.children.get(0).materializeFirstItemOrNull(this.currentDynamicContextForLocalExecution);
            if (anyItem == null) {
                return ItemFactory.getInstance().createDoubleItem(Double.NaN);
            }

<<<<<<< HEAD
            if (anyItem.isCastableAs(AtomicItemType.doubleItem)) {
                try {
                    return anyItem.castAs(AtomicItemType.doubleItem);
                } catch (ClassCastException e) {
                    return ItemFactory.getInstance().createDoubleItem(Double.NaN);
                }
=======
            Item result = CastIterator.castItemToType(anyItem, AtomicItemType.doubleItem, getMetadata());
            if (result != null) {
                return result;
>>>>>>> 5784cf43
            }
            return ItemFactory.getInstance().createDoubleItem(Double.NaN);
        } else
            throw new IteratorFlowException(
                    RuntimeIterator.FLOW_EXCEPTION_MESSAGE + " number function",
                    getMetadata()
            );
    }
}<|MERGE_RESOLUTION|>--- conflicted
+++ resolved
@@ -27,13 +27,8 @@
 import org.rumbledb.items.ItemFactory;
 import org.rumbledb.runtime.RuntimeIterator;
 import org.rumbledb.runtime.functions.base.LocalFunctionCallIterator;
-<<<<<<< HEAD
-import org.rumbledb.types.AtomicItemType;
-
-=======
 import org.rumbledb.runtime.typing.CastIterator;
 import org.rumbledb.types.AtomicItemType;
->>>>>>> 5784cf43
 import java.util.List;
 
 public class NumberFunctionIterator extends LocalFunctionCallIterator {
@@ -57,18 +52,9 @@
                 return ItemFactory.getInstance().createDoubleItem(Double.NaN);
             }
 
-<<<<<<< HEAD
-            if (anyItem.isCastableAs(AtomicItemType.doubleItem)) {
-                try {
-                    return anyItem.castAs(AtomicItemType.doubleItem);
-                } catch (ClassCastException e) {
-                    return ItemFactory.getInstance().createDoubleItem(Double.NaN);
-                }
-=======
             Item result = CastIterator.castItemToType(anyItem, AtomicItemType.doubleItem, getMetadata());
             if (result != null) {
                 return result;
->>>>>>> 5784cf43
             }
             return ItemFactory.getInstance().createDoubleItem(Double.NaN);
         } else
