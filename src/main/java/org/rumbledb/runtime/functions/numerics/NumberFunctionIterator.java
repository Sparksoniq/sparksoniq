--- conflicted
+++ resolved
@@ -28,7 +28,6 @@
 import org.rumbledb.runtime.RuntimeIterator;
 import org.rumbledb.runtime.functions.base.LocalFunctionCallIterator;
 import org.rumbledb.types.AtomicItemType;
-import org.rumbledb.types.ItemType;
 
 import java.util.List;
 
@@ -53,16 +52,9 @@
                 return ItemFactory.getInstance().createDoubleItem(Double.NaN);
             }
 
-<<<<<<< HEAD
-            AtomicItem atomicItem = (AtomicItem) anyItem;
-            if (atomicItem.isCastableAs(AtomicItemType.doubleItem)) {
+            if (anyItem.isCastableAs(AtomicItemType.doubleItem)) {
                 try {
-                    return atomicItem.castAs(AtomicItemType.doubleItem);
-=======
-            if (anyItem.isCastableAs(ItemType.doubleItem)) {
-                try {
-                    return anyItem.castAs(ItemType.doubleItem);
->>>>>>> 0fd4b869
+                    return anyItem.castAs(AtomicItemType.doubleItem);
                 } catch (ClassCastException e) {
                     return ItemFactory.getInstance().createDoubleItem(Double.NaN);
                 }
