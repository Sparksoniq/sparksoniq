/*
 * Licensed to the Apache Software Foundation (ASF) under one or more
 * contributor license agreements. See the NOTICE file distributed with
 * this work for additional information regarding copyright ownership.
 * The ASF licenses this file to You under the Apache License, Version 2.0
 * (the "License"); you may not use this file except in compliance with
 * the License. You may obtain a copy of the License at
 *
 * http://www.apache.org/licenses/LICENSE-2.0
 *
 * Unless required by applicable law or agreed to in writing, software
 * distributed under the License is distributed on an "AS IS" BASIS,
 * WITHOUT WARRANTIES OR CONDITIONS OF ANY KIND, either express or implied.
 * See the License for the specific language governing permissions and
 * limitations under the License.
 *
 * Authors: Stefan Irimescu, Can Berker Cikis
 *
 */

package org.rumbledb.runtime.flwor.clauses;

import org.apache.spark.api.java.JavaRDD;
import org.apache.spark.api.java.JavaSparkContext;
import org.apache.spark.sql.Dataset;
import org.apache.spark.sql.Row;
import org.apache.spark.sql.RowFactory;
import org.apache.spark.sql.types.DataTypes;
import org.apache.spark.sql.types.Metadata;
import org.apache.spark.sql.types.StructField;
import org.apache.spark.sql.types.StructType;
import org.rumbledb.api.Item;
import org.rumbledb.context.DynamicContext;
import org.rumbledb.context.DynamicContext.VariableDependency;
import org.rumbledb.context.Name;
import org.rumbledb.exceptions.ExceptionMetadata;
import org.rumbledb.exceptions.IteratorFlowException;
import org.rumbledb.exceptions.JobWithinAJobException;
import org.rumbledb.exceptions.UnsupportedFeatureException;
import org.rumbledb.expressions.ExecutionMode;
import org.rumbledb.expressions.flowr.FLWOR_CLAUSES;
import org.rumbledb.items.ItemFactory;
import org.rumbledb.runtime.CommaExpressionIterator;
import org.rumbledb.runtime.RuntimeIterator;
import org.rumbledb.runtime.RuntimeTupleIterator;
import org.rumbledb.runtime.flwor.FlworDataFrameUtils;
import org.rumbledb.runtime.flwor.NativeClauseContext;
import org.rumbledb.runtime.flwor.closures.ItemsToBinaryColumn;
import org.rumbledb.runtime.flwor.udfs.DataFrameContext;
import org.rumbledb.runtime.flwor.udfs.ForClauseUDF;
import org.rumbledb.runtime.flwor.udfs.IntegerSerializeUDF;
import org.rumbledb.runtime.flwor.udfs.WhereClauseUDF;
import org.rumbledb.runtime.logics.AndOperationIterator;
import org.rumbledb.runtime.misc.ComparisonIterator;
import org.rumbledb.runtime.navigation.PredicateIterator;
import org.rumbledb.runtime.primary.ArrayRuntimeIterator;

import sparksoniq.jsoniq.tuple.FlworTuple;
import sparksoniq.spark.DataFrameUtils;
import sparksoniq.spark.SparkSessionManager;

import java.util.ArrayList;
import java.util.Arrays;
import java.util.Collections;
import java.util.HashMap;
import java.util.HashSet;
import java.util.List;
import java.util.Map;
import java.util.Set;
import java.util.Stack;
import java.util.TreeMap;


public class ForClauseSparkIterator extends RuntimeTupleIterator {


    private static final long serialVersionUID = 1L;

    // Properties
    private Name variableName; // for efficient use in local iteration
    private Name positionalVariableName; // for efficient use in local iteration
    private RuntimeIterator assignmentIterator;
    private boolean allowingEmpty;
    private DataFrameContext dataFrameContext;
    private final boolean escapeBackticks;

    // Computation state
    private transient DynamicContext tupleContext; // re-use same DynamicContext object for efficiency
    private transient long position;
    private transient FlworTuple nextLocalTupleResult;
    private transient FlworTuple inputTuple; // tuple received from child, used for tuple creation
    private transient boolean isFirstItem;

    public ForClauseSparkIterator(
            RuntimeTupleIterator child,
            Name variableName,
            Name positionalVariableName,
            boolean allowingEmpty,
            RuntimeIterator assignmentIterator,
            ExecutionMode executionMode,
            ExceptionMetadata iteratorMetadata,
            boolean escapeBackticks
    ) {
        super(child, executionMode, iteratorMetadata);
        this.variableName = variableName;
        this.positionalVariableName = positionalVariableName;
        this.assignmentIterator = assignmentIterator;
        this.allowingEmpty = allowingEmpty;
        this.assignmentIterator.getVariableDependencies();
        this.dataFrameContext = new DataFrameContext();
        this.escapeBackticks = escapeBackticks;
    }

    public Name getVariableName() {
        return this.variableName;
    }

    public Name getPositionalVariableName() {
        return this.positionalVariableName;
    }

    public RuntimeIterator getAssignmentIterator() {
        return this.assignmentIterator;
    }

    public boolean isAllowingEmpty() {
        return this.allowingEmpty;
    }

    @Override
    public void open(DynamicContext context) {
        super.open(context);

        if (this.child != null) { // if it's not a start clause
            this.child.open(this.currentDynamicContext);
            this.tupleContext = new DynamicContext(this.currentDynamicContext); // assign current context as parent
            this.position = 1;
            this.isFirstItem = true;
            setNextLocalTupleResult();
        } else { // if it's a start clause, get results using only the assignmentIterator
            this.assignmentIterator.open(this.currentDynamicContext);
            this.position = 1;
            this.isFirstItem = true;
            setResultFromExpression();
        }
    }

    @Override
    public void reset(DynamicContext context) {
        super.reset(context);

        if (this.child != null) { // if it's not a start clause
            this.child.reset(this.currentDynamicContext);
            this.tupleContext = new DynamicContext(this.currentDynamicContext); // assign current context as parent
            this.position = 1;
            this.isFirstItem = true;
            setNextLocalTupleResult();
        } else { // if it's a start clause, get results using only the assignmentIterator
            this.assignmentIterator.reset(this.currentDynamicContext);
            this.position = 1;
            this.isFirstItem = true;
            setResultFromExpression();
        }
    }

    @Override
    public FlworTuple next() {
        if (this.hasNext) {
            FlworTuple result = this.nextLocalTupleResult; // save the result to be returned
            // calculate and store the next result
            if (this.child == null) { // if it's the initial for clause, call the correct function
                setResultFromExpression();
            } else {
                setNextLocalTupleResult();
            }
            return result;
        }
        throw new IteratorFlowException("Invalid next() call in let flwor clause", getMetadata());
    }

    private void setNextLocalTupleResult() {
        if (this.assignmentIterator.isOpen()) {
            if (setResultFromExpression()) {
                return;
            }
        }

        while (this.child.hasNext()) {
            this.inputTuple = this.child.next();
            this.tupleContext.getVariableValues().removeAllVariables(); // clear the previous variables
            this.tupleContext.getVariableValues().setBindingsFromTuple(this.inputTuple, getMetadata());
            this.assignmentIterator.open(this.tupleContext);
            this.position = 1;
            this.isFirstItem = true;
            if (setResultFromExpression()) {
                return;
            }
        }

        // execution reaches here when there are no more results
        this.hasNext = false;
    }

    /**
     * assignmentIterator has to be open prior to call.
     *
     * @return true if nextLocalTupleResult is set and hasNext is true, false otherwise
     */
    private boolean setResultFromExpression() {
        if (this.assignmentIterator.hasNext()) { // if expression returns a value, set it as next

            // Set the for item
            if (this.child == null) { // if initial for clause
                this.nextLocalTupleResult = new FlworTuple();
            } else {
                this.nextLocalTupleResult = new FlworTuple(this.inputTuple);
            }
            this.nextLocalTupleResult.putValue(this.variableName, this.assignmentIterator.next());

            // Set the position item (if any)
            if (this.positionalVariableName != null) {
                this.nextLocalTupleResult.putValue(
                    this.positionalVariableName,
                    ItemFactory.getInstance().createLongItem(this.position)
                );
                ++this.position;
            }

            this.hasNext = true;
            this.isFirstItem = false;
            return true;
        }

        // If an item was already output by this expression and there is no more, we are done.
        if (!this.isFirstItem || !this.allowingEmpty) {
            this.assignmentIterator.close();
            this.hasNext = false;
            return false;
        }

        // If nothing was output yet by this expression but we allow empty, we need to bind
        // the empty sequence.
        if (this.child == null) { // if initial for clause
            this.nextLocalTupleResult = new FlworTuple();
        } else {
            this.nextLocalTupleResult = new FlworTuple(this.inputTuple);
        }
        this.nextLocalTupleResult.putValue(this.variableName, Collections.emptyList());
        // Set the position item (if any)
        if (this.positionalVariableName != null) {
            this.nextLocalTupleResult.putValue(
                this.positionalVariableName,
                ItemFactory.getInstance().createLongItem(0)
            );
        }
        this.hasNext = true;
        this.isFirstItem = false;
        return true;
    }

    @Override
    public void close() {
        this.isOpen = false;
        if (this.child != null) {
            this.child.close();
        }
        if (this.assignmentIterator.isOpen()) {
            this.assignmentIterator.close();
        }
    }

    @Override
    public Dataset<Row> getDataFrame(
            DynamicContext context,
            Map<Name, DynamicContext.VariableDependency> parentProjection
    ) {
        // if it's a starting clause
        if (this.child == null) {
            return getDataFrameStartingClause(context, parentProjection);
        }

        if (this.child.isDataFrame()) {
            if (this.assignmentIterator.isRDDOrDataFrame()) {
                return getDataFrameFromCartesianProduct(context, parentProjection);
            }

            return getDataFrameInParallel(context, parentProjection);
        }

        // if child is locally evaluated
        // assignmentIterator is definitely an RDD if execution flows here
        return getDataFrameFromUnion(context, parentProjection);
    }

    /**
     * 
     * Non-starting clause, the child clause (above in the syntax) is parallelizable, the expression as well, and the
     * expression does not depend on the input tuple.
     * 
     * @param context the dynamic context.
     * @param outputTupleVariableDependencies the desired project.
     * @return the resulting DataFrame.
     */
    private Dataset<Row> getDataFrameFromCartesianProduct(
            DynamicContext context,
            Map<Name, DynamicContext.VariableDependency> outputTupleVariableDependencies
    ) {
        // If the expression depends on this input tuple, we might still recognize an join.
        if (!LetClauseSparkIterator.isExpressionIndependentFromInputTuple(this.assignmentIterator, this.child)) {
            return getDataFrameFromJoin(context, outputTupleVariableDependencies);
        }

        // Since no variable dependency to the current FLWOR expression exists for the expression
        // evaluate the DataFrame with the parent context and calculate the cartesian product
        Dataset<Row> expressionDF;
        Map<Name, DynamicContext.VariableDependency> startingClauseDependencies = new HashMap<>();
        if (outputTupleVariableDependencies.containsKey(this.variableName)) {
            startingClauseDependencies.put(this.variableName, outputTupleVariableDependencies.get(this.variableName));
        }
        if (
            this.positionalVariableName != null
                && outputTupleVariableDependencies.containsKey(this.positionalVariableName)
        ) {
            startingClauseDependencies.put(
                this.positionalVariableName,
                outputTupleVariableDependencies.get(this.positionalVariableName)
            );
        }
        expressionDF = getDataFrameStartingClause(context, startingClauseDependencies);

        Dataset<Row> inputDF = this.child.getDataFrame(context, getProjection(outputTupleVariableDependencies));

        // Now we prepare the two views that we want to compute the Cartesian product of.
        String inputDFTableName = "input";
        String expressionDFTableName = "expression";
        inputDF.createOrReplaceTempView(inputDFTableName);
        expressionDF.createOrReplaceTempView(expressionDFTableName);

        // We gather the columns to select from the previous clause.
        // We need to project away the clause's variables from the previous clause.
        StructType inputSchema = inputDF.schema();
        List<Name> overridenVariables = new ArrayList<>();
        overridenVariables.add(this.variableName);
        if (this.positionalVariableName != null) {
            overridenVariables.add(this.positionalVariableName);
        }
        List<String> columnsToSelect = FlworDataFrameUtils.getColumnNames(
            inputSchema,
            outputTupleVariableDependencies,
            null,
            overridenVariables
        );

        // For the new variables, we need to disambiguate.
        columnsToSelect.add(expressionDFTableName + "`.`" + this.variableName.toString());
        if (this.positionalVariableName != null) {
            columnsToSelect.add(expressionDFTableName + "`.`" + this.positionalVariableName);
        }
        String projectionVariables = FlworDataFrameUtils.getSQLProjection(columnsToSelect, false);

        // And return the Cartesian product with the desired projection.
        return inputDF.sparkSession()
            .sql(
                String.format(
                    "select %s from %s, %s",
                    projectionVariables,
                    inputDFTableName,
                    expressionDFTableName
                )
            );
    }

    /**
     * 
     * Non-starting clause, the child clause (above in the syntax) is parallelizable, the expression as well, and the
     * expression is a predicate whose lhs does not depend on the input tuple.
     * 
     * @param context the dynamic context.
     * @param parentProjection the desired project.
     * @return the resulting DataFrame.
     */
    private Dataset<Row> getDataFrameFromJoin(
            DynamicContext context,
            Map<Name, DynamicContext.VariableDependency> parentProjection
    ) {
        if (!(this.assignmentIterator instanceof PredicateIterator)) {
            throw new JobWithinAJobException(
                    "A for clause expression cannot produce a big sequence of items for a big number of tuples, as this would lead to a data flow explosion. A piece of advice: if you use a predicate expression in your for clause, like for $"
                        + this.variableName.toString()
                        + " in json-file(\"...\")[$$.id eq $other-flwor-variable.id], Rumble may be able to detect a join.",
                    getMetadata()
            );
        }
        RuntimeIterator sequenceIterator = ((PredicateIterator) this.assignmentIterator).sequenceIterator();
        RuntimeIterator predicateIterator = ((PredicateIterator) this.assignmentIterator).predicateIterator();

        // If the left hand side depends on the input tuple, we do not how to handle it.
        if (!LetClauseSparkIterator.isExpressionIndependentFromInputTuple(sequenceIterator, this.child)) {
            throw new JobWithinAJobException(
                    "A for clause expression cannot produce a big sequence of items for a big number of tuples, as this would lead to a data flow explosion. In our efforts to detect a join, we did recognize a predicate expression in the for clause, but the left-hand-side of the predicate expression depends on the previous variables of this FLWOR expression. You can fix this by making sure it does not.",
                    getMetadata()
            );
        }

        return joinInputTupleWithSequenceOnPredicate(
            context,
            this.child.getDataFrame(context, getProjection(parentProjection)),
            parentProjection,
            (this.child == null)
                ? Collections.emptyList()
                : new ArrayList<Name>(this.child.getOutputTupleVariableNames()),
            sequenceIterator,
            predicateIterator,
            this.allowingEmpty,
            this.variableName,
            this.positionalVariableName,
            Name.CONTEXT_ITEM,
            getMetadata(),
            this.escapeBackticks
        );
    }

    public static Dataset<Row> joinInputTupleWithSequenceOnPredicate(
            DynamicContext context,
            Dataset<Row> inputTuples,
            Map<Name, DynamicContext.VariableDependency> outputTupleVariableDependencies,
            List<Name> variablesInInputTuple,
            RuntimeIterator sequenceIterator,
            RuntimeIterator predicateIterator,
            boolean allowingEmpty,
            Name forVariableName,
            Name positionalVariableName,
            Name sequenceVariableName,
            ExceptionMetadata metadata,
            boolean escapeBackticks
    ) {
        String inputDFTableName = "inputTuples";
        String expressionDFTableName = "sequenceExpression";

        // Is this a join that we can optimize as an actual Spark join?
        List<RuntimeIterator> expressionSideEqualityCriteria = new ArrayList<>();
        List<RuntimeIterator> inputTupleSideEqualityCriteria = new ArrayList<>();
        boolean optimizableJoin = extractEqualityComparisonsForHashing(
            predicateIterator,
            expressionSideEqualityCriteria,
            inputTupleSideEqualityCriteria,
            sequenceVariableName
        );

        if (allowingEmpty) {
            optimizableJoin = false;
        }

        // Next we prepare the data frame on the expression side.
        Dataset<Row> expressionDF;

        Map<Name, VariableDependency> predicateDependencies = predicateIterator.getVariableDependencies();
        if (
            sequenceVariableName.equals(Name.CONTEXT_ITEM)
                && outputTupleVariableDependencies.containsKey(forVariableName)
        ) {
            predicateDependencies.put(Name.CONTEXT_ITEM, outputTupleVariableDependencies.get(forVariableName));
        }

        List<Name> variablesInExpressionSideTuple = new ArrayList<>();
        if (
            sequenceVariableName.equals(Name.CONTEXT_ITEM) && predicateDependencies.containsKey(Name.CONTEXT_POSITION)
        ) {
            Map<Name, DynamicContext.VariableDependency> startingClauseDependencies = new HashMap<>();
            startingClauseDependencies.put(sequenceVariableName, DynamicContext.VariableDependency.FULL);
            startingClauseDependencies.put(Name.CONTEXT_POSITION, DynamicContext.VariableDependency.FULL);

            optimizableJoin = false;
            expressionDF = getDataFrameStartingClause(
                sequenceIterator,
                sequenceVariableName,
                Name.CONTEXT_POSITION,
                false,
                context,
                startingClauseDependencies,
                escapeBackticks
            );
            variablesInExpressionSideTuple.add(sequenceVariableName);
            variablesInExpressionSideTuple.add(Name.CONTEXT_POSITION);
        } else {
            Map<Name, DynamicContext.VariableDependency> startingClauseDependencies = new HashMap<>();
            startingClauseDependencies.put(sequenceVariableName, DynamicContext.VariableDependency.FULL);
            expressionDF = getDataFrameStartingClause(
                sequenceIterator,
                sequenceVariableName,
                null,
                false,
                context,
                startingClauseDependencies,
                escapeBackticks
            );
            variablesInExpressionSideTuple.add(sequenceVariableName);
        }

        // If the join criterion uses the context count, then we need to add it to the expression side (it is a
        // constant).
        if (sequenceVariableName.equals(Name.CONTEXT_ITEM) && predicateDependencies.containsKey(Name.CONTEXT_COUNT)) {
            expressionDF.sparkSession()
                .udf()
                .register(
                    "serializeIntegerIndex",
                    new IntegerSerializeUDF(),
                    DataTypes.BinaryType
                );
            long size = expressionDF.count();
            expressionDF.createOrReplaceTempView(expressionDFTableName);
            expressionDF = expressionDF.sparkSession()
                .sql(
                    String.format(
                        "SELECT *, serializeIntegerIndex(%s) AS `%s` FROM %s",
                        Long.toString(size),
                        Name.CONTEXT_COUNT.getLocalName(),
                        expressionDFTableName
                    )
                );
            variablesInExpressionSideTuple.add(Name.CONTEXT_COUNT);
        }

        if (optimizableJoin) {
            System.err.println(
                "[INFO] Rumble detected that it can optimize your query and make it faster with an equi-join."
            );
        }



        // Now we prepare the iterators for the two sides of the equality criterion.
        RuntimeIterator expressionSideEqualityCriterion;
        RuntimeIterator inputTupleSideEqualityCriterion;

        if (expressionSideEqualityCriteria.size() == 1) {
            expressionSideEqualityCriterion = expressionSideEqualityCriteria.get(0);
        } else {
            expressionSideEqualityCriterion = new ArrayRuntimeIterator(
                    new CommaExpressionIterator(
                            expressionSideEqualityCriteria,
                            ExecutionMode.LOCAL,
                            metadata
                    ),
                    ExecutionMode.LOCAL,
                    metadata
            );
        }
        if (inputTupleSideEqualityCriteria.size() == 1) {
            inputTupleSideEqualityCriterion = inputTupleSideEqualityCriteria.get(0);
        } else {
            inputTupleSideEqualityCriterion = new ArrayRuntimeIterator(
                    new CommaExpressionIterator(
                            inputTupleSideEqualityCriteria,
                            ExecutionMode.LOCAL,
                            metadata
                    ),
                    ExecutionMode.LOCAL,
                    metadata
            );
        }

        // And we extend the expression and input tuple views with the hashes.
        if (optimizableJoin) {
            expressionDF = LetClauseSparkIterator.bindLetVariableInDataFrame(
                expressionDF,
                Name.createVariableInNoNamespace(SparkSessionManager.expressionHashColumnName),
                null,
                expressionSideEqualityCriterion,
                context,
                variablesInExpressionSideTuple,
                null,
                true
            );
            inputTuples = LetClauseSparkIterator.bindLetVariableInDataFrame(
                inputTuples,
                Name.createVariableInNoNamespace(SparkSessionManager.inputTupleHashColumnName),
                null,
                inputTupleSideEqualityCriterion,
                context,
                variablesInInputTuple,
                null,
                true
            );
        }



        // Now we prepare the two views that we want to compute the Cartesian product of.
        inputTuples.createOrReplaceTempView(inputDFTableName);
        expressionDF.createOrReplaceTempView(expressionDFTableName);

        // We gather the columns to select from the previous clause.
        // We need to project away the clause's variables from the previous clause.
        StructType inputSchema = inputTuples.schema();
        List<Name> variableNamesToExclude = new ArrayList<>();
        variableNamesToExclude.add(forVariableName);
        if (positionalVariableName != null) {
            variableNamesToExclude.add(positionalVariableName);
        }
        List<String> columnsToSelect = FlworDataFrameUtils.getColumnNames(
            inputSchema,
            outputTupleVariableDependencies,
            null,
            variableNamesToExclude
        );

        // We don't support positional variables yet for large joins.
        if (positionalVariableName != null) {
            throw new UnsupportedFeatureException(
                    "Rumble detected a large-scale join, but we do not support positional variables yet for these joins.",
                    metadata
            );
        }
        String projectionVariables = FlworDataFrameUtils.getSQLProjection(columnsToSelect, true);

        // We need to prepare the parameters fed into the predicate.
        List<Name> variablesInJointTuple = new ArrayList<>();
        variablesInJointTuple.addAll(variablesInInputTuple);
        List<StructField> fieldList = new ArrayList<StructField>();
        for (StructField f : inputSchema.fields()) {
            fieldList.add(f);
        }
        if (predicateDependencies.containsKey(sequenceVariableName)) {
            variablesInJointTuple.add(sequenceVariableName);
            fieldList.add(
                new StructField(sequenceVariableName.getLocalName(), DataTypes.BinaryType, true, Metadata.empty())
            );
        }
        if (
            sequenceVariableName.equals(Name.CONTEXT_ITEM) && predicateDependencies.containsKey(Name.CONTEXT_POSITION)
        ) {
            variablesInJointTuple.add(Name.CONTEXT_POSITION);
            fieldList.add(
                new StructField(Name.CONTEXT_POSITION.getLocalName(), DataTypes.BinaryType, true, Metadata.empty())
            );
        }
        if (sequenceVariableName.equals(Name.CONTEXT_ITEM) && predicateDependencies.containsKey(Name.CONTEXT_COUNT)) {
            variablesInJointTuple.add(Name.CONTEXT_COUNT);
            fieldList.add(
                new StructField(Name.CONTEXT_COUNT.getLocalName(), DataTypes.BinaryType, true, Metadata.empty())
            );
        }

        StructField[] fields = new StructField[fieldList.size()];
        fieldList.toArray(fields);
        StructType jointSchema = new StructType(fields);

        List<String> joinCriterionUDFcolumns = FlworDataFrameUtils.getColumnNames(
            jointSchema,
            predicateDependencies,
            variablesInJointTuple,
            null
        );

        // Now we need to register or join predicate as a UDF.
        inputTuples.sparkSession()
            .udf()
            .register(
                "joinUDF",
                new WhereClauseUDF(predicateIterator, context, jointSchema, joinCriterionUDFcolumns),
                DataTypes.BooleanType
            );

        String UDFParameters = FlworDataFrameUtils.getUDFParameters(joinCriterionUDFcolumns);

        // If we allow empty, we need a LEFT OUTER JOIN.
        if (allowingEmpty) {
            Dataset<Row> resultDF = inputTuples.sparkSession()
                .sql(
                    String.format(
                        "SELECT %s `%s`.`%s` AS `%s` FROM %s LEFT OUTER JOIN %s ON joinUDF(%s) = 'true'",
                        projectionVariables,
                        expressionDFTableName,
                        sequenceVariableName.getLocalName(),
                        forVariableName,
                        inputDFTableName,
                        expressionDFTableName,
                        UDFParameters
                    )
                );
            return resultDF;
        }

        if (optimizableJoin) {
            // Otherwise, it's a regular join.
            Dataset<Row> resultDF = inputTuples.sparkSession()
                .sql(
                    String.format(
                        "SELECT %s `%s`.`%s` AS `%s` FROM %s JOIN %s ON `%s` = `%s` WHERE joinUDF(%s) = 'true'",
                        projectionVariables,
                        expressionDFTableName,
                        sequenceVariableName.getLocalName(),
                        forVariableName,
                        inputDFTableName,
                        expressionDFTableName,
                        SparkSessionManager.expressionHashColumnName,
                        SparkSessionManager.inputTupleHashColumnName,
                        UDFParameters
                    )
                );
            return resultDF;
        }
        // Otherwise, it's a regular join.
        Dataset<Row> resultDF = inputTuples.sparkSession()
            .sql(
                String.format(
                    "SELECT %s `%s`.`%s` AS `%s` FROM %s JOIN %s ON joinUDF(%s) = 'true'",
                    projectionVariables,
                    expressionDFTableName,
                    sequenceVariableName.getLocalName(),
                    forVariableName,
                    inputDFTableName,
                    expressionDFTableName,
                    UDFParameters
                )
            );
        return resultDF;
    }

    private static boolean extractEqualityComparisonsForHashing(
            RuntimeIterator predicateIterator,
            List<RuntimeIterator> expressionSideEqualityCriteria,
            List<RuntimeIterator> inputTupleSideEqualityCriteria,
            Name expressionVariableName
    ) {
        boolean optimizableJoin = false;
        Stack<RuntimeIterator> candidateIterators = new Stack<>();
        candidateIterators.push(predicateIterator);
        while (!candidateIterators.isEmpty()) {
            RuntimeIterator iterator = candidateIterators.pop();
            if (iterator instanceof AndOperationIterator) {
                AndOperationIterator andIterator = ((AndOperationIterator) iterator);
                candidateIterators.push(andIterator.getLeftIterator());
                candidateIterators.push(andIterator.getRightIterator());
            } else if (iterator instanceof ComparisonIterator) {
                ComparisonIterator comparisonIterator = (ComparisonIterator) iterator;
                if (comparisonIterator.isValueEquality()) {
                    RuntimeIterator lhs = comparisonIterator.getLeftIterator();
                    RuntimeIterator rhs = comparisonIterator.getRightIterator();

                    Set<Name> leftDependencies = new HashSet<>(
                            lhs.getVariableDependencies().keySet()
                    );
                    Set<Name> rightDependencies = new HashSet<>(
                            rhs.getVariableDependencies().keySet()
                    );
                    if (leftDependencies.size() == 1 && leftDependencies.contains(expressionVariableName)) {
                        if (!rightDependencies.contains(expressionVariableName)) {
                            optimizableJoin = true;
                            expressionSideEqualityCriteria.add(lhs);
                            inputTupleSideEqualityCriteria.add(rhs);
                        }
                    }
                    if (rightDependencies.size() == 1 && rightDependencies.contains(expressionVariableName)) {
                        if (!leftDependencies.contains(expressionVariableName)) {
                            optimizableJoin = true;
                            expressionSideEqualityCriteria.add(rhs);
                            inputTupleSideEqualityCriteria.add(lhs);
                        }
                    }
                }
            }
        }
        return optimizableJoin;
    }

    /**
     * 
     * Non-starting clause, the child clause (above in the syntax) is local but the expression is parallelizable.
     * 
     * @param context the dynamic context.
     * @param parentProjection the desired project.
     * @return the resulting DataFrame.
     */
    private Dataset<Row> getDataFrameFromUnion(
            DynamicContext context,
            Map<Name, DynamicContext.VariableDependency> parentProjection
    ) {
        Dataset<Row> df = null;
        this.child.open(context);
        StructType schema = null;
        while (this.child.hasNext()) {
            // We first compute the new tuple variable values
            this.inputTuple = this.child.next();
            this.tupleContext = new DynamicContext(context);
            // IMPORTANT: this must be a new context object every time
            // because of lazy evaluation.
            this.tupleContext.getVariableValues().setBindingsFromTuple(this.inputTuple, getMetadata()); // assign new
                                                                                                        // variables
                                                                                                        // from new

            Map<Name, DynamicContext.VariableDependency> startingClauseDependencies = new HashMap<>();
            if (parentProjection.containsKey(this.variableName)) {
                startingClauseDependencies.put(this.variableName, parentProjection.get(this.variableName));
            }
            if (
                this.positionalVariableName != null
                    && parentProjection.containsKey(this.positionalVariableName)
            ) {
                startingClauseDependencies.put(
                    this.positionalVariableName,
                    parentProjection.get(this.positionalVariableName)
                );
            }
            Dataset<Row> lateralView = getDataFrameStartingClause(this.tupleContext, startingClauseDependencies);
            lateralView.createOrReplaceTempView("lateralView");

            // We then get the (singleton) input tuple as a data frame

            List<byte[]> serializedRowColumns = new ArrayList<>();
            for (Name columnName : this.inputTuple.getLocalKeys()) {
                serializedRowColumns.add(
                    FlworDataFrameUtils.serializeItemList(
                        this.inputTuple.getLocalValue(columnName, getMetadata()),
                        this.dataFrameContext.getKryo(),
                        this.dataFrameContext.getOutput()
                    )
                );
            }

            Row row = RowFactory.create(serializedRowColumns.toArray());

            JavaRDD<Row> inputTupleRDD = JavaSparkContext.fromSparkContext(
                lateralView.sparkSession()
                    .sparkContext()
            ).parallelize(Collections.singletonList(row), 1);
            if (schema == null) {
                schema = generateSchema();
            }
            Dataset<Row> inputTupleDataFrame = SparkSessionManager.getInstance()
                .getOrCreateSession()
                .createDataFrame(inputTupleRDD, schema);
            inputTupleDataFrame.createOrReplaceTempView("inputTuple");

            // And we join.
            inputTupleDataFrame = inputTupleDataFrame.sparkSession()
                .sql("select * FROM inputTuple JOIN lateralView");

            if (df == null) {
                df = inputTupleDataFrame;
            } else {
                df = df.union(inputTupleDataFrame);
            }
        }
        this.child.close();
        return df;
    }

    /**
     * 
     * Non-starting clause and the child clause (above in the syntax) is parallelizable.
     * 
     * @param context the dynamic context.
     * @param outputTuplesVariableDependencies the desired project.
     * @return the resulting DataFrame.
     */
    private Dataset<Row> getDataFrameInParallel(
            DynamicContext context,
            Map<Name, DynamicContext.VariableDependency> outputTuplesVariableDependencies
    ) {

        // the expression is locally evaluated
        Dataset<Row> df = this.child.getDataFrame(context, getProjection(outputTuplesVariableDependencies));
        StructType inputSchema = df.schema();
        List<Name> variableNamesToExclude = new ArrayList<>();
        variableNamesToExclude.add(this.variableName);
        if (this.positionalVariableName != null) {
            variableNamesToExclude.add(this.positionalVariableName);
        }
        List<String> allColumns = FlworDataFrameUtils.getColumnNames(
            inputSchema,
            outputTuplesVariableDependencies,
            null,
            variableNamesToExclude
        );

        Dataset<Row> nativeQueryResult = tryNativeQuery(
            df,
            this.variableName,
            this.positionalVariableName,
            this.allowingEmpty,
            this.assignmentIterator,
            allColumns,
            inputSchema,
            context
        );
        if (nativeQueryResult != null) {
            return nativeQueryResult;
        }
        System.out.println("using UDF");

        List<String> UDFcolumns;
        if (this.child != null) {
            UDFcolumns = FlworDataFrameUtils.getColumnNames(
                inputSchema,
                this.assignmentIterator.getVariableDependencies(),
                new ArrayList<Name>(this.child.getOutputTupleVariableNames()),
                null
            );
        } else {
            UDFcolumns = Collections.emptyList();
        }

        df.sparkSession()
            .udf()
            .register(
                "forClauseUDF",
                new ForClauseUDF(this.assignmentIterator, context, inputSchema, UDFcolumns),
                DataTypes.createArrayType(DataTypes.BinaryType)
            );

        String projectionVariables = FlworDataFrameUtils.getSQLProjection(allColumns, true);
        String UDFParameters = FlworDataFrameUtils.getUDFParameters(UDFcolumns);

        df.createOrReplaceTempView("input");
        if (this.positionalVariableName == null) {
            if (this.allowingEmpty) {
                df = df.sparkSession()
                    .sql(
                        String.format(
                            "select %s explode_outer(forClauseUDF(%s)) as `%s` from input",
                            projectionVariables,
                            UDFParameters,
                            this.variableName
                        )
                    );
            } else {
                df = df.sparkSession()
                    .sql(
                        String.format(
                            "select %s explode(forClauseUDF(%s)) as `%s` from input",
                            projectionVariables,
                            UDFParameters,
                            this.variableName
                        )
                    );
            }
        } else {
            df.sparkSession()
                .udf()
                .register(
                    "serializePositionIndex",
                    new IntegerSerializeUDF(),
                    DataTypes.BinaryType
                );

            if (this.allowingEmpty) {
                df = df.sparkSession()
                    .sql(
                        String.format(
                            "SELECT %s for_vars.`%s`, serializePositionIndex(IF(for_vars.`%s` IS NULL, 0, for_vars.`%s` + 1)) AS `%s` "
                                + "FROM input "
                                + "LATERAL VIEW OUTER posexplode(forClauseUDF(%s)) for_vars AS `%s`, `%s` ",
                            projectionVariables,
                            this.variableName,
                            this.positionalVariableName,
                            this.positionalVariableName,
                            this.positionalVariableName,
                            UDFParameters,
                            this.positionalVariableName,
                            this.variableName
                        )
                    );
            } else {
                df = df.sparkSession()
                    .sql(
                        String.format(
                            "SELECT %s for_vars.`%s`, serializePositionIndex(for_vars.`%s` + 1) AS `%s` "
                                + "FROM input "
                                + "LATERAL VIEW posexplode(forClauseUDF(%s)) for_vars AS `%s`, `%s` ",
                            projectionVariables,
                            this.variableName,
                            this.positionalVariableName,
                            this.positionalVariableName,
                            UDFParameters,
                            this.positionalVariableName,
                            this.variableName
                        )
                    );
            }
        }
        return df;
    }

    private StructType generateSchema() {
        List<StructField> fields = new ArrayList<>();
        for (Name columnName : this.inputTuple.getLocalKeys()) {
            // all columns store items serialized to binary format
            StructField field = DataTypes.createStructField(columnName.toString(), DataTypes.BinaryType, true);
            fields.add(field);
        }
        return DataTypes.createStructType(fields);
    }

    /**
     * 
     * Starting clause and the expression is parallelizable.
     * 
     * @param context the dynamic context.
     * @param parentProjection the desired project.
     * @return the resulting DataFrame.
     */
    private Dataset<Row> getDataFrameStartingClause(
            DynamicContext context,
            Map<Name, DynamicContext.VariableDependency> parentProjection
    ) {
        return getDataFrameStartingClause(
            this.assignmentIterator,
            this.variableName,
            this.positionalVariableName,
            this.allowingEmpty,
            context,
            parentProjection,
            this.escapeBackticks
        );
    }

    /**
     * 
     * Starting clause and the expression is parallelizable.
     * 
     * @param iterator the expression iterator
     * @param variableName the name of the for variable
     * @param positionalVariableName the name of the positional variable (or null if none)
     * @param allowingEmpty whether the allowing empty option is present
     * @param context the dynamic context.
     * @param outputDependencies the desired project.
     * @return the resulting DataFrame.
     */
    public static Dataset<Row> getDataFrameStartingClause(
            RuntimeIterator iterator,
            Name variableName,
            Name positionalVariableName,
            boolean allowingEmpty,
            DynamicContext context,
            Map<Name, DynamicContext.VariableDependency> outputDependencies,
            boolean escapeBackticks
    ) {
        Dataset<Row> df = null;;
        if (iterator.isDataFrame()) {
            Dataset<Row> rows = iterator.getDataFrame(context);

<<<<<<< HEAD
            // escape backticks (`)
            if (escapeBackticks) {
                rows = rows.sparkSession()
                    .createDataFrame(rows.rdd(), FlworDataFrameUtils.escapeSchema(rows.schema(), false));
            }

            String[] fields = rows.schema().fieldNames();
=======
>>>>>>> d3c81a9a
            rows.createOrReplaceTempView("assignment");
            if (DataFrameUtils.isSequenceOfObjects(rows)) {
                String[] fields = rows.schema().fieldNames();
                String columnNames = FlworDataFrameUtils.getSQLProjection(Arrays.asList(fields), false);
                df = rows.sparkSession()
                    .sql(
                        String.format(
                            "SELECT struct(%s) AS `%s` FROM assignment",
                            columnNames,
                            variableName
                        )
                    );
            } else {
                df = rows.sparkSession()
                    .sql(
                        String.format(
                            "SELECT `%s` AS `%s` FROM assignment",
                            SparkSessionManager.atomicJSONiqItemColumnName,
                            variableName
                        )
                    );
            }
        } else {
            // create initial RDD from expression
            JavaRDD<Item> expressionRDD = iterator.getRDD(context);
            df = getDataFrameFromItemRDD(variableName, expressionRDD);
        }
        if (positionalVariableName == null && !allowingEmpty) {
            return df;
        }
        if (positionalVariableName == null && allowingEmpty) {
            df.createOrReplaceTempView("input");
            df = df.sparkSession()
                .sql(
                    String.format(
                        "SELECT input.`%s` FROM VALUES(1) FULL OUTER JOIN input",
                        variableName
                    )
                );
            return df;
        }
        // Add column for positional variable, similar to count clause.
        Dataset<Row> dfWithIndex = CountClauseSparkIterator.addSerializedCountColumn(
            df,
            outputDependencies,
            positionalVariableName
        );
        if (!allowingEmpty) {
            return dfWithIndex;
        }
        dfWithIndex.createOrReplaceTempView("inputWithIndex");
        dfWithIndex.sparkSession()
            .udf()
            .register(
                "serializeCountIndex",
                new IntegerSerializeUDF(),
                DataTypes.BinaryType
            );

        dfWithIndex = dfWithIndex.sparkSession()
            .sql(
                String.format(
                    "SELECT inputWithIndex.`%s`, IF(inputWithIndex.`%s` IS NULL, serializeCountIndex(0), inputWithIndex.`%s`) AS `%s` FROM VALUES(1) FULL OUTER JOIN inputWithIndex",
                    variableName,
                    positionalVariableName,
                    positionalVariableName,
                    positionalVariableName
                )
            );
        return dfWithIndex;
    }

    private static Dataset<Row> getDataFrameFromItemRDD(Name variableName, JavaRDD<Item> expressionRDD) {
        // define a schema
        List<StructField> fields = Collections.singletonList(
            DataTypes.createStructField(variableName.toString(), DataTypes.BinaryType, true)
        );
        StructType schema = DataTypes.createStructType(fields);

        JavaRDD<Row> rowRDD = expressionRDD.map(new ItemsToBinaryColumn());

        // apply the schema to row RDD
        return SparkSessionManager.getInstance().getOrCreateSession().createDataFrame(rowRDD, schema);
    }

    @Override
    public Map<Name, DynamicContext.VariableDependency> getVariableDependencies() {
        Map<Name, DynamicContext.VariableDependency> result =
            new TreeMap<>(this.assignmentIterator.getVariableDependencies());
        if (this.child != null) {
            for (Name var : this.child.getOutputTupleVariableNames()) {
                result.remove(var);
            }
            result.putAll(this.child.getVariableDependencies());
        }
        return result;
    }

    @Override
    public Set<Name> getOutputTupleVariableNames() {
        Set<Name> result = new HashSet<>();
        if (this.child != null) {
            result.addAll(this.child.getOutputTupleVariableNames());
        }
        result.add(this.variableName);
        if (this.positionalVariableName != null) {
            result.add(this.positionalVariableName);
        }
        return result;
    }

    @Override
    public void print(StringBuffer buffer, int indent) {
        super.print(buffer, indent);
        for (int i = 0; i < indent + 1; ++i) {
            buffer.append("  ");
        }
        buffer.append("Variable ").append(this.variableName.toString()).append("\n");
        for (int i = 0; i < indent + 1; ++i) {
            buffer.append("  ");
        }
        if (this.positionalVariableName != null) {
            buffer.append("Positional variable ").append(this.positionalVariableName.toString()).append("\n");
        }
        this.assignmentIterator.print(buffer, indent + 1);
    }

    @Override
    public Map<Name, DynamicContext.VariableDependency> getProjection(
            Map<Name, DynamicContext.VariableDependency> parentProjection
    ) {
        if (this.child == null) {
            return null;
        }

        // start with an empty projection.

        // copy over the projection needed by the parent clause.
        Map<Name, DynamicContext.VariableDependency> projection =
            new TreeMap<>(parentProjection);

        // remove the variables that this for clause binds.
        projection.remove(this.variableName);
        if (this.positionalVariableName != null) {
            projection.remove(this.positionalVariableName);
        }

        // add the variable dependencies needed by this for clause's expression.
        Map<Name, DynamicContext.VariableDependency> exprDependency = this.assignmentIterator
            .getVariableDependencies();
        for (Name variable : exprDependency.keySet()) {
            if (projection.containsKey(variable)) {
                if (projection.get(variable) != exprDependency.get(variable)) {
                    // If the projection already needed a different kind of dependency, we fall back to the full
                    // sequence of items.
                    if (
                        this.child != null && this.child.getOutputTupleVariableNames().contains(variable)
                    ) {
                        projection.put(variable, DynamicContext.VariableDependency.FULL);
                    }
                }
            } else {
                if (this.child != null && this.child.getOutputTupleVariableNames().contains(variable)) {
                    projection.put(variable, exprDependency.get(variable));
                }
            }
        }
        return projection;
    }

    /**
     * Try to generate the native query for the for clause and run it, if successful return the resulting dataframe,
     * otherwise it returns null
     *
     * @param dataFrame input dataframe for the query
     * @param newVariableName name of the new bound variable
     * @param positionalVariableName name of the positional variable (or null if absent)
     * @param allowingEmpty boolean signaling allowing empty flag in expression
     * @param iterator for variable assignment expression iterator
     * @param allColumns other columns required in following clauses
     * @param inputSchema input schema of the dataframe
     * @param context current dynamic context of the dataframe
     * @return resulting dataframe of the for clause if successful, null otherwise
     */
    public static Dataset<Row> tryNativeQuery(
            Dataset<Row> dataFrame,
            Name newVariableName,
            Name positionalVariableName,
            boolean allowingEmpty,
            RuntimeIterator iterator,
            List<String> allColumns,
            StructType inputSchema,
            DynamicContext context
    ) {
        NativeClauseContext forContext = new NativeClauseContext(FLWOR_CLAUSES.FOR, inputSchema, context);
        NativeClauseContext nativeQuery = iterator.generateNativeQuery(forContext);
        if (nativeQuery == NativeClauseContext.NoNativeQuery) {
            return null;
        }
        System.out.println(
            "[INFO] Rumble was able to optimize a for clause to a native SQL query: " + nativeQuery.getResultingQuery()
        );
        System.out.println("[INFO] (the lateral view part is " + nativeQuery.getLateralViewPart() + ")");
        String selectSQL = FlworDataFrameUtils.getSQLProjection(allColumns, true);
        dataFrame.createOrReplaceTempView("input");

        // let's distinguish 4 cases
        if (positionalVariableName == null) {
            if (allowingEmpty) {
                List<String> lateralViewPart = nativeQuery.getLateralViewPart();
                if (lateralViewPart.size() == 0) {
                    // no array unboxing in the operation
                    // already covered in the generation and handled through UDF
                    // this branch should never happen in practice
                    return null;
                } else {
                    // we have at least an array unboxing operation
                    // col is the default name of explode

                    // to deal with allowing empty
                    // first we add an artificial unique id to the dataset and re-register the input table
                    String rowIdField = "idx-9384-3948-1272-4375";
                    dataFrame = dataFrame.sparkSession()
                        .sql("select *, monotonically_increasing_id() as `" + rowIdField + "` from input");
                    dataFrame.createOrReplaceTempView("input");

                    // then we create the virtual exploded table as before
                    // but this time we store it and also get the index field
                    StringBuilder lateralViewString = new StringBuilder();
                    int arrIndex = 0;
                    for (String lateralView : lateralViewPart) {
                        ++arrIndex;
                        lateralViewString.append(" lateral view ");
                        lateralViewString.append(lateralView);
                        lateralViewString.append(" arr");
                        lateralViewString.append(arrIndex);
                    }
                    Dataset<Row> lateralViewDf = dataFrame.sparkSession()
                        .sql(
                            String.format(
                                "select `%s`, arr%d.col%s as `%s` from input %s",
                                rowIdField,
                                arrIndex,
                                nativeQuery.getResultingQuery(),
                                newVariableName,
                                lateralViewString
                            )
                        );
                    lateralViewDf.createOrReplaceTempView("lateral");

                    // to return the correct number of empty results we perform a left join between input and
                    // lateral
                    return dataFrame.sparkSession()
                        .sql(
                            String.format(
                                "select %s lateral.`%s` from input left join lateral on input.`%s` = lateral.`%s`",
                                selectSQL,
                                newVariableName,
                                rowIdField,
                                rowIdField
                            )
                        );
                }
            } else {
                List<String> lateralViewPart = nativeQuery.getLateralViewPart();
                if (lateralViewPart.size() == 0) {
                    // no array unboxing in the operation
                    return dataFrame.sparkSession()
                        .sql(
                            String.format(
                                "select %s %s as `%s` from input",
                                selectSQL,
                                nativeQuery.getResultingQuery(),
                                newVariableName
                            )
                        );
                } else {
                    // we have at least an array unboxing operation
                    // col is the default name of explode
                    StringBuilder lateralViewString = new StringBuilder();
                    int arrIndex = 0;
                    for (String lateralView : lateralViewPart) {
                        ++arrIndex;
                        lateralViewString.append(" lateral view ");
                        lateralViewString.append(lateralView);
                        lateralViewString.append(" arr");
                        lateralViewString.append(arrIndex);
                    }
                    return dataFrame.sparkSession()
                        .sql(
                            String.format(
                                "select %s arr%d.col%s as `%s` from input %s",
                                selectSQL,
                                arrIndex,
                                nativeQuery.getResultingQuery(),
                                newVariableName,
                                lateralViewString
                            )
                        );
                }
            }
        } else {
            // common part for positional variable handling
            List<String> lateralViewPart = nativeQuery.getLateralViewPart();
            if (lateralViewPart.size() == 0) {
                // if allowing empty we do not deal with this
                if (allowingEmpty) {
                    return null;
                }
                // no array unboxing in the operation
                // therefore position is for sure 1
                return dataFrame.sparkSession()
                    .sql(
                        String.format(
                            "select %s %s as `%s`, 1 as `%s` from input",
                            selectSQL,
                            nativeQuery.getResultingQuery(),
                            newVariableName,
                            positionalVariableName
                        )
                    );
            } else {
                // we have at least an array unboxing operation
                // pos, col are the default name of posexplode function
                // to deal with positional variable
                // we first add unique index to guarantee grouping correctly
                String rowIdField = "idx-9384-3948-1272-4375";
                dataFrame = dataFrame.sparkSession()
                    .sql("select *, monotonically_increasing_id() as `" + rowIdField + "` from input");
                dataFrame.createOrReplaceTempView("input");

                // then we collect all values from lateral view
                // and group by original tuple
                // this is basically equivalent to flattening the array, in case of multiple unboxing operation
                StringBuilder lateralViewString = new StringBuilder();
                int arrIndex = 0;
                for (String lateralView : lateralViewPart) {
                    ++arrIndex;
                    lateralViewString.append(" lateral view ");
                    lateralViewString.append(lateralView);
                    lateralViewString.append(" arr");
                    lateralViewString.append(arrIndex);
                }
                dataFrame = dataFrame.sparkSession()
                    .sql(
                        String.format(
                            "select `%s`, %s collect_list(arr%d.col%s) as grouped from input %s group by %s `%s`",
                            rowIdField,
                            selectSQL,
                            arrIndex,
                            nativeQuery.getResultingQuery(),
                            lateralViewString,
                            selectSQL,
                            rowIdField
                        )
                    );


                if (allowingEmpty) {
                    // register a support table to keep the empty values
                    dataFrame.sparkSession()
                        .sql("select `" + rowIdField + "` from input")
                        .createOrReplaceTempView("allrows");

                    // register previously created table
                    dataFrame.createOrReplaceTempView("input");

                    // insert null values
                    dataFrame = dataFrame.sparkSession()
                        .sql(
                            String.format(
                                "select allrows.`%s`, %s grouped from allrows left join input on allrows.`%s` = input.`%s`",
                                rowIdField,
                                selectSQL,
                                rowIdField,
                                rowIdField
                            )
                        );
                    dataFrame.createOrReplaceTempView("input");

                    // we use a lateral view to handle proper counting and NULL handling
                    return dataFrame.sparkSession()
                        .sql(
                            String.format(
                                "select %s IF(exploded.pos IS NULL, 0, exploded.pos + 1) as `%s`, exploded.col as `%s`  from input lateral view outer posexplode(grouped) exploded",
                                selectSQL,
                                positionalVariableName,
                                newVariableName
                            )
                        );
                } else {
                    // register previously created table
                    dataFrame.createOrReplaceTempView("input");

                    // finally we unwrap it with a single posexplode
                    return dataFrame.sparkSession()
                        .sql(
                            String.format(
                                "select %s (exploded.pos + 1) as `%s`, exploded.col as `%s`  from input lateral view posexplode(grouped) exploded",
                                selectSQL,
                                positionalVariableName,
                                newVariableName
                            )
                        );
                }
            }
        }
    }
}<|MERGE_RESOLUTION|>--- conflicted
+++ resolved
@@ -1041,16 +1041,12 @@
         if (iterator.isDataFrame()) {
             Dataset<Row> rows = iterator.getDataFrame(context);
 
-<<<<<<< HEAD
             // escape backticks (`)
             if (escapeBackticks) {
                 rows = rows.sparkSession()
                     .createDataFrame(rows.rdd(), FlworDataFrameUtils.escapeSchema(rows.schema(), false));
             }
 
-            String[] fields = rows.schema().fieldNames();
-=======
->>>>>>> d3c81a9a
             rows.createOrReplaceTempView("assignment");
             if (DataFrameUtils.isSequenceOfObjects(rows)) {
                 String[] fields = rows.schema().fieldNames();
