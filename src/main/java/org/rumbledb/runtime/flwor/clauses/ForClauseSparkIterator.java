--- conflicted
+++ resolved
@@ -1041,7 +1041,6 @@
         if (iterator.isDataFrame()) {
             Dataset<Row> rows = iterator.getDataFrame(context);
 
-<<<<<<< HEAD
             // escape backticks (`)
             if (escapeBackticks) {
                 rows = rows.sparkSession()
@@ -1050,19 +1049,7 @@
 
             String[] fields = rows.schema().fieldNames();
             rows.createOrReplaceTempView("assignment");
-            String columnNames = FlworDataFrameUtils.getSQLProjection(Arrays.asList(fields), false);
-            df = rows.sparkSession()
-                .sql(
-                    String.format(
-                        "SELECT struct(%s) AS `%s` FROM assignment",
-                        columnNames,
-                        variableName
-                    )
-                );
-=======
-            rows.createOrReplaceTempView("assignment");
             if (DataFrameUtils.isSequenceOfObjects(rows)) {
-                String[] fields = rows.schema().fieldNames();
                 String columnNames = FlworDataFrameUtils.getSQLProjection(Arrays.asList(fields), false);
                 df = rows.sparkSession()
                     .sql(
@@ -1082,7 +1069,6 @@
                         )
                     );
             }
->>>>>>> 3b56918b
         } else {
             // create initial RDD from expression
             JavaRDD<Item> expressionRDD = iterator.getRDD(context);
@@ -1260,15 +1246,10 @@
         if (nativeQuery == NativeClauseContext.NoNativeQuery) {
             return null;
         }
-<<<<<<< HEAD
-        System.out.println("native query returned " + nativeQuery.getResultingQuery());
-        System.out.println("lateral view part is " + nativeQuery.getLateralViewPart());
-=======
         System.out.println(
             "[INFO] Rumble was able to optimize a for clause to a native SQL query: " + nativeQuery.getResultingQuery()
         );
         System.out.println("[INFO] (the lateral view part is " + nativeQuery.getLateralViewPart() + ")");
->>>>>>> 3b56918b
         String selectSQL = FlworDataFrameUtils.getSQLProjection(allColumns, true);
         dataFrame.createOrReplaceTempView("input");
 
