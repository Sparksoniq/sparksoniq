--- conflicted
+++ resolved
@@ -39,10 +39,7 @@
 import org.rumbledb.exceptions.UnexpectedTypeException;
 import org.rumbledb.expressions.ExecutionMode;
 import org.rumbledb.expressions.flowr.FLWOR_CLAUSES;
-<<<<<<< HEAD
-=======
 import org.rumbledb.expressions.flowr.OrderByClauseSortingKey.EMPTY_ORDER;
->>>>>>> 3b56918b
 import org.rumbledb.runtime.RuntimeIterator;
 import org.rumbledb.runtime.RuntimeTupleIterator;
 import org.rumbledb.runtime.flwor.FlworDataFrameUtils;
@@ -251,12 +248,6 @@
             return nativeQueryResult;
         }
 
-<<<<<<< HEAD
-        // was not possible, we use order udf
-        System.out.println("using UDF");
-
-=======
->>>>>>> 3b56918b
         df.sparkSession()
             .udf()
             .register(
@@ -560,12 +551,6 @@
             }
             if (!orderIterator.isAscending()) {
                 orderSql.append(" desc");
-<<<<<<< HEAD
-            }
-        }
-
-        System.out.println("native query returned: " + orderSql);
-=======
                 if (orderIterator.getEmptyOrder() == EMPTY_ORDER.GREATEST) {
                     orderSql.append(" nulls first");
                 }
@@ -577,7 +562,6 @@
         }
 
         System.out.println("[INFO] Rumble was able to optimize an order-by clause to a native SQL query: " + orderSql);
->>>>>>> 3b56918b
         String selectSQL = FlworDataFrameUtils.getSQLProjection(allColumns, false);
         dataFrame.createOrReplaceTempView("input");
         return dataFrame.sparkSession()
