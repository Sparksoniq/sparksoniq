--- conflicted
+++ resolved
@@ -614,8 +614,6 @@
         return dataFrame;
     }
 
-<<<<<<< HEAD
-=======
     private static void registerLetClauseUDF(
             Dataset<Row> dataFrame,
             RuntimeIterator newVariableExpression,
@@ -711,7 +709,6 @@
             );
     }
 
->>>>>>> 82c225c9
     /**
      * Try to generate the native query for the let clause and run it, if successful return the resulting dataframe,
      * otherwise it returns null
@@ -732,25 +729,6 @@
             StructType inputSchema,
             DynamicContext context
     ) {
-<<<<<<< HEAD
-        try {
-            String nativeQuery = iterator.generateNativeQuery(inputSchema, context);
-            System.out.println("native query returned " + nativeQuery);
-            String selectSQL = FlworDataFrameUtils.getSQLProjection(allColumns, true);
-            dataFrame.createOrReplaceTempView("input");
-            return dataFrame.sparkSession()
-                .sql(
-                    String.format(
-                        "select %s (%s) as `%s` from input",
-                        selectSQL,
-                        nativeQuery,
-                        newVariableName
-                    )
-                );
-        } catch (Exception e) {
-            return null;
-        }
-=======
         NativeClauseContext letContext = new NativeClauseContext(FLWOR_CLAUSES.LET, inputSchema, context);
         NativeClauseContext nativeQuery = iterator.generateNativeQuery(letContext);
         if (nativeQuery == NativeClauseContext.NoNativeQuery) {
@@ -768,6 +746,5 @@
                     newVariableName
                 )
             );
->>>>>>> 82c225c9
     }
 }