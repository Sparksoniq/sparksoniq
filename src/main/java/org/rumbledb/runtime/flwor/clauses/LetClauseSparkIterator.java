--- conflicted
+++ resolved
@@ -535,8 +535,6 @@
             Collections.singletonList(newVariableName)
         );
 
-<<<<<<< HEAD
-=======
         // if we can (depending on the expression) use let natively without UDF
 
         if (!hash) {
@@ -556,7 +554,6 @@
         // was not possible, we use let udf
         System.out.println("using UDF");
 
->>>>>>> c1249d86
         List<String> UDFcolumns = FlworDataFrameUtils.getColumnNames(
             inputSchema,
             newVariableExpression.getVariableDependencies(),
@@ -584,16 +581,11 @@
 
         String selectSQL = FlworDataFrameUtils.getSQLProjection(allColumns, true);
         String UDFParameters = FlworDataFrameUtils.getUDFParameters(UDFcolumns);
-<<<<<<< HEAD
 
         dataFrame.createOrReplaceTempView("input");
-=======
-
-        dataFrame.createOrReplaceTempView("input");
-
-
-
->>>>>>> c1249d86
+
+
+
         if (!hash) {
             dataFrame = dataFrame.sparkSession()
                 .sql(
@@ -616,8 +608,6 @@
                 );
         }
         return dataFrame;
-<<<<<<< HEAD
-=======
     }
 
     /**
@@ -662,6 +652,5 @@
         } catch (Exception e) {
             return null;
         }
->>>>>>> c1249d86
     }
 }