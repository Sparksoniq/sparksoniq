--- conflicted
+++ resolved
@@ -27,7 +27,6 @@
 import org.apache.spark.api.java.JavaRDD;
 import org.apache.spark.sql.Dataset;
 import org.apache.spark.sql.Row;
-import org.apache.spark.sql.types.StructType;
 import org.rumbledb.api.Item;
 import org.rumbledb.context.DynamicContext;
 import org.rumbledb.context.Name;
@@ -378,15 +377,6 @@
     /**
      * This function generate (if possible) a native spark-sql query that maps the inner working of the iterator
      *
-<<<<<<< HEAD
-     * @return a string representing the spark-sql native query to get an equivalent result of the iterator, or null if
-     *         it is not possible
-     * @param inputSchema schema of the dataframe
-     * @param context context
-     */
-    public String generateNativeQuery(StructType inputSchema, DynamicContext context) {
-        throw new NoNativeQueryException();
-=======
      * @return a native clause context with the spark-sql native query to get an equivalent result of the iterator, or
      *         [NativeClauseContext.NoNativeQuery] if
      *         it is not possible
@@ -394,6 +384,5 @@
      */
     public NativeClauseContext generateNativeQuery(NativeClauseContext nativeClauseContext) {
         return NativeClauseContext.NoNativeQuery;
->>>>>>> 82c225c9
     }
 }