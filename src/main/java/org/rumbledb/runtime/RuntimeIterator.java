--- conflicted
+++ resolved
@@ -33,15 +33,10 @@
 import org.rumbledb.context.StaticContext;
 import org.rumbledb.exceptions.*;
 import org.rumbledb.expressions.ExecutionMode;
-<<<<<<< HEAD
 import org.rumbledb.runtime.flwor.NativeClauseContext;
 import org.rumbledb.types.AtomicItemType;
-
-=======
 import org.rumbledb.expressions.comparison.ComparisonExpression.ComparisonOperator;
 import org.rumbledb.runtime.operational.ComparisonIterator;
-import org.rumbledb.types.AtomicItemType;
->>>>>>> 5784cf43
 import java.io.ByteArrayInputStream;
 import java.io.ByteArrayOutputStream;
 import java.io.IOException;
@@ -136,11 +131,7 @@
                 }
             } else if (item.isNull()) {
                 result = false;
-<<<<<<< HEAD
-            } else if (item.canBePromotedTo(AtomicItemType.stringItem)) {
-=======
             } else if (item.getDynamicType().canBePromotedTo(AtomicItemType.stringItem)) {
->>>>>>> 5784cf43
                 result = !item.getStringValue().isEmpty();
             } else if (item.isObject()) {
                 this.close();
