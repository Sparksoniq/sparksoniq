--- conflicted
+++ resolved
@@ -107,11 +107,7 @@
     InvalidGroupVariableErrorCode("XQST0094"),
 
     AtomizationError("FOTY0012"),
-<<<<<<< HEAD
-    UnexpectedFunctionITem("FOTY0015"),
-=======
     UnexpectedFunctionItem("FOTY0015"),
->>>>>>> 82c225c9
 
     InvalidTimezoneValue("FODT0003");
 
