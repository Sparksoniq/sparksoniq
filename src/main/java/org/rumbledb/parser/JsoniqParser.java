// Generated from ./src/main/java/org/rumbledb/parser/Jsoniq.g4 by ANTLR 4.7

// Java header
package org.rumbledb.parser;

import org.antlr.v4.runtime.atn.*;
import org.antlr.v4.runtime.dfa.DFA;
import org.antlr.v4.runtime.*;
import org.antlr.v4.runtime.misc.*;
import org.antlr.v4.runtime.tree.*;
import java.util.List;
import java.util.Iterator;
import java.util.ArrayList;

@SuppressWarnings({"all", "warnings", "unchecked", "unused", "cast"})
public class JsoniqParser extends Parser {
	static { RuntimeMetaData.checkVersion("4.7", RuntimeMetaData.VERSION); }

	protected static final DFA[] _decisionToDFA;
	protected static final PredictionContextCache _sharedContextCache =
		new PredictionContextCache();
	public static final int
		T__0=1, T__1=2, T__2=3, T__3=4, T__4=5, T__5=6, T__6=7, T__7=8, T__8=9, 
		T__9=10, T__10=11, T__11=12, T__12=13, T__13=14, T__14=15, T__15=16, T__16=17, 
		T__17=18, T__18=19, T__19=20, T__20=21, T__21=22, T__22=23, T__23=24, 
		T__24=25, T__25=26, T__26=27, T__27=28, T__28=29, T__29=30, T__30=31, 
		T__31=32, T__32=33, T__33=34, T__34=35, T__35=36, T__36=37, T__37=38, 
		T__38=39, T__39=40, T__40=41, T__41=42, T__42=43, T__43=44, T__44=45, 
		T__45=46, T__46=47, T__47=48, T__48=49, T__49=50, T__50=51, T__51=52, 
		T__52=53, T__53=54, T__54=55, T__55=56, T__56=57, T__57=58, T__58=59, 
		T__59=60, T__60=61, T__61=62, T__62=63, T__63=64, T__64=65, T__65=66, 
		T__66=67, T__67=68, T__68=69, T__69=70, T__70=71, T__71=72, T__72=73, 
		T__73=74, T__74=75, T__75=76, Kfor=77, Klet=78, Kwhere=79, Kgroup=80, 
		Kby=81, Korder=82, Kreturn=83, Kif=84, Kin=85, Kas=86, Kat=87, Kallowing=88, 
		Kempty=89, Kcount=90, Kstable=91, Kascending=92, Kdescending=93, Ksome=94, 
		Kevery=95, Ksatisfies=96, Kcollation=97, Kgreatest=98, Kleast=99, Kswitch=100, 
		Kcase=101, Ktry=102, Kcatch=103, Kdefault=104, Kthen=105, Kelse=106, Ktypeswitch=107, 
		Kor=108, Kand=109, Knot=110, Kto=111, Kinstance=112, Kof=113, Ktreat=114, 
		Kcast=115, Kcastable=116, Kversion=117, Kjsoniq=118, Kjson=119, STRING=120, 
		ArgumentPlaceholder=121, NullLiteral=122, Literal=123, NumericLiteral=124, 
		BooleanLiteral=125, IntegerLiteral=126, DecimalLiteral=127, DoubleLiteral=128, 
		WS=129, NCName=130, XQComment=131, ContentChar=132;
	public static final int
		RULE_module = 0, RULE_mainModule = 1, RULE_libraryModule = 2, RULE_prolog = 3, 
		RULE_defaultCollationDecl = 4, RULE_orderingModeDecl = 5, RULE_emptyOrderDecl = 6, 
		RULE_decimalFormatDecl = 7, RULE_dfPropertyName = 8, RULE_moduleImport = 9, 
		RULE_varDecl = 10, RULE_functionDecl = 11, RULE_paramList = 12, RULE_param = 13, 
		RULE_expr = 14, RULE_exprSingle = 15, RULE_flowrExpr = 16, RULE_forClause = 17, 
		RULE_forVar = 18, RULE_letClause = 19, RULE_letVar = 20, RULE_whereClause = 21, 
		RULE_groupByClause = 22, RULE_groupByVar = 23, RULE_orderByClause = 24, 
		RULE_orderByExpr = 25, RULE_countClause = 26, RULE_quantifiedExpr = 27, 
		RULE_quantifiedExprVar = 28, RULE_switchExpr = 29, RULE_switchCaseClause = 30, 
		RULE_typeSwitchExpr = 31, RULE_caseClause = 32, RULE_ifExpr = 33, RULE_tryCatchExpr = 34, 
		RULE_orExpr = 35, RULE_andExpr = 36, RULE_notExpr = 37, RULE_comparisonExpr = 38, 
		RULE_stringConcatExpr = 39, RULE_rangeExpr = 40, RULE_additiveExpr = 41, 
		RULE_multiplicativeExpr = 42, RULE_instanceOfExpr = 43, RULE_treatExpr = 44, 
		RULE_castableExpr = 45, RULE_castExpr = 46, RULE_arrowExpr = 47, RULE_unaryExpr = 48, 
		RULE_simpleMapExpr = 49, RULE_postFixExpr = 50, RULE_arrayLookup = 51, 
		RULE_arrayUnboxing = 52, RULE_predicate = 53, RULE_objectLookup = 54, 
		RULE_primaryExpr = 55, RULE_varRef = 56, RULE_parenthesizedExpr = 57, 
		RULE_contextItemExpr = 58, RULE_orderedExpr = 59, RULE_unorderedExpr = 60, 
		RULE_functionCall = 61, RULE_argumentList = 62, RULE_argument = 63, RULE_functionItemExpr = 64, 
		RULE_namedFunctionRef = 65, RULE_inlineFunctionExpr = 66, RULE_sequenceType = 67, 
		RULE_objectConstructor = 68, RULE_itemType = 69, RULE_jSONItemTest = 70, 
		RULE_keyWordString = 71, RULE_keyWordInteger = 72, RULE_keyWordDecimal = 73, 
		RULE_keyWordDouble = 74, RULE_keyWordBoolean = 75, RULE_keyWordDuration = 76, 
		RULE_keyWordYearMonthDuration = 77, RULE_keyWordDayTimeDuration = 78, 
		RULE_keyWordHexBinary = 79, RULE_keyWordBase64Binary = 80, RULE_keyWordDateTime = 81, 
		RULE_keyWordDate = 82, RULE_keyWordTime = 83, RULE_keyWordAnyURI = 84, 
		RULE_typesKeywords = 85, RULE_singleType = 86, RULE_atomicType = 87, RULE_nCNameOrKeyWord = 88, 
		RULE_pairConstructor = 89, RULE_arrayConstructor = 90, RULE_uriLiteral = 91, 
		RULE_stringLiteral = 92, RULE_keyWords = 93;
	public static final String[] ruleNames = {
		"module", "mainModule", "libraryModule", "prolog", "defaultCollationDecl", 
		"orderingModeDecl", "emptyOrderDecl", "decimalFormatDecl", "dfPropertyName", 
		"moduleImport", "varDecl", "functionDecl", "paramList", "param", "expr", 
		"exprSingle", "flowrExpr", "forClause", "forVar", "letClause", "letVar", 
		"whereClause", "groupByClause", "groupByVar", "orderByClause", "orderByExpr", 
		"countClause", "quantifiedExpr", "quantifiedExprVar", "switchExpr", "switchCaseClause", 
		"typeSwitchExpr", "caseClause", "ifExpr", "tryCatchExpr", "orExpr", "andExpr", 
		"notExpr", "comparisonExpr", "stringConcatExpr", "rangeExpr", "additiveExpr", 
		"multiplicativeExpr", "instanceOfExpr", "treatExpr", "castableExpr", "castExpr", 
		"arrowExpr", "unaryExpr", "simpleMapExpr", "postFixExpr", "arrayLookup", 
		"arrayUnboxing", "predicate", "objectLookup", "primaryExpr", "varRef", 
		"parenthesizedExpr", "contextItemExpr", "orderedExpr", "unorderedExpr", 
		"functionCall", "argumentList", "argument", "functionItemExpr", "namedFunctionRef", 
		"inlineFunctionExpr", "sequenceType", "objectConstructor", "itemType", 
		"jSONItemTest", "keyWordString", "keyWordInteger", "keyWordDecimal", "keyWordDouble", 
		"keyWordBoolean", "keyWordDuration", "keyWordYearMonthDuration", "keyWordDayTimeDuration", 
		"keyWordHexBinary", "keyWordBase64Binary", "keyWordDateTime", "keyWordDate", 
		"keyWordTime", "keyWordAnyURI", "typesKeywords", "singleType", "atomicType", 
		"nCNameOrKeyWord", "pairConstructor", "arrayConstructor", "uriLiteral", 
		"stringLiteral", "keyWords"
	};

	private static final String[] _LITERAL_NAMES = {
		null, "';'", "'module'", "'namespace'", "'='", "'declare'", "'ordering'", 
		"'ordered'", "'unordered'", "'decimal-format'", "':'", "'decimal-separator'", 
		"'grouping-separator'", "'infinity'", "'minus-sign'", "'NaN'", "'percent'", 
		"'per-mille'", "'zero-digit'", "'digit'", "'pattern-separator'", "'import'", 
		"','", "'variable'", "':='", "'external'", "'function'", "'('", "')'", 
		"'{'", "'}'", "'$'", "'|'", "'*'", "'eq'", "'ne'", "'lt'", "'le'", "'gt'", 
		"'ge'", "'!='", "'<'", "'<='", "'>'", "'>='", "'||'", "'+'", "'-'", "'div'", 
		"'idiv'", "'mod'", "'!'", "'['", "']'", "'.'", "'$$'", "'#'", "'{|'", 
		"'|}'", "'item'", "'object'", "'array'", "'string'", "'integer'", "'decimal'", 
		"'double'", "'boolean'", "'duration'", "'yearMonthDuration'", "'dayTimeDuration'", 
		"'hexBinary'", "'base64Binary'", "'dateTime'", "'date'", "'time'", "'anyURI'", 
		"'atomic'", "'for'", "'let'", "'where'", "'group'", "'by'", "'order'", 
		"'return'", "'if'", "'in'", "'as'", "'at'", "'allowing'", "'empty'", "'count'", 
		"'stable'", "'ascending'", "'descending'", "'some'", "'every'", "'satisfies'", 
		"'collation'", "'greatest'", "'least'", "'switch'", "'case'", "'try'", 
		"'catch'", "'default'", "'then'", "'else'", "'typeswitch'", "'or'", "'and'", 
		"'not'", "'to'", "'instance'", "'of'", "'treat'", "'cast'", "'castable'", 
		"'version'", "'jsoniq'", "'json-item'", null, "'?'", "'null'"
	};
	private static final String[] _SYMBOLIC_NAMES = {
		null, null, null, null, null, null, null, null, null, null, null, null, 
		null, null, null, null, null, null, null, null, null, null, null, null, 
		null, null, null, null, null, null, null, null, null, null, null, null, 
		null, null, null, null, null, null, null, null, null, null, null, null, 
		null, null, null, null, null, null, null, null, null, null, null, null, 
		null, null, null, null, null, null, null, null, null, null, null, null, 
		null, null, null, null, null, "Kfor", "Klet", "Kwhere", "Kgroup", "Kby", 
		"Korder", "Kreturn", "Kif", "Kin", "Kas", "Kat", "Kallowing", "Kempty", 
		"Kcount", "Kstable", "Kascending", "Kdescending", "Ksome", "Kevery", "Ksatisfies", 
		"Kcollation", "Kgreatest", "Kleast", "Kswitch", "Kcase", "Ktry", "Kcatch", 
		"Kdefault", "Kthen", "Kelse", "Ktypeswitch", "Kor", "Kand", "Knot", "Kto", 
		"Kinstance", "Kof", "Ktreat", "Kcast", "Kcastable", "Kversion", "Kjsoniq", 
		"Kjson", "STRING", "ArgumentPlaceholder", "NullLiteral", "Literal", "NumericLiteral", 
		"BooleanLiteral", "IntegerLiteral", "DecimalLiteral", "DoubleLiteral", 
		"WS", "NCName", "XQComment", "ContentChar"
	};
	public static final Vocabulary VOCABULARY = new VocabularyImpl(_LITERAL_NAMES, _SYMBOLIC_NAMES);

	/**
	 * @deprecated Use {@link #VOCABULARY} instead.
	 */
	@Deprecated
	public static final String[] tokenNames;
	static {
		tokenNames = new String[_SYMBOLIC_NAMES.length];
		for (int i = 0; i < tokenNames.length; i++) {
			tokenNames[i] = VOCABULARY.getLiteralName(i);
			if (tokenNames[i] == null) {
				tokenNames[i] = VOCABULARY.getSymbolicName(i);
			}

			if (tokenNames[i] == null) {
				tokenNames[i] = "<INVALID>";
			}
		}
	}

	@Override
	@Deprecated
	public String[] getTokenNames() {
		return tokenNames;
	}

	@Override

	public Vocabulary getVocabulary() {
		return VOCABULARY;
	}

	@Override
	public String getGrammarFileName() { return "Jsoniq.g4"; }

	@Override
	public String[] getRuleNames() { return ruleNames; }

	@Override
	public String getSerializedATN() { return _serializedATN; }

	@Override
	public ATN getATN() { return _ATN; }

	public JsoniqParser(TokenStream input) {
		super(input);
		_interp = new ParserATNSimulator(this,_ATN,_decisionToDFA,_sharedContextCache);
	}
	public static class ModuleContext extends ParserRuleContext {
		public StringLiteralContext vers;
		public MainModuleContext main;
		public LibraryModuleContext libraryModule() {
			return getRuleContext(LibraryModuleContext.class,0);
		}
		public TerminalNode Kjsoniq() { return getToken(JsoniqParser.Kjsoniq, 0); }
		public TerminalNode Kversion() { return getToken(JsoniqParser.Kversion, 0); }
		public MainModuleContext mainModule() {
			return getRuleContext(MainModuleContext.class,0);
		}
		public StringLiteralContext stringLiteral() {
			return getRuleContext(StringLiteralContext.class,0);
		}
		public ModuleContext(ParserRuleContext parent, int invokingState) {
			super(parent, invokingState);
		}
		@Override public int getRuleIndex() { return RULE_module; }
		@Override
		public <T> T accept(ParseTreeVisitor<? extends T> visitor) {
			if ( visitor instanceof JsoniqVisitor ) return ((JsoniqVisitor<? extends T>)visitor).visitModule(this);
			else return visitor.visitChildren(this);
		}
	}

	public final ModuleContext module() throws RecognitionException {
		ModuleContext _localctx = new ModuleContext(_ctx, getState());
		enterRule(_localctx, 0, RULE_module);
		try {
			enterOuterAlt(_localctx, 1);
			{
			setState(193);
			_errHandler.sync(this);
			switch ( getInterpreter().adaptivePredict(_input,0,_ctx) ) {
			case 1:
				{
				setState(188);
				match(Kjsoniq);
				setState(189);
				match(Kversion);
				setState(190);
				((ModuleContext)_localctx).vers = stringLiteral();
				setState(191);
				match(T__0);
				}
				break;
			}
			setState(197);
			_errHandler.sync(this);
			switch (_input.LA(1)) {
			case T__1:
				{
				setState(195);
				libraryModule();
				}
				break;
			case T__4:
			case T__6:
			case T__7:
			case T__9:
			case T__20:
			case T__25:
			case T__26:
			case T__28:
			case T__30:
			case T__45:
			case T__46:
			case T__51:
			case T__54:
			case T__56:
			case T__61:
			case T__62:
			case T__63:
			case T__64:
			case T__65:
			case T__66:
			case T__67:
			case T__68:
			case T__69:
			case T__70:
			case T__71:
			case T__72:
			case T__73:
			case T__74:
			case Kfor:
			case Klet:
			case Kwhere:
			case Kgroup:
			case Kby:
			case Korder:
			case Kreturn:
			case Kif:
			case Kin:
			case Kas:
			case Kat:
			case Kallowing:
			case Kempty:
			case Kcount:
			case Kstable:
			case Kascending:
			case Kdescending:
			case Ksome:
			case Kevery:
			case Ksatisfies:
			case Kcollation:
			case Kgreatest:
			case Kleast:
			case Kswitch:
			case Kcase:
			case Ktry:
			case Kcatch:
			case Kdefault:
			case Kthen:
			case Kelse:
			case Ktypeswitch:
			case Kor:
			case Kand:
			case Knot:
			case Kto:
			case Kinstance:
			case Kof:
			case Ktreat:
			case Kcast:
			case Kcastable:
			case Kversion:
			case Kjsoniq:
			case Kjson:
			case STRING:
			case NullLiteral:
			case Literal:
			case NCName:
				{
				setState(196);
				((ModuleContext)_localctx).main = mainModule();
				}
				break;
			default:
				throw new NoViableAltException(this);
			}
			}
		}
		catch (RecognitionException re) {
			_localctx.exception = re;
			_errHandler.reportError(this, re);
			_errHandler.recover(this, re);
		}
		finally {
			exitRule();
		}
		return _localctx;
	}

	public static class MainModuleContext extends ParserRuleContext {
		public PrologContext prolog() {
			return getRuleContext(PrologContext.class,0);
		}
		public ExprContext expr() {
			return getRuleContext(ExprContext.class,0);
		}
		public MainModuleContext(ParserRuleContext parent, int invokingState) {
			super(parent, invokingState);
		}
		@Override public int getRuleIndex() { return RULE_mainModule; }
		@Override
		public <T> T accept(ParseTreeVisitor<? extends T> visitor) {
			if ( visitor instanceof JsoniqVisitor ) return ((JsoniqVisitor<? extends T>)visitor).visitMainModule(this);
			else return visitor.visitChildren(this);
		}
	}

	public final MainModuleContext mainModule() throws RecognitionException {
		MainModuleContext _localctx = new MainModuleContext(_ctx, getState());
		enterRule(_localctx, 2, RULE_mainModule);
		try {
			enterOuterAlt(_localctx, 1);
			{
			setState(199);
			prolog();
			setState(200);
			expr();
			}
		}
		catch (RecognitionException re) {
			_localctx.exception = re;
			_errHandler.reportError(this, re);
			_errHandler.recover(this, re);
		}
		finally {
			exitRule();
		}
		return _localctx;
	}

	public static class LibraryModuleContext extends ParserRuleContext {
		public TerminalNode NCName() { return getToken(JsoniqParser.NCName, 0); }
		public UriLiteralContext uriLiteral() {
			return getRuleContext(UriLiteralContext.class,0);
		}
		public PrologContext prolog() {
			return getRuleContext(PrologContext.class,0);
		}
		public LibraryModuleContext(ParserRuleContext parent, int invokingState) {
			super(parent, invokingState);
		}
		@Override public int getRuleIndex() { return RULE_libraryModule; }
		@Override
		public <T> T accept(ParseTreeVisitor<? extends T> visitor) {
			if ( visitor instanceof JsoniqVisitor ) return ((JsoniqVisitor<? extends T>)visitor).visitLibraryModule(this);
			else return visitor.visitChildren(this);
		}
	}

	public final LibraryModuleContext libraryModule() throws RecognitionException {
		LibraryModuleContext _localctx = new LibraryModuleContext(_ctx, getState());
		enterRule(_localctx, 4, RULE_libraryModule);
		try {
			enterOuterAlt(_localctx, 1);
			{
			setState(202);
			match(T__1);
			setState(203);
			match(T__2);
			setState(204);
			match(NCName);
			setState(205);
			match(T__3);
			setState(206);
			uriLiteral();
			setState(207);
			match(T__0);
			setState(208);
			prolog();
			}
		}
		catch (RecognitionException re) {
			_localctx.exception = re;
			_errHandler.reportError(this, re);
			_errHandler.recover(this, re);
		}
		finally {
			exitRule();
		}
		return _localctx;
	}

	public static class PrologContext extends ParserRuleContext {
		public List<DefaultCollationDeclContext> defaultCollationDecl() {
			return getRuleContexts(DefaultCollationDeclContext.class);
		}
		public DefaultCollationDeclContext defaultCollationDecl(int i) {
			return getRuleContext(DefaultCollationDeclContext.class,i);
		}
		public List<OrderingModeDeclContext> orderingModeDecl() {
			return getRuleContexts(OrderingModeDeclContext.class);
		}
		public OrderingModeDeclContext orderingModeDecl(int i) {
			return getRuleContext(OrderingModeDeclContext.class,i);
		}
		public List<EmptyOrderDeclContext> emptyOrderDecl() {
			return getRuleContexts(EmptyOrderDeclContext.class);
		}
		public EmptyOrderDeclContext emptyOrderDecl(int i) {
			return getRuleContext(EmptyOrderDeclContext.class,i);
		}
		public List<DecimalFormatDeclContext> decimalFormatDecl() {
			return getRuleContexts(DecimalFormatDeclContext.class);
		}
		public DecimalFormatDeclContext decimalFormatDecl(int i) {
			return getRuleContext(DecimalFormatDeclContext.class,i);
		}
		public List<ModuleImportContext> moduleImport() {
			return getRuleContexts(ModuleImportContext.class);
		}
		public ModuleImportContext moduleImport(int i) {
			return getRuleContext(ModuleImportContext.class,i);
		}
		public List<FunctionDeclContext> functionDecl() {
			return getRuleContexts(FunctionDeclContext.class);
		}
		public FunctionDeclContext functionDecl(int i) {
			return getRuleContext(FunctionDeclContext.class,i);
		}
		public List<VarDeclContext> varDecl() {
			return getRuleContexts(VarDeclContext.class);
		}
		public VarDeclContext varDecl(int i) {
			return getRuleContext(VarDeclContext.class,i);
		}
		public PrologContext(ParserRuleContext parent, int invokingState) {
			super(parent, invokingState);
		}
		@Override public int getRuleIndex() { return RULE_prolog; }
		@Override
		public <T> T accept(ParseTreeVisitor<? extends T> visitor) {
			if ( visitor instanceof JsoniqVisitor ) return ((JsoniqVisitor<? extends T>)visitor).visitProlog(this);
			else return visitor.visitChildren(this);
		}
	}

	public final PrologContext prolog() throws RecognitionException {
		PrologContext _localctx = new PrologContext(_ctx, getState());
		enterRule(_localctx, 6, RULE_prolog);
		int _la;
		try {
			int _alt;
			enterOuterAlt(_localctx, 1);
			{
			setState(221);
			_errHandler.sync(this);
			_alt = getInterpreter().adaptivePredict(_input,3,_ctx);
			while ( _alt!=2 && _alt!=org.antlr.v4.runtime.atn.ATN.INVALID_ALT_NUMBER ) {
				if ( _alt==1 ) {
					{
					{
					setState(215);
					_errHandler.sync(this);
					switch ( getInterpreter().adaptivePredict(_input,2,_ctx) ) {
					case 1:
						{
						setState(210);
						defaultCollationDecl();
						}
						break;
					case 2:
						{
						setState(211);
						orderingModeDecl();
						}
						break;
					case 3:
						{
						setState(212);
						emptyOrderDecl();
						}
						break;
					case 4:
						{
						setState(213);
						decimalFormatDecl();
						}
						break;
					case 5:
						{
						setState(214);
						moduleImport();
						}
						break;
					}
					setState(217);
					match(T__0);
					}
					} 
				}
				setState(223);
				_errHandler.sync(this);
				_alt = getInterpreter().adaptivePredict(_input,3,_ctx);
			}
			setState(232);
			_errHandler.sync(this);
			_la = _input.LA(1);
			while (_la==T__4) {
				{
				{
				setState(226);
				_errHandler.sync(this);
				switch ( getInterpreter().adaptivePredict(_input,4,_ctx) ) {
				case 1:
					{
					setState(224);
					functionDecl();
					}
					break;
				case 2:
					{
					setState(225);
					varDecl();
					}
					break;
				}
				setState(228);
				match(T__0);
				}
				}
				setState(234);
				_errHandler.sync(this);
				_la = _input.LA(1);
			}
			}
		}
		catch (RecognitionException re) {
			_localctx.exception = re;
			_errHandler.reportError(this, re);
			_errHandler.recover(this, re);
		}
		finally {
			exitRule();
		}
		return _localctx;
	}

	public static class DefaultCollationDeclContext extends ParserRuleContext {
		public TerminalNode Kdefault() { return getToken(JsoniqParser.Kdefault, 0); }
		public TerminalNode Kcollation() { return getToken(JsoniqParser.Kcollation, 0); }
		public UriLiteralContext uriLiteral() {
			return getRuleContext(UriLiteralContext.class,0);
		}
		public DefaultCollationDeclContext(ParserRuleContext parent, int invokingState) {
			super(parent, invokingState);
		}
		@Override public int getRuleIndex() { return RULE_defaultCollationDecl; }
		@Override
		public <T> T accept(ParseTreeVisitor<? extends T> visitor) {
			if ( visitor instanceof JsoniqVisitor ) return ((JsoniqVisitor<? extends T>)visitor).visitDefaultCollationDecl(this);
			else return visitor.visitChildren(this);
		}
	}

	public final DefaultCollationDeclContext defaultCollationDecl() throws RecognitionException {
		DefaultCollationDeclContext _localctx = new DefaultCollationDeclContext(_ctx, getState());
		enterRule(_localctx, 8, RULE_defaultCollationDecl);
		try {
			enterOuterAlt(_localctx, 1);
			{
			setState(235);
			match(T__4);
			setState(236);
			match(Kdefault);
			setState(237);
			match(Kcollation);
			setState(238);
			uriLiteral();
			}
		}
		catch (RecognitionException re) {
			_localctx.exception = re;
			_errHandler.reportError(this, re);
			_errHandler.recover(this, re);
		}
		finally {
			exitRule();
		}
		return _localctx;
	}

	public static class OrderingModeDeclContext extends ParserRuleContext {
		public OrderingModeDeclContext(ParserRuleContext parent, int invokingState) {
			super(parent, invokingState);
		}
		@Override public int getRuleIndex() { return RULE_orderingModeDecl; }
		@Override
		public <T> T accept(ParseTreeVisitor<? extends T> visitor) {
			if ( visitor instanceof JsoniqVisitor ) return ((JsoniqVisitor<? extends T>)visitor).visitOrderingModeDecl(this);
			else return visitor.visitChildren(this);
		}
	}

	public final OrderingModeDeclContext orderingModeDecl() throws RecognitionException {
		OrderingModeDeclContext _localctx = new OrderingModeDeclContext(_ctx, getState());
		enterRule(_localctx, 10, RULE_orderingModeDecl);
		int _la;
		try {
			enterOuterAlt(_localctx, 1);
			{
			setState(240);
			match(T__4);
			setState(241);
			match(T__5);
			setState(242);
			_la = _input.LA(1);
			if ( !(_la==T__6 || _la==T__7) ) {
			_errHandler.recoverInline(this);
			}
			else {
				if ( _input.LA(1)==Token.EOF ) matchedEOF = true;
				_errHandler.reportMatch(this);
				consume();
			}
			}
		}
		catch (RecognitionException re) {
			_localctx.exception = re;
			_errHandler.reportError(this, re);
			_errHandler.recover(this, re);
		}
		finally {
			exitRule();
		}
		return _localctx;
	}

	public static class EmptyOrderDeclContext extends ParserRuleContext {
		public TerminalNode Kdefault() { return getToken(JsoniqParser.Kdefault, 0); }
		public TerminalNode Kempty() { return getToken(JsoniqParser.Kempty, 0); }
		public TerminalNode Kgreatest() { return getToken(JsoniqParser.Kgreatest, 0); }
		public TerminalNode Kleast() { return getToken(JsoniqParser.Kleast, 0); }
		public EmptyOrderDeclContext(ParserRuleContext parent, int invokingState) {
			super(parent, invokingState);
		}
		@Override public int getRuleIndex() { return RULE_emptyOrderDecl; }
		@Override
		public <T> T accept(ParseTreeVisitor<? extends T> visitor) {
			if ( visitor instanceof JsoniqVisitor ) return ((JsoniqVisitor<? extends T>)visitor).visitEmptyOrderDecl(this);
			else return visitor.visitChildren(this);
		}
	}

	public final EmptyOrderDeclContext emptyOrderDecl() throws RecognitionException {
		EmptyOrderDeclContext _localctx = new EmptyOrderDeclContext(_ctx, getState());
		enterRule(_localctx, 12, RULE_emptyOrderDecl);
		int _la;
		try {
			enterOuterAlt(_localctx, 1);
			{
			setState(244);
			match(T__4);
			setState(245);
			match(Kdefault);
			setState(246);
			match(Korder);
			setState(247);
			match(Kempty);
			setState(248);
			_la = _input.LA(1);
			if ( !(_la==Kgreatest || _la==Kleast) ) {
			_errHandler.recoverInline(this);
			}
			else {
				if ( _input.LA(1)==Token.EOF ) matchedEOF = true;
				_errHandler.reportMatch(this);
				consume();
			}
			}
		}
		catch (RecognitionException re) {
			_localctx.exception = re;
			_errHandler.reportError(this, re);
			_errHandler.recover(this, re);
		}
		finally {
			exitRule();
		}
		return _localctx;
	}

	public static class DecimalFormatDeclContext extends ParserRuleContext {
		public List<DfPropertyNameContext> dfPropertyName() {
			return getRuleContexts(DfPropertyNameContext.class);
		}
		public DfPropertyNameContext dfPropertyName(int i) {
			return getRuleContext(DfPropertyNameContext.class,i);
		}
		public List<StringLiteralContext> stringLiteral() {
			return getRuleContexts(StringLiteralContext.class);
		}
		public StringLiteralContext stringLiteral(int i) {
			return getRuleContext(StringLiteralContext.class,i);
		}
		public List<TerminalNode> NCName() { return getTokens(JsoniqParser.NCName); }
		public TerminalNode NCName(int i) {
			return getToken(JsoniqParser.NCName, i);
		}
		public TerminalNode Kdefault() { return getToken(JsoniqParser.Kdefault, 0); }
		public DecimalFormatDeclContext(ParserRuleContext parent, int invokingState) {
			super(parent, invokingState);
		}
		@Override public int getRuleIndex() { return RULE_decimalFormatDecl; }
		@Override
		public <T> T accept(ParseTreeVisitor<? extends T> visitor) {
			if ( visitor instanceof JsoniqVisitor ) return ((JsoniqVisitor<? extends T>)visitor).visitDecimalFormatDecl(this);
			else return visitor.visitChildren(this);
		}
	}

	public final DecimalFormatDeclContext decimalFormatDecl() throws RecognitionException {
		DecimalFormatDeclContext _localctx = new DecimalFormatDeclContext(_ctx, getState());
		enterRule(_localctx, 14, RULE_decimalFormatDecl);
		int _la;
		try {
			enterOuterAlt(_localctx, 1);
			{
			setState(250);
			match(T__4);
			setState(259);
			_errHandler.sync(this);
			switch (_input.LA(1)) {
			case T__8:
				{
				{
				setState(251);
				match(T__8);
				setState(254);
				_errHandler.sync(this);
				switch ( getInterpreter().adaptivePredict(_input,6,_ctx) ) {
				case 1:
					{
					setState(252);
					match(NCName);
					setState(253);
					match(T__9);
					}
					break;
				}
				setState(256);
				match(NCName);
				}
				}
				break;
			case Kdefault:
				{
				{
				setState(257);
				match(Kdefault);
				setState(258);
				match(T__8);
				}
				}
				break;
			default:
				throw new NoViableAltException(this);
			}
			setState(267);
			_errHandler.sync(this);
			_la = _input.LA(1);
			while ((((_la) & ~0x3f) == 0 && ((1L << _la) & ((1L << T__10) | (1L << T__11) | (1L << T__12) | (1L << T__13) | (1L << T__14) | (1L << T__15) | (1L << T__16) | (1L << T__17) | (1L << T__18) | (1L << T__19))) != 0)) {
				{
				{
				setState(261);
				dfPropertyName();
				setState(262);
				match(T__3);
				setState(263);
				stringLiteral();
				}
				}
				setState(269);
				_errHandler.sync(this);
				_la = _input.LA(1);
			}
			}
		}
		catch (RecognitionException re) {
			_localctx.exception = re;
			_errHandler.reportError(this, re);
			_errHandler.recover(this, re);
		}
		finally {
			exitRule();
		}
		return _localctx;
	}

	public static class DfPropertyNameContext extends ParserRuleContext {
		public DfPropertyNameContext(ParserRuleContext parent, int invokingState) {
			super(parent, invokingState);
		}
		@Override public int getRuleIndex() { return RULE_dfPropertyName; }
		@Override
		public <T> T accept(ParseTreeVisitor<? extends T> visitor) {
			if ( visitor instanceof JsoniqVisitor ) return ((JsoniqVisitor<? extends T>)visitor).visitDfPropertyName(this);
			else return visitor.visitChildren(this);
		}
	}

	public final DfPropertyNameContext dfPropertyName() throws RecognitionException {
		DfPropertyNameContext _localctx = new DfPropertyNameContext(_ctx, getState());
		enterRule(_localctx, 16, RULE_dfPropertyName);
		int _la;
		try {
			enterOuterAlt(_localctx, 1);
			{
			setState(270);
			_la = _input.LA(1);
			if ( !((((_la) & ~0x3f) == 0 && ((1L << _la) & ((1L << T__10) | (1L << T__11) | (1L << T__12) | (1L << T__13) | (1L << T__14) | (1L << T__15) | (1L << T__16) | (1L << T__17) | (1L << T__18) | (1L << T__19))) != 0)) ) {
			_errHandler.recoverInline(this);
			}
			else {
				if ( _input.LA(1)==Token.EOF ) matchedEOF = true;
				_errHandler.reportMatch(this);
				consume();
			}
			}
		}
		catch (RecognitionException re) {
			_localctx.exception = re;
			_errHandler.reportError(this, re);
			_errHandler.recover(this, re);
		}
		finally {
			exitRule();
		}
		return _localctx;
	}

	public static class ModuleImportContext extends ParserRuleContext {
		public List<UriLiteralContext> uriLiteral() {
			return getRuleContexts(UriLiteralContext.class);
		}
		public UriLiteralContext uriLiteral(int i) {
			return getRuleContext(UriLiteralContext.class,i);
		}
		public TerminalNode NCName() { return getToken(JsoniqParser.NCName, 0); }
		public TerminalNode Kat() { return getToken(JsoniqParser.Kat, 0); }
		public ModuleImportContext(ParserRuleContext parent, int invokingState) {
			super(parent, invokingState);
		}
		@Override public int getRuleIndex() { return RULE_moduleImport; }
		@Override
		public <T> T accept(ParseTreeVisitor<? extends T> visitor) {
			if ( visitor instanceof JsoniqVisitor ) return ((JsoniqVisitor<? extends T>)visitor).visitModuleImport(this);
			else return visitor.visitChildren(this);
		}
	}

	public final ModuleImportContext moduleImport() throws RecognitionException {
		ModuleImportContext _localctx = new ModuleImportContext(_ctx, getState());
		enterRule(_localctx, 18, RULE_moduleImport);
		int _la;
		try {
			enterOuterAlt(_localctx, 1);
			{
			setState(272);
			match(T__20);
			setState(273);
			match(T__1);
			setState(277);
			_errHandler.sync(this);
			_la = _input.LA(1);
			if (_la==T__2) {
				{
				setState(274);
				match(T__2);
				setState(275);
				match(NCName);
				setState(276);
				match(T__3);
				}
			}

			setState(279);
			uriLiteral();
			setState(289);
			_errHandler.sync(this);
			_la = _input.LA(1);
			if (_la==Kat) {
				{
				setState(280);
				match(Kat);
				setState(281);
				uriLiteral();
				setState(286);
				_errHandler.sync(this);
				_la = _input.LA(1);
				while (_la==T__21) {
					{
					{
					setState(282);
					match(T__21);
					setState(283);
					uriLiteral();
					}
					}
					setState(288);
					_errHandler.sync(this);
					_la = _input.LA(1);
				}
				}
			}

			}
		}
		catch (RecognitionException re) {
			_localctx.exception = re;
			_errHandler.reportError(this, re);
			_errHandler.recover(this, re);
		}
		finally {
			exitRule();
		}
		return _localctx;
	}

	public static class VarDeclContext extends ParserRuleContext {
		public Token external;
		public VarRefContext varRef() {
			return getRuleContext(VarRefContext.class,0);
		}
		public TerminalNode Kas() { return getToken(JsoniqParser.Kas, 0); }
		public SequenceTypeContext sequenceType() {
			return getRuleContext(SequenceTypeContext.class,0);
		}
		public ExprSingleContext exprSingle() {
			return getRuleContext(ExprSingleContext.class,0);
		}
		public VarDeclContext(ParserRuleContext parent, int invokingState) {
			super(parent, invokingState);
		}
		@Override public int getRuleIndex() { return RULE_varDecl; }
		@Override
		public <T> T accept(ParseTreeVisitor<? extends T> visitor) {
			if ( visitor instanceof JsoniqVisitor ) return ((JsoniqVisitor<? extends T>)visitor).visitVarDecl(this);
			else return visitor.visitChildren(this);
		}
	}

	public final VarDeclContext varDecl() throws RecognitionException {
		VarDeclContext _localctx = new VarDeclContext(_ctx, getState());
		enterRule(_localctx, 20, RULE_varDecl);
		int _la;
		try {
			enterOuterAlt(_localctx, 1);
			{
			setState(291);
			match(T__4);
			setState(292);
			match(T__22);
			setState(293);
			varRef();
			setState(296);
			_errHandler.sync(this);
			_la = _input.LA(1);
			if (_la==Kas) {
				{
				setState(294);
				match(Kas);
				setState(295);
				sequenceType();
				}
			}

			setState(305);
			_errHandler.sync(this);
			switch (_input.LA(1)) {
			case T__23:
				{
				{
				setState(298);
				match(T__23);
				setState(299);
				exprSingle();
				}
				}
				break;
			case T__24:
				{
				{
				setState(300);
				((VarDeclContext)_localctx).external = match(T__24);
				setState(303);
				_errHandler.sync(this);
				_la = _input.LA(1);
				if (_la==T__23) {
					{
					setState(301);
					match(T__23);
					setState(302);
					exprSingle();
					}
				}

				}
				}
				break;
			default:
				throw new NoViableAltException(this);
			}
			}
		}
		catch (RecognitionException re) {
			_localctx.exception = re;
			_errHandler.reportError(this, re);
			_errHandler.recover(this, re);
		}
		finally {
			exitRule();
		}
		return _localctx;
	}

	public static class FunctionDeclContext extends ParserRuleContext {
		public Token namespace;
		public Token fn_name;
		public SequenceTypeContext return_type;
		public ExprContext fn_body;
		public List<TerminalNode> NCName() { return getTokens(JsoniqParser.NCName); }
		public TerminalNode NCName(int i) {
			return getToken(JsoniqParser.NCName, i);
		}
		public ParamListContext paramList() {
			return getRuleContext(ParamListContext.class,0);
		}
		public TerminalNode Kas() { return getToken(JsoniqParser.Kas, 0); }
		public ExprContext expr() {
			return getRuleContext(ExprContext.class,0);
		}
		public SequenceTypeContext sequenceType() {
			return getRuleContext(SequenceTypeContext.class,0);
		}
		public FunctionDeclContext(ParserRuleContext parent, int invokingState) {
			super(parent, invokingState);
		}
		@Override public int getRuleIndex() { return RULE_functionDecl; }
		@Override
		public <T> T accept(ParseTreeVisitor<? extends T> visitor) {
			if ( visitor instanceof JsoniqVisitor ) return ((JsoniqVisitor<? extends T>)visitor).visitFunctionDecl(this);
			else return visitor.visitChildren(this);
		}
	}

	public final FunctionDeclContext functionDecl() throws RecognitionException {
		FunctionDeclContext _localctx = new FunctionDeclContext(_ctx, getState());
		enterRule(_localctx, 22, RULE_functionDecl);
		int _la;
		try {
			enterOuterAlt(_localctx, 1);
			{
			setState(307);
			match(T__4);
			setState(308);
			match(T__25);
			setState(311);
			_errHandler.sync(this);
			switch ( getInterpreter().adaptivePredict(_input,15,_ctx) ) {
			case 1:
				{
				setState(309);
				((FunctionDeclContext)_localctx).namespace = match(NCName);
				setState(310);
				match(T__9);
				}
				break;
			}
			setState(313);
			((FunctionDeclContext)_localctx).fn_name = match(NCName);
			setState(314);
			match(T__26);
			setState(316);
			_errHandler.sync(this);
			_la = _input.LA(1);
			if (_la==T__30) {
				{
				setState(315);
				paramList();
				}
			}

			setState(318);
			match(T__27);
			setState(321);
			_errHandler.sync(this);
			_la = _input.LA(1);
			if (_la==Kas) {
				{
				setState(319);
				match(Kas);
				setState(320);
				((FunctionDeclContext)_localctx).return_type = sequenceType();
				}
			}

			setState(328);
			_errHandler.sync(this);
			switch (_input.LA(1)) {
			case T__28:
				{
				setState(323);
				match(T__28);
				setState(324);
				((FunctionDeclContext)_localctx).fn_body = expr();
				setState(325);
				match(T__29);
				}
				break;
			case T__24:
				{
				setState(327);
				match(T__24);
				}
				break;
			default:
				throw new NoViableAltException(this);
			}
			}
		}
		catch (RecognitionException re) {
			_localctx.exception = re;
			_errHandler.reportError(this, re);
			_errHandler.recover(this, re);
		}
		finally {
			exitRule();
		}
		return _localctx;
	}

	public static class ParamListContext extends ParserRuleContext {
		public List<ParamContext> param() {
			return getRuleContexts(ParamContext.class);
		}
		public ParamContext param(int i) {
			return getRuleContext(ParamContext.class,i);
		}
		public ParamListContext(ParserRuleContext parent, int invokingState) {
			super(parent, invokingState);
		}
		@Override public int getRuleIndex() { return RULE_paramList; }
		@Override
		public <T> T accept(ParseTreeVisitor<? extends T> visitor) {
			if ( visitor instanceof JsoniqVisitor ) return ((JsoniqVisitor<? extends T>)visitor).visitParamList(this);
			else return visitor.visitChildren(this);
		}
	}

	public final ParamListContext paramList() throws RecognitionException {
		ParamListContext _localctx = new ParamListContext(_ctx, getState());
		enterRule(_localctx, 24, RULE_paramList);
		int _la;
		try {
			enterOuterAlt(_localctx, 1);
			{
			setState(330);
			param();
			setState(335);
			_errHandler.sync(this);
			_la = _input.LA(1);
			while (_la==T__21) {
				{
				{
				setState(331);
				match(T__21);
				setState(332);
				param();
				}
				}
				setState(337);
				_errHandler.sync(this);
				_la = _input.LA(1);
			}
			}
		}
		catch (RecognitionException re) {
			_localctx.exception = re;
			_errHandler.reportError(this, re);
			_errHandler.recover(this, re);
		}
		finally {
			exitRule();
		}
		return _localctx;
	}

	public static class ParamContext extends ParserRuleContext {
		public TerminalNode NCName() { return getToken(JsoniqParser.NCName, 0); }
		public TerminalNode Kas() { return getToken(JsoniqParser.Kas, 0); }
		public SequenceTypeContext sequenceType() {
			return getRuleContext(SequenceTypeContext.class,0);
		}
		public ParamContext(ParserRuleContext parent, int invokingState) {
			super(parent, invokingState);
		}
		@Override public int getRuleIndex() { return RULE_param; }
		@Override
		public <T> T accept(ParseTreeVisitor<? extends T> visitor) {
			if ( visitor instanceof JsoniqVisitor ) return ((JsoniqVisitor<? extends T>)visitor).visitParam(this);
			else return visitor.visitChildren(this);
		}
	}

	public final ParamContext param() throws RecognitionException {
		ParamContext _localctx = new ParamContext(_ctx, getState());
		enterRule(_localctx, 26, RULE_param);
		int _la;
		try {
			enterOuterAlt(_localctx, 1);
			{
			setState(338);
			match(T__30);
			setState(339);
			match(NCName);
			setState(342);
			_errHandler.sync(this);
			_la = _input.LA(1);
			if (_la==Kas) {
				{
				setState(340);
				match(Kas);
				setState(341);
				sequenceType();
				}
			}

			}
		}
		catch (RecognitionException re) {
			_localctx.exception = re;
			_errHandler.reportError(this, re);
			_errHandler.recover(this, re);
		}
		finally {
			exitRule();
		}
		return _localctx;
	}

	public static class ExprContext extends ParserRuleContext {
		public List<ExprSingleContext> exprSingle() {
			return getRuleContexts(ExprSingleContext.class);
		}
		public ExprSingleContext exprSingle(int i) {
			return getRuleContext(ExprSingleContext.class,i);
		}
		public ExprContext(ParserRuleContext parent, int invokingState) {
			super(parent, invokingState);
		}
		@Override public int getRuleIndex() { return RULE_expr; }
		@Override
		public <T> T accept(ParseTreeVisitor<? extends T> visitor) {
			if ( visitor instanceof JsoniqVisitor ) return ((JsoniqVisitor<? extends T>)visitor).visitExpr(this);
			else return visitor.visitChildren(this);
		}
	}

	public final ExprContext expr() throws RecognitionException {
		ExprContext _localctx = new ExprContext(_ctx, getState());
		enterRule(_localctx, 28, RULE_expr);
		int _la;
		try {
			enterOuterAlt(_localctx, 1);
			{
			setState(344);
			exprSingle();
			setState(349);
			_errHandler.sync(this);
			_la = _input.LA(1);
			while (_la==T__21) {
				{
				{
				setState(345);
				match(T__21);
				setState(346);
				exprSingle();
				}
				}
				setState(351);
				_errHandler.sync(this);
				_la = _input.LA(1);
			}
			}
		}
		catch (RecognitionException re) {
			_localctx.exception = re;
			_errHandler.reportError(this, re);
			_errHandler.recover(this, re);
		}
		finally {
			exitRule();
		}
		return _localctx;
	}

	public static class ExprSingleContext extends ParserRuleContext {
		public FlowrExprContext flowrExpr() {
			return getRuleContext(FlowrExprContext.class,0);
		}
		public QuantifiedExprContext quantifiedExpr() {
			return getRuleContext(QuantifiedExprContext.class,0);
		}
		public SwitchExprContext switchExpr() {
			return getRuleContext(SwitchExprContext.class,0);
		}
		public TypeSwitchExprContext typeSwitchExpr() {
			return getRuleContext(TypeSwitchExprContext.class,0);
		}
		public IfExprContext ifExpr() {
			return getRuleContext(IfExprContext.class,0);
		}
		public TryCatchExprContext tryCatchExpr() {
			return getRuleContext(TryCatchExprContext.class,0);
		}
		public OrExprContext orExpr() {
			return getRuleContext(OrExprContext.class,0);
		}
		public ExprSingleContext(ParserRuleContext parent, int invokingState) {
			super(parent, invokingState);
		}
		@Override public int getRuleIndex() { return RULE_exprSingle; }
		@Override
		public <T> T accept(ParseTreeVisitor<? extends T> visitor) {
			if ( visitor instanceof JsoniqVisitor ) return ((JsoniqVisitor<? extends T>)visitor).visitExprSingle(this);
			else return visitor.visitChildren(this);
		}
	}

	public final ExprSingleContext exprSingle() throws RecognitionException {
		ExprSingleContext _localctx = new ExprSingleContext(_ctx, getState());
		enterRule(_localctx, 30, RULE_exprSingle);
		try {
			setState(359);
			_errHandler.sync(this);
			switch ( getInterpreter().adaptivePredict(_input,22,_ctx) ) {
			case 1:
				enterOuterAlt(_localctx, 1);
				{
				setState(352);
				flowrExpr();
				}
				break;
			case 2:
				enterOuterAlt(_localctx, 2);
				{
				setState(353);
				quantifiedExpr();
				}
				break;
			case 3:
				enterOuterAlt(_localctx, 3);
				{
				setState(354);
				switchExpr();
				}
				break;
			case 4:
				enterOuterAlt(_localctx, 4);
				{
				setState(355);
				typeSwitchExpr();
				}
				break;
			case 5:
				enterOuterAlt(_localctx, 5);
				{
				setState(356);
				ifExpr();
				}
				break;
			case 6:
				enterOuterAlt(_localctx, 6);
				{
				setState(357);
				tryCatchExpr();
				}
				break;
			case 7:
				enterOuterAlt(_localctx, 7);
				{
				setState(358);
				orExpr();
				}
				break;
			}
		}
		catch (RecognitionException re) {
			_localctx.exception = re;
			_errHandler.reportError(this, re);
			_errHandler.recover(this, re);
		}
		finally {
			exitRule();
		}
		return _localctx;
	}

	public static class FlowrExprContext extends ParserRuleContext {
		public ForClauseContext start_for;
		public LetClauseContext start_let;
		public ExprSingleContext return_expr;
		public TerminalNode Kreturn() { return getToken(JsoniqParser.Kreturn, 0); }
		public ExprSingleContext exprSingle() {
			return getRuleContext(ExprSingleContext.class,0);
		}
		public List<ForClauseContext> forClause() {
			return getRuleContexts(ForClauseContext.class);
		}
		public ForClauseContext forClause(int i) {
			return getRuleContext(ForClauseContext.class,i);
		}
		public List<LetClauseContext> letClause() {
			return getRuleContexts(LetClauseContext.class);
		}
		public LetClauseContext letClause(int i) {
			return getRuleContext(LetClauseContext.class,i);
		}
		public List<WhereClauseContext> whereClause() {
			return getRuleContexts(WhereClauseContext.class);
		}
		public WhereClauseContext whereClause(int i) {
			return getRuleContext(WhereClauseContext.class,i);
		}
		public List<GroupByClauseContext> groupByClause() {
			return getRuleContexts(GroupByClauseContext.class);
		}
		public GroupByClauseContext groupByClause(int i) {
			return getRuleContext(GroupByClauseContext.class,i);
		}
		public List<OrderByClauseContext> orderByClause() {
			return getRuleContexts(OrderByClauseContext.class);
		}
		public OrderByClauseContext orderByClause(int i) {
			return getRuleContext(OrderByClauseContext.class,i);
		}
		public List<CountClauseContext> countClause() {
			return getRuleContexts(CountClauseContext.class);
		}
		public CountClauseContext countClause(int i) {
			return getRuleContext(CountClauseContext.class,i);
		}
		public FlowrExprContext(ParserRuleContext parent, int invokingState) {
			super(parent, invokingState);
		}
		@Override public int getRuleIndex() { return RULE_flowrExpr; }
		@Override
		public <T> T accept(ParseTreeVisitor<? extends T> visitor) {
			if ( visitor instanceof JsoniqVisitor ) return ((JsoniqVisitor<? extends T>)visitor).visitFlowrExpr(this);
			else return visitor.visitChildren(this);
		}
	}

	public final FlowrExprContext flowrExpr() throws RecognitionException {
		FlowrExprContext _localctx = new FlowrExprContext(_ctx, getState());
		enterRule(_localctx, 32, RULE_flowrExpr);
		int _la;
		try {
			enterOuterAlt(_localctx, 1);
			{
			setState(363);
			_errHandler.sync(this);
			switch (_input.LA(1)) {
			case Kfor:
				{
				setState(361);
				((FlowrExprContext)_localctx).start_for = forClause();
				}
				break;
			case Klet:
				{
				setState(362);
				((FlowrExprContext)_localctx).start_let = letClause();
				}
				break;
			default:
				throw new NoViableAltException(this);
			}
			setState(373);
			_errHandler.sync(this);
			_la = _input.LA(1);
			while (((((_la - 77)) & ~0x3f) == 0 && ((1L << (_la - 77)) & ((1L << (Kfor - 77)) | (1L << (Klet - 77)) | (1L << (Kwhere - 77)) | (1L << (Kgroup - 77)) | (1L << (Korder - 77)) | (1L << (Kcount - 77)) | (1L << (Kstable - 77)))) != 0)) {
				{
				setState(371);
				_errHandler.sync(this);
				switch (_input.LA(1)) {
				case Kfor:
					{
					setState(365);
					forClause();
					}
					break;
				case Kwhere:
					{
					setState(366);
					whereClause();
					}
					break;
				case Klet:
					{
					setState(367);
					letClause();
					}
					break;
				case Kgroup:
					{
					setState(368);
					groupByClause();
					}
					break;
				case Korder:
				case Kstable:
					{
					setState(369);
					orderByClause();
					}
					break;
				case Kcount:
					{
					setState(370);
					countClause();
					}
					break;
				default:
					throw new NoViableAltException(this);
				}
				}
				setState(375);
				_errHandler.sync(this);
				_la = _input.LA(1);
			}
			setState(376);
			match(Kreturn);
			setState(377);
			((FlowrExprContext)_localctx).return_expr = exprSingle();
			}
		}
		catch (RecognitionException re) {
			_localctx.exception = re;
			_errHandler.reportError(this, re);
			_errHandler.recover(this, re);
		}
		finally {
			exitRule();
		}
		return _localctx;
	}

	public static class ForClauseContext extends ParserRuleContext {
		public ForVarContext forVar;
		public List<ForVarContext> vars = new ArrayList<ForVarContext>();
		public TerminalNode Kfor() { return getToken(JsoniqParser.Kfor, 0); }
		public List<ForVarContext> forVar() {
			return getRuleContexts(ForVarContext.class);
		}
		public ForVarContext forVar(int i) {
			return getRuleContext(ForVarContext.class,i);
		}
		public ForClauseContext(ParserRuleContext parent, int invokingState) {
			super(parent, invokingState);
		}
		@Override public int getRuleIndex() { return RULE_forClause; }
		@Override
		public <T> T accept(ParseTreeVisitor<? extends T> visitor) {
			if ( visitor instanceof JsoniqVisitor ) return ((JsoniqVisitor<? extends T>)visitor).visitForClause(this);
			else return visitor.visitChildren(this);
		}
	}

	public final ForClauseContext forClause() throws RecognitionException {
		ForClauseContext _localctx = new ForClauseContext(_ctx, getState());
		enterRule(_localctx, 34, RULE_forClause);
		int _la;
		try {
			enterOuterAlt(_localctx, 1);
			{
			setState(379);
			match(Kfor);
			setState(380);
			((ForClauseContext)_localctx).forVar = forVar();
			((ForClauseContext)_localctx).vars.add(((ForClauseContext)_localctx).forVar);
			setState(385);
			_errHandler.sync(this);
			_la = _input.LA(1);
			while (_la==T__21) {
				{
				{
				setState(381);
				match(T__21);
				setState(382);
				((ForClauseContext)_localctx).forVar = forVar();
				((ForClauseContext)_localctx).vars.add(((ForClauseContext)_localctx).forVar);
				}
				}
				setState(387);
				_errHandler.sync(this);
				_la = _input.LA(1);
			}
			}
		}
		catch (RecognitionException re) {
			_localctx.exception = re;
			_errHandler.reportError(this, re);
			_errHandler.recover(this, re);
		}
		finally {
			exitRule();
		}
		return _localctx;
	}

	public static class ForVarContext extends ParserRuleContext {
		public VarRefContext var_ref;
		public SequenceTypeContext seq;
		public Token flag;
		public VarRefContext at;
		public ExprSingleContext ex;
		public TerminalNode Kin() { return getToken(JsoniqParser.Kin, 0); }
		public List<VarRefContext> varRef() {
			return getRuleContexts(VarRefContext.class);
		}
		public VarRefContext varRef(int i) {
			return getRuleContext(VarRefContext.class,i);
		}
		public ExprSingleContext exprSingle() {
			return getRuleContext(ExprSingleContext.class,0);
		}
		public TerminalNode Kas() { return getToken(JsoniqParser.Kas, 0); }
		public TerminalNode Kempty() { return getToken(JsoniqParser.Kempty, 0); }
		public TerminalNode Kat() { return getToken(JsoniqParser.Kat, 0); }
		public SequenceTypeContext sequenceType() {
			return getRuleContext(SequenceTypeContext.class,0);
		}
		public TerminalNode Kallowing() { return getToken(JsoniqParser.Kallowing, 0); }
		public ForVarContext(ParserRuleContext parent, int invokingState) {
			super(parent, invokingState);
		}
		@Override public int getRuleIndex() { return RULE_forVar; }
		@Override
		public <T> T accept(ParseTreeVisitor<? extends T> visitor) {
			if ( visitor instanceof JsoniqVisitor ) return ((JsoniqVisitor<? extends T>)visitor).visitForVar(this);
			else return visitor.visitChildren(this);
		}
	}

	public final ForVarContext forVar() throws RecognitionException {
		ForVarContext _localctx = new ForVarContext(_ctx, getState());
		enterRule(_localctx, 36, RULE_forVar);
		int _la;
		try {
			enterOuterAlt(_localctx, 1);
			{
			setState(388);
			((ForVarContext)_localctx).var_ref = varRef();
			setState(391);
			_errHandler.sync(this);
			_la = _input.LA(1);
			if (_la==Kas) {
				{
				setState(389);
				match(Kas);
				setState(390);
				((ForVarContext)_localctx).seq = sequenceType();
				}
			}

			setState(395);
			_errHandler.sync(this);
			_la = _input.LA(1);
			if (_la==Kallowing) {
				{
				setState(393);
				((ForVarContext)_localctx).flag = match(Kallowing);
				setState(394);
				match(Kempty);
				}
			}

			setState(399);
			_errHandler.sync(this);
			_la = _input.LA(1);
			if (_la==Kat) {
				{
				setState(397);
				match(Kat);
				setState(398);
				((ForVarContext)_localctx).at = varRef();
				}
			}

			setState(401);
			match(Kin);
			setState(402);
			((ForVarContext)_localctx).ex = exprSingle();
			}
		}
		catch (RecognitionException re) {
			_localctx.exception = re;
			_errHandler.reportError(this, re);
			_errHandler.recover(this, re);
		}
		finally {
			exitRule();
		}
		return _localctx;
	}

	public static class LetClauseContext extends ParserRuleContext {
		public LetVarContext letVar;
		public List<LetVarContext> vars = new ArrayList<LetVarContext>();
		public TerminalNode Klet() { return getToken(JsoniqParser.Klet, 0); }
		public List<LetVarContext> letVar() {
			return getRuleContexts(LetVarContext.class);
		}
		public LetVarContext letVar(int i) {
			return getRuleContext(LetVarContext.class,i);
		}
		public LetClauseContext(ParserRuleContext parent, int invokingState) {
			super(parent, invokingState);
		}
		@Override public int getRuleIndex() { return RULE_letClause; }
		@Override
		public <T> T accept(ParseTreeVisitor<? extends T> visitor) {
			if ( visitor instanceof JsoniqVisitor ) return ((JsoniqVisitor<? extends T>)visitor).visitLetClause(this);
			else return visitor.visitChildren(this);
		}
	}

	public final LetClauseContext letClause() throws RecognitionException {
		LetClauseContext _localctx = new LetClauseContext(_ctx, getState());
		enterRule(_localctx, 38, RULE_letClause);
		int _la;
		try {
			enterOuterAlt(_localctx, 1);
			{
			setState(404);
			match(Klet);
			setState(405);
			((LetClauseContext)_localctx).letVar = letVar();
			((LetClauseContext)_localctx).vars.add(((LetClauseContext)_localctx).letVar);
			setState(410);
			_errHandler.sync(this);
			_la = _input.LA(1);
			while (_la==T__21) {
				{
				{
				setState(406);
				match(T__21);
				setState(407);
				((LetClauseContext)_localctx).letVar = letVar();
				((LetClauseContext)_localctx).vars.add(((LetClauseContext)_localctx).letVar);
				}
				}
				setState(412);
				_errHandler.sync(this);
				_la = _input.LA(1);
			}
			}
		}
		catch (RecognitionException re) {
			_localctx.exception = re;
			_errHandler.reportError(this, re);
			_errHandler.recover(this, re);
		}
		finally {
			exitRule();
		}
		return _localctx;
	}

	public static class LetVarContext extends ParserRuleContext {
		public VarRefContext var_ref;
		public SequenceTypeContext seq;
		public ExprSingleContext ex;
		public VarRefContext varRef() {
			return getRuleContext(VarRefContext.class,0);
		}
		public ExprSingleContext exprSingle() {
			return getRuleContext(ExprSingleContext.class,0);
		}
		public TerminalNode Kas() { return getToken(JsoniqParser.Kas, 0); }
		public SequenceTypeContext sequenceType() {
			return getRuleContext(SequenceTypeContext.class,0);
		}
		public LetVarContext(ParserRuleContext parent, int invokingState) {
			super(parent, invokingState);
		}
		@Override public int getRuleIndex() { return RULE_letVar; }
		@Override
		public <T> T accept(ParseTreeVisitor<? extends T> visitor) {
			if ( visitor instanceof JsoniqVisitor ) return ((JsoniqVisitor<? extends T>)visitor).visitLetVar(this);
			else return visitor.visitChildren(this);
		}
	}

	public final LetVarContext letVar() throws RecognitionException {
		LetVarContext _localctx = new LetVarContext(_ctx, getState());
		enterRule(_localctx, 40, RULE_letVar);
		int _la;
		try {
			enterOuterAlt(_localctx, 1);
			{
			setState(413);
			((LetVarContext)_localctx).var_ref = varRef();
			setState(416);
			_errHandler.sync(this);
			_la = _input.LA(1);
			if (_la==Kas) {
				{
				setState(414);
				match(Kas);
				setState(415);
				((LetVarContext)_localctx).seq = sequenceType();
				}
			}

			setState(418);
			match(T__23);
			setState(419);
			((LetVarContext)_localctx).ex = exprSingle();
			}
		}
		catch (RecognitionException re) {
			_localctx.exception = re;
			_errHandler.reportError(this, re);
			_errHandler.recover(this, re);
		}
		finally {
			exitRule();
		}
		return _localctx;
	}

	public static class WhereClauseContext extends ParserRuleContext {
		public TerminalNode Kwhere() { return getToken(JsoniqParser.Kwhere, 0); }
		public ExprSingleContext exprSingle() {
			return getRuleContext(ExprSingleContext.class,0);
		}
		public WhereClauseContext(ParserRuleContext parent, int invokingState) {
			super(parent, invokingState);
		}
		@Override public int getRuleIndex() { return RULE_whereClause; }
		@Override
		public <T> T accept(ParseTreeVisitor<? extends T> visitor) {
			if ( visitor instanceof JsoniqVisitor ) return ((JsoniqVisitor<? extends T>)visitor).visitWhereClause(this);
			else return visitor.visitChildren(this);
		}
	}

	public final WhereClauseContext whereClause() throws RecognitionException {
		WhereClauseContext _localctx = new WhereClauseContext(_ctx, getState());
		enterRule(_localctx, 42, RULE_whereClause);
		try {
			enterOuterAlt(_localctx, 1);
			{
			setState(421);
			match(Kwhere);
			setState(422);
			exprSingle();
			}
		}
		catch (RecognitionException re) {
			_localctx.exception = re;
			_errHandler.reportError(this, re);
			_errHandler.recover(this, re);
		}
		finally {
			exitRule();
		}
		return _localctx;
	}

	public static class GroupByClauseContext extends ParserRuleContext {
		public GroupByVarContext groupByVar;
		public List<GroupByVarContext> vars = new ArrayList<GroupByVarContext>();
		public TerminalNode Kgroup() { return getToken(JsoniqParser.Kgroup, 0); }
		public TerminalNode Kby() { return getToken(JsoniqParser.Kby, 0); }
		public List<GroupByVarContext> groupByVar() {
			return getRuleContexts(GroupByVarContext.class);
		}
		public GroupByVarContext groupByVar(int i) {
			return getRuleContext(GroupByVarContext.class,i);
		}
		public GroupByClauseContext(ParserRuleContext parent, int invokingState) {
			super(parent, invokingState);
		}
		@Override public int getRuleIndex() { return RULE_groupByClause; }
		@Override
		public <T> T accept(ParseTreeVisitor<? extends T> visitor) {
			if ( visitor instanceof JsoniqVisitor ) return ((JsoniqVisitor<? extends T>)visitor).visitGroupByClause(this);
			else return visitor.visitChildren(this);
		}
	}

	public final GroupByClauseContext groupByClause() throws RecognitionException {
		GroupByClauseContext _localctx = new GroupByClauseContext(_ctx, getState());
		enterRule(_localctx, 44, RULE_groupByClause);
		int _la;
		try {
			enterOuterAlt(_localctx, 1);
			{
			setState(424);
			match(Kgroup);
			setState(425);
			match(Kby);
			setState(426);
			((GroupByClauseContext)_localctx).groupByVar = groupByVar();
			((GroupByClauseContext)_localctx).vars.add(((GroupByClauseContext)_localctx).groupByVar);
			setState(431);
			_errHandler.sync(this);
			_la = _input.LA(1);
			while (_la==T__21) {
				{
				{
				setState(427);
				match(T__21);
				setState(428);
				((GroupByClauseContext)_localctx).groupByVar = groupByVar();
				((GroupByClauseContext)_localctx).vars.add(((GroupByClauseContext)_localctx).groupByVar);
				}
				}
				setState(433);
				_errHandler.sync(this);
				_la = _input.LA(1);
			}
			}
		}
		catch (RecognitionException re) {
			_localctx.exception = re;
			_errHandler.reportError(this, re);
			_errHandler.recover(this, re);
		}
		finally {
			exitRule();
		}
		return _localctx;
	}

	public static class GroupByVarContext extends ParserRuleContext {
		public VarRefContext var_ref;
		public SequenceTypeContext seq;
		public Token decl;
		public ExprSingleContext ex;
		public UriLiteralContext uri;
		public VarRefContext varRef() {
			return getRuleContext(VarRefContext.class,0);
		}
		public TerminalNode Kcollation() { return getToken(JsoniqParser.Kcollation, 0); }
		public ExprSingleContext exprSingle() {
			return getRuleContext(ExprSingleContext.class,0);
		}
		public UriLiteralContext uriLiteral() {
			return getRuleContext(UriLiteralContext.class,0);
		}
		public TerminalNode Kas() { return getToken(JsoniqParser.Kas, 0); }
		public SequenceTypeContext sequenceType() {
			return getRuleContext(SequenceTypeContext.class,0);
		}
		public GroupByVarContext(ParserRuleContext parent, int invokingState) {
			super(parent, invokingState);
		}
		@Override public int getRuleIndex() { return RULE_groupByVar; }
		@Override
		public <T> T accept(ParseTreeVisitor<? extends T> visitor) {
			if ( visitor instanceof JsoniqVisitor ) return ((JsoniqVisitor<? extends T>)visitor).visitGroupByVar(this);
			else return visitor.visitChildren(this);
		}
	}

	public final GroupByVarContext groupByVar() throws RecognitionException {
		GroupByVarContext _localctx = new GroupByVarContext(_ctx, getState());
		enterRule(_localctx, 46, RULE_groupByVar);
		int _la;
		try {
			enterOuterAlt(_localctx, 1);
			{
			setState(434);
			((GroupByVarContext)_localctx).var_ref = varRef();
			setState(441);
			_errHandler.sync(this);
			_la = _input.LA(1);
			if (_la==T__23 || _la==Kas) {
				{
				setState(437);
				_errHandler.sync(this);
				_la = _input.LA(1);
				if (_la==Kas) {
					{
					setState(435);
					match(Kas);
					setState(436);
					((GroupByVarContext)_localctx).seq = sequenceType();
					}
				}

				setState(439);
				((GroupByVarContext)_localctx).decl = match(T__23);
				setState(440);
				((GroupByVarContext)_localctx).ex = exprSingle();
				}
			}

			setState(445);
			_errHandler.sync(this);
			_la = _input.LA(1);
			if (_la==Kcollation) {
				{
				setState(443);
				match(Kcollation);
				setState(444);
				((GroupByVarContext)_localctx).uri = uriLiteral();
				}
			}

			}
		}
		catch (RecognitionException re) {
			_localctx.exception = re;
			_errHandler.reportError(this, re);
			_errHandler.recover(this, re);
		}
		finally {
			exitRule();
		}
		return _localctx;
	}

	public static class OrderByClauseContext extends ParserRuleContext {
		public Token stb;
		public List<OrderByExprContext> orderByExpr() {
			return getRuleContexts(OrderByExprContext.class);
		}
		public OrderByExprContext orderByExpr(int i) {
			return getRuleContext(OrderByExprContext.class,i);
		}
		public TerminalNode Korder() { return getToken(JsoniqParser.Korder, 0); }
		public TerminalNode Kby() { return getToken(JsoniqParser.Kby, 0); }
		public TerminalNode Kstable() { return getToken(JsoniqParser.Kstable, 0); }
		public OrderByClauseContext(ParserRuleContext parent, int invokingState) {
			super(parent, invokingState);
		}
		@Override public int getRuleIndex() { return RULE_orderByClause; }
		@Override
		public <T> T accept(ParseTreeVisitor<? extends T> visitor) {
			if ( visitor instanceof JsoniqVisitor ) return ((JsoniqVisitor<? extends T>)visitor).visitOrderByClause(this);
			else return visitor.visitChildren(this);
		}
	}

	public final OrderByClauseContext orderByClause() throws RecognitionException {
		OrderByClauseContext _localctx = new OrderByClauseContext(_ctx, getState());
		enterRule(_localctx, 48, RULE_orderByClause);
		int _la;
		try {
			enterOuterAlt(_localctx, 1);
			{
			setState(452);
			_errHandler.sync(this);
			switch (_input.LA(1)) {
			case Korder:
				{
				{
				setState(447);
				match(Korder);
				setState(448);
				match(Kby);
				}
				}
				break;
			case Kstable:
				{
				{
				setState(449);
				((OrderByClauseContext)_localctx).stb = match(Kstable);
				setState(450);
				match(Korder);
				setState(451);
				match(Kby);
				}
				}
				break;
			default:
				throw new NoViableAltException(this);
			}
			setState(454);
			orderByExpr();
			setState(459);
			_errHandler.sync(this);
			_la = _input.LA(1);
			while (_la==T__21) {
				{
				{
				setState(455);
				match(T__21);
				setState(456);
				orderByExpr();
				}
				}
				setState(461);
				_errHandler.sync(this);
				_la = _input.LA(1);
			}
			}
		}
		catch (RecognitionException re) {
			_localctx.exception = re;
			_errHandler.reportError(this, re);
			_errHandler.recover(this, re);
		}
		finally {
			exitRule();
		}
		return _localctx;
	}

	public static class OrderByExprContext extends ParserRuleContext {
		public ExprSingleContext ex;
		public Token desc;
		public Token gr;
		public Token ls;
		public UriLiteralContext uril;
		public ExprSingleContext exprSingle() {
			return getRuleContext(ExprSingleContext.class,0);
		}
		public TerminalNode Kascending() { return getToken(JsoniqParser.Kascending, 0); }
		public TerminalNode Kempty() { return getToken(JsoniqParser.Kempty, 0); }
		public TerminalNode Kcollation() { return getToken(JsoniqParser.Kcollation, 0); }
		public TerminalNode Kdescending() { return getToken(JsoniqParser.Kdescending, 0); }
		public UriLiteralContext uriLiteral() {
			return getRuleContext(UriLiteralContext.class,0);
		}
		public TerminalNode Kgreatest() { return getToken(JsoniqParser.Kgreatest, 0); }
		public TerminalNode Kleast() { return getToken(JsoniqParser.Kleast, 0); }
		public OrderByExprContext(ParserRuleContext parent, int invokingState) {
			super(parent, invokingState);
		}
		@Override public int getRuleIndex() { return RULE_orderByExpr; }
		@Override
		public <T> T accept(ParseTreeVisitor<? extends T> visitor) {
			if ( visitor instanceof JsoniqVisitor ) return ((JsoniqVisitor<? extends T>)visitor).visitOrderByExpr(this);
			else return visitor.visitChildren(this);
		}
	}

	public final OrderByExprContext orderByExpr() throws RecognitionException {
		OrderByExprContext _localctx = new OrderByExprContext(_ctx, getState());
		enterRule(_localctx, 50, RULE_orderByExpr);
		int _la;
		try {
			enterOuterAlt(_localctx, 1);
			{
			setState(462);
			((OrderByExprContext)_localctx).ex = exprSingle();
			setState(465);
			_errHandler.sync(this);
			switch (_input.LA(1)) {
			case Kascending:
				{
				setState(463);
				match(Kascending);
				}
				break;
			case Kdescending:
				{
				setState(464);
				((OrderByExprContext)_localctx).desc = match(Kdescending);
				}
				break;
			case T__21:
			case Kfor:
			case Klet:
			case Kwhere:
			case Kgroup:
			case Korder:
			case Kreturn:
			case Kempty:
			case Kcount:
			case Kstable:
			case Kcollation:
				break;
			default:
				break;
			}
			setState(472);
			_errHandler.sync(this);
			_la = _input.LA(1);
			if (_la==Kempty) {
				{
				setState(467);
				match(Kempty);
				setState(470);
				_errHandler.sync(this);
				switch (_input.LA(1)) {
				case Kgreatest:
					{
					setState(468);
					((OrderByExprContext)_localctx).gr = match(Kgreatest);
					}
					break;
				case Kleast:
					{
					setState(469);
					((OrderByExprContext)_localctx).ls = match(Kleast);
					}
					break;
				default:
					throw new NoViableAltException(this);
				}
				}
			}

			setState(476);
			_errHandler.sync(this);
			_la = _input.LA(1);
			if (_la==Kcollation) {
				{
				setState(474);
				match(Kcollation);
				setState(475);
				((OrderByExprContext)_localctx).uril = uriLiteral();
				}
			}

			}
		}
		catch (RecognitionException re) {
			_localctx.exception = re;
			_errHandler.reportError(this, re);
			_errHandler.recover(this, re);
		}
		finally {
			exitRule();
		}
		return _localctx;
	}

	public static class CountClauseContext extends ParserRuleContext {
		public TerminalNode Kcount() { return getToken(JsoniqParser.Kcount, 0); }
		public VarRefContext varRef() {
			return getRuleContext(VarRefContext.class,0);
		}
		public CountClauseContext(ParserRuleContext parent, int invokingState) {
			super(parent, invokingState);
		}
		@Override public int getRuleIndex() { return RULE_countClause; }
		@Override
		public <T> T accept(ParseTreeVisitor<? extends T> visitor) {
			if ( visitor instanceof JsoniqVisitor ) return ((JsoniqVisitor<? extends T>)visitor).visitCountClause(this);
			else return visitor.visitChildren(this);
		}
	}

	public final CountClauseContext countClause() throws RecognitionException {
		CountClauseContext _localctx = new CountClauseContext(_ctx, getState());
		enterRule(_localctx, 52, RULE_countClause);
		try {
			enterOuterAlt(_localctx, 1);
			{
			setState(478);
			match(Kcount);
			setState(479);
			varRef();
			}
		}
		catch (RecognitionException re) {
			_localctx.exception = re;
			_errHandler.reportError(this, re);
			_errHandler.recover(this, re);
		}
		finally {
			exitRule();
		}
		return _localctx;
	}

	public static class QuantifiedExprContext extends ParserRuleContext {
		public Token so;
		public Token ev;
		public QuantifiedExprVarContext quantifiedExprVar;
		public List<QuantifiedExprVarContext> vars = new ArrayList<QuantifiedExprVarContext>();
		public TerminalNode Ksatisfies() { return getToken(JsoniqParser.Ksatisfies, 0); }
		public ExprSingleContext exprSingle() {
			return getRuleContext(ExprSingleContext.class,0);
		}
		public List<QuantifiedExprVarContext> quantifiedExprVar() {
			return getRuleContexts(QuantifiedExprVarContext.class);
		}
		public QuantifiedExprVarContext quantifiedExprVar(int i) {
			return getRuleContext(QuantifiedExprVarContext.class,i);
		}
		public TerminalNode Ksome() { return getToken(JsoniqParser.Ksome, 0); }
		public TerminalNode Kevery() { return getToken(JsoniqParser.Kevery, 0); }
		public QuantifiedExprContext(ParserRuleContext parent, int invokingState) {
			super(parent, invokingState);
		}
		@Override public int getRuleIndex() { return RULE_quantifiedExpr; }
		@Override
		public <T> T accept(ParseTreeVisitor<? extends T> visitor) {
			if ( visitor instanceof JsoniqVisitor ) return ((JsoniqVisitor<? extends T>)visitor).visitQuantifiedExpr(this);
			else return visitor.visitChildren(this);
		}
	}

	public final QuantifiedExprContext quantifiedExpr() throws RecognitionException {
		QuantifiedExprContext _localctx = new QuantifiedExprContext(_ctx, getState());
		enterRule(_localctx, 54, RULE_quantifiedExpr);
		int _la;
		try {
			enterOuterAlt(_localctx, 1);
			{
			setState(483);
			_errHandler.sync(this);
			switch (_input.LA(1)) {
			case Ksome:
				{
				setState(481);
				((QuantifiedExprContext)_localctx).so = match(Ksome);
				}
				break;
			case Kevery:
				{
				setState(482);
				((QuantifiedExprContext)_localctx).ev = match(Kevery);
				}
				break;
			default:
				throw new NoViableAltException(this);
			}
			setState(485);
			((QuantifiedExprContext)_localctx).quantifiedExprVar = quantifiedExprVar();
			((QuantifiedExprContext)_localctx).vars.add(((QuantifiedExprContext)_localctx).quantifiedExprVar);
			setState(490);
			_errHandler.sync(this);
			_la = _input.LA(1);
			while (_la==T__21) {
				{
				{
				setState(486);
				match(T__21);
				setState(487);
				((QuantifiedExprContext)_localctx).quantifiedExprVar = quantifiedExprVar();
				((QuantifiedExprContext)_localctx).vars.add(((QuantifiedExprContext)_localctx).quantifiedExprVar);
				}
				}
				setState(492);
				_errHandler.sync(this);
				_la = _input.LA(1);
			}
			setState(493);
			match(Ksatisfies);
			setState(494);
			exprSingle();
			}
		}
		catch (RecognitionException re) {
			_localctx.exception = re;
			_errHandler.reportError(this, re);
			_errHandler.recover(this, re);
		}
		finally {
			exitRule();
		}
		return _localctx;
	}

	public static class QuantifiedExprVarContext extends ParserRuleContext {
		public VarRefContext varRef() {
			return getRuleContext(VarRefContext.class,0);
		}
		public TerminalNode Kin() { return getToken(JsoniqParser.Kin, 0); }
		public ExprSingleContext exprSingle() {
			return getRuleContext(ExprSingleContext.class,0);
		}
		public TerminalNode Kas() { return getToken(JsoniqParser.Kas, 0); }
		public SequenceTypeContext sequenceType() {
			return getRuleContext(SequenceTypeContext.class,0);
		}
		public QuantifiedExprVarContext(ParserRuleContext parent, int invokingState) {
			super(parent, invokingState);
		}
		@Override public int getRuleIndex() { return RULE_quantifiedExprVar; }
		@Override
		public <T> T accept(ParseTreeVisitor<? extends T> visitor) {
			if ( visitor instanceof JsoniqVisitor ) return ((JsoniqVisitor<? extends T>)visitor).visitQuantifiedExprVar(this);
			else return visitor.visitChildren(this);
		}
	}

	public final QuantifiedExprVarContext quantifiedExprVar() throws RecognitionException {
		QuantifiedExprVarContext _localctx = new QuantifiedExprVarContext(_ctx, getState());
		enterRule(_localctx, 56, RULE_quantifiedExprVar);
		int _la;
		try {
			enterOuterAlt(_localctx, 1);
			{
			setState(496);
			varRef();
			setState(499);
			_errHandler.sync(this);
			_la = _input.LA(1);
			if (_la==Kas) {
				{
				setState(497);
				match(Kas);
				setState(498);
				sequenceType();
				}
			}

			setState(501);
			match(Kin);
			setState(502);
			exprSingle();
			}
		}
		catch (RecognitionException re) {
			_localctx.exception = re;
			_errHandler.reportError(this, re);
			_errHandler.recover(this, re);
		}
		finally {
			exitRule();
		}
		return _localctx;
	}

	public static class SwitchExprContext extends ParserRuleContext {
		public ExprContext cond;
		public SwitchCaseClauseContext switchCaseClause;
		public List<SwitchCaseClauseContext> cases = new ArrayList<SwitchCaseClauseContext>();
		public ExprSingleContext def;
		public TerminalNode Kswitch() { return getToken(JsoniqParser.Kswitch, 0); }
		public TerminalNode Kdefault() { return getToken(JsoniqParser.Kdefault, 0); }
		public TerminalNode Kreturn() { return getToken(JsoniqParser.Kreturn, 0); }
		public ExprContext expr() {
			return getRuleContext(ExprContext.class,0);
		}
		public ExprSingleContext exprSingle() {
			return getRuleContext(ExprSingleContext.class,0);
		}
		public List<SwitchCaseClauseContext> switchCaseClause() {
			return getRuleContexts(SwitchCaseClauseContext.class);
		}
		public SwitchCaseClauseContext switchCaseClause(int i) {
			return getRuleContext(SwitchCaseClauseContext.class,i);
		}
		public SwitchExprContext(ParserRuleContext parent, int invokingState) {
			super(parent, invokingState);
		}
		@Override public int getRuleIndex() { return RULE_switchExpr; }
		@Override
		public <T> T accept(ParseTreeVisitor<? extends T> visitor) {
			if ( visitor instanceof JsoniqVisitor ) return ((JsoniqVisitor<? extends T>)visitor).visitSwitchExpr(this);
			else return visitor.visitChildren(this);
		}
	}

	public final SwitchExprContext switchExpr() throws RecognitionException {
		SwitchExprContext _localctx = new SwitchExprContext(_ctx, getState());
		enterRule(_localctx, 58, RULE_switchExpr);
		int _la;
		try {
			enterOuterAlt(_localctx, 1);
			{
			setState(504);
			match(Kswitch);
			setState(505);
			match(T__26);
			setState(506);
			((SwitchExprContext)_localctx).cond = expr();
			setState(507);
			match(T__27);
			setState(509); 
			_errHandler.sync(this);
			_la = _input.LA(1);
			do {
				{
				{
				setState(508);
				((SwitchExprContext)_localctx).switchCaseClause = switchCaseClause();
				((SwitchExprContext)_localctx).cases.add(((SwitchExprContext)_localctx).switchCaseClause);
				}
				}
				setState(511); 
				_errHandler.sync(this);
				_la = _input.LA(1);
			} while ( _la==Kcase );
			setState(513);
			match(Kdefault);
			setState(514);
			match(Kreturn);
			setState(515);
			((SwitchExprContext)_localctx).def = exprSingle();
			}
		}
		catch (RecognitionException re) {
			_localctx.exception = re;
			_errHandler.reportError(this, re);
			_errHandler.recover(this, re);
		}
		finally {
			exitRule();
		}
		return _localctx;
	}

	public static class SwitchCaseClauseContext extends ParserRuleContext {
		public ExprSingleContext exprSingle;
		public List<ExprSingleContext> cond = new ArrayList<ExprSingleContext>();
		public ExprSingleContext ret;
		public TerminalNode Kreturn() { return getToken(JsoniqParser.Kreturn, 0); }
		public List<ExprSingleContext> exprSingle() {
			return getRuleContexts(ExprSingleContext.class);
		}
		public ExprSingleContext exprSingle(int i) {
			return getRuleContext(ExprSingleContext.class,i);
		}
		public List<TerminalNode> Kcase() { return getTokens(JsoniqParser.Kcase); }
		public TerminalNode Kcase(int i) {
			return getToken(JsoniqParser.Kcase, i);
		}
		public SwitchCaseClauseContext(ParserRuleContext parent, int invokingState) {
			super(parent, invokingState);
		}
		@Override public int getRuleIndex() { return RULE_switchCaseClause; }
		@Override
		public <T> T accept(ParseTreeVisitor<? extends T> visitor) {
			if ( visitor instanceof JsoniqVisitor ) return ((JsoniqVisitor<? extends T>)visitor).visitSwitchCaseClause(this);
			else return visitor.visitChildren(this);
		}
	}

	public final SwitchCaseClauseContext switchCaseClause() throws RecognitionException {
		SwitchCaseClauseContext _localctx = new SwitchCaseClauseContext(_ctx, getState());
		enterRule(_localctx, 60, RULE_switchCaseClause);
		int _la;
		try {
			enterOuterAlt(_localctx, 1);
			{
			setState(519); 
			_errHandler.sync(this);
			_la = _input.LA(1);
			do {
				{
				{
				setState(517);
				match(Kcase);
				setState(518);
				((SwitchCaseClauseContext)_localctx).exprSingle = exprSingle();
				((SwitchCaseClauseContext)_localctx).cond.add(((SwitchCaseClauseContext)_localctx).exprSingle);
				}
				}
				setState(521); 
				_errHandler.sync(this);
				_la = _input.LA(1);
			} while ( _la==Kcase );
			setState(523);
			match(Kreturn);
			setState(524);
			((SwitchCaseClauseContext)_localctx).ret = exprSingle();
			}
		}
		catch (RecognitionException re) {
			_localctx.exception = re;
			_errHandler.reportError(this, re);
			_errHandler.recover(this, re);
		}
		finally {
			exitRule();
		}
		return _localctx;
	}

	public static class TypeSwitchExprContext extends ParserRuleContext {
		public ExprContext cond;
		public CaseClauseContext caseClause;
		public List<CaseClauseContext> cses = new ArrayList<CaseClauseContext>();
		public VarRefContext var_ref;
		public ExprSingleContext def;
		public TerminalNode Ktypeswitch() { return getToken(JsoniqParser.Ktypeswitch, 0); }
		public TerminalNode Kdefault() { return getToken(JsoniqParser.Kdefault, 0); }
		public TerminalNode Kreturn() { return getToken(JsoniqParser.Kreturn, 0); }
		public ExprContext expr() {
			return getRuleContext(ExprContext.class,0);
		}
		public ExprSingleContext exprSingle() {
			return getRuleContext(ExprSingleContext.class,0);
		}
		public List<CaseClauseContext> caseClause() {
			return getRuleContexts(CaseClauseContext.class);
		}
		public CaseClauseContext caseClause(int i) {
			return getRuleContext(CaseClauseContext.class,i);
		}
		public VarRefContext varRef() {
			return getRuleContext(VarRefContext.class,0);
		}
		public TypeSwitchExprContext(ParserRuleContext parent, int invokingState) {
			super(parent, invokingState);
		}
		@Override public int getRuleIndex() { return RULE_typeSwitchExpr; }
		@Override
		public <T> T accept(ParseTreeVisitor<? extends T> visitor) {
			if ( visitor instanceof JsoniqVisitor ) return ((JsoniqVisitor<? extends T>)visitor).visitTypeSwitchExpr(this);
			else return visitor.visitChildren(this);
		}
	}

	public final TypeSwitchExprContext typeSwitchExpr() throws RecognitionException {
		TypeSwitchExprContext _localctx = new TypeSwitchExprContext(_ctx, getState());
		enterRule(_localctx, 62, RULE_typeSwitchExpr);
		int _la;
		try {
			enterOuterAlt(_localctx, 1);
			{
			setState(526);
			match(Ktypeswitch);
			setState(527);
			match(T__26);
			setState(528);
			((TypeSwitchExprContext)_localctx).cond = expr();
			setState(529);
			match(T__27);
			setState(531); 
			_errHandler.sync(this);
			_la = _input.LA(1);
			do {
				{
				{
				setState(530);
				((TypeSwitchExprContext)_localctx).caseClause = caseClause();
				((TypeSwitchExprContext)_localctx).cses.add(((TypeSwitchExprContext)_localctx).caseClause);
				}
				}
				setState(533); 
				_errHandler.sync(this);
				_la = _input.LA(1);
			} while ( _la==Kcase );
			setState(535);
			match(Kdefault);
			setState(537);
			_errHandler.sync(this);
			_la = _input.LA(1);
			if (_la==T__30) {
				{
				setState(536);
				((TypeSwitchExprContext)_localctx).var_ref = varRef();
				}
			}

			setState(539);
			match(Kreturn);
			setState(540);
			((TypeSwitchExprContext)_localctx).def = exprSingle();
			}
		}
		catch (RecognitionException re) {
			_localctx.exception = re;
			_errHandler.reportError(this, re);
			_errHandler.recover(this, re);
		}
		finally {
			exitRule();
		}
		return _localctx;
	}

	public static class CaseClauseContext extends ParserRuleContext {
		public VarRefContext var_ref;
		public SequenceTypeContext sequenceType;
		public List<SequenceTypeContext> union = new ArrayList<SequenceTypeContext>();
		public ExprSingleContext ret;
		public TerminalNode Kcase() { return getToken(JsoniqParser.Kcase, 0); }
		public TerminalNode Kreturn() { return getToken(JsoniqParser.Kreturn, 0); }
		public List<SequenceTypeContext> sequenceType() {
			return getRuleContexts(SequenceTypeContext.class);
		}
		public SequenceTypeContext sequenceType(int i) {
			return getRuleContext(SequenceTypeContext.class,i);
		}
		public ExprSingleContext exprSingle() {
			return getRuleContext(ExprSingleContext.class,0);
		}
		public TerminalNode Kas() { return getToken(JsoniqParser.Kas, 0); }
		public VarRefContext varRef() {
			return getRuleContext(VarRefContext.class,0);
		}
		public CaseClauseContext(ParserRuleContext parent, int invokingState) {
			super(parent, invokingState);
		}
		@Override public int getRuleIndex() { return RULE_caseClause; }
		@Override
		public <T> T accept(ParseTreeVisitor<? extends T> visitor) {
			if ( visitor instanceof JsoniqVisitor ) return ((JsoniqVisitor<? extends T>)visitor).visitCaseClause(this);
			else return visitor.visitChildren(this);
		}
	}

	public final CaseClauseContext caseClause() throws RecognitionException {
		CaseClauseContext _localctx = new CaseClauseContext(_ctx, getState());
		enterRule(_localctx, 64, RULE_caseClause);
		int _la;
		try {
			enterOuterAlt(_localctx, 1);
			{
			setState(542);
			match(Kcase);
			setState(546);
			_errHandler.sync(this);
			_la = _input.LA(1);
			if (_la==T__30) {
				{
				setState(543);
				((CaseClauseContext)_localctx).var_ref = varRef();
				setState(544);
				match(Kas);
				}
			}

			setState(548);
			((CaseClauseContext)_localctx).sequenceType = sequenceType();
			((CaseClauseContext)_localctx).union.add(((CaseClauseContext)_localctx).sequenceType);
			setState(553);
			_errHandler.sync(this);
			_la = _input.LA(1);
			while (_la==T__31) {
				{
				{
				setState(549);
				match(T__31);
				setState(550);
				((CaseClauseContext)_localctx).sequenceType = sequenceType();
				((CaseClauseContext)_localctx).union.add(((CaseClauseContext)_localctx).sequenceType);
				}
				}
				setState(555);
				_errHandler.sync(this);
				_la = _input.LA(1);
			}
			setState(556);
			match(Kreturn);
			setState(557);
			((CaseClauseContext)_localctx).ret = exprSingle();
			}
		}
		catch (RecognitionException re) {
			_localctx.exception = re;
			_errHandler.reportError(this, re);
			_errHandler.recover(this, re);
		}
		finally {
			exitRule();
		}
		return _localctx;
	}

	public static class IfExprContext extends ParserRuleContext {
		public ExprContext test_condition;
		public ExprSingleContext branch;
		public ExprSingleContext else_branch;
		public TerminalNode Kif() { return getToken(JsoniqParser.Kif, 0); }
		public TerminalNode Kthen() { return getToken(JsoniqParser.Kthen, 0); }
		public TerminalNode Kelse() { return getToken(JsoniqParser.Kelse, 0); }
		public ExprContext expr() {
			return getRuleContext(ExprContext.class,0);
		}
		public List<ExprSingleContext> exprSingle() {
			return getRuleContexts(ExprSingleContext.class);
		}
		public ExprSingleContext exprSingle(int i) {
			return getRuleContext(ExprSingleContext.class,i);
		}
		public IfExprContext(ParserRuleContext parent, int invokingState) {
			super(parent, invokingState);
		}
		@Override public int getRuleIndex() { return RULE_ifExpr; }
		@Override
		public <T> T accept(ParseTreeVisitor<? extends T> visitor) {
			if ( visitor instanceof JsoniqVisitor ) return ((JsoniqVisitor<? extends T>)visitor).visitIfExpr(this);
			else return visitor.visitChildren(this);
		}
	}

	public final IfExprContext ifExpr() throws RecognitionException {
		IfExprContext _localctx = new IfExprContext(_ctx, getState());
		enterRule(_localctx, 66, RULE_ifExpr);
		try {
			enterOuterAlt(_localctx, 1);
			{
			setState(559);
			match(Kif);
			setState(560);
			match(T__26);
			setState(561);
			((IfExprContext)_localctx).test_condition = expr();
			setState(562);
			match(T__27);
			setState(563);
			match(Kthen);
			setState(564);
			((IfExprContext)_localctx).branch = exprSingle();
			setState(565);
			match(Kelse);
			setState(566);
			((IfExprContext)_localctx).else_branch = exprSingle();
			}
		}
		catch (RecognitionException re) {
			_localctx.exception = re;
			_errHandler.reportError(this, re);
			_errHandler.recover(this, re);
		}
		finally {
			exitRule();
		}
		return _localctx;
	}

	public static class TryCatchExprContext extends ParserRuleContext {
		public TerminalNode Ktry() { return getToken(JsoniqParser.Ktry, 0); }
		public List<ExprContext> expr() {
			return getRuleContexts(ExprContext.class);
		}
		public ExprContext expr(int i) {
			return getRuleContext(ExprContext.class,i);
		}
		public TerminalNode Kcatch() { return getToken(JsoniqParser.Kcatch, 0); }
		public TryCatchExprContext(ParserRuleContext parent, int invokingState) {
			super(parent, invokingState);
		}
		@Override public int getRuleIndex() { return RULE_tryCatchExpr; }
		@Override
		public <T> T accept(ParseTreeVisitor<? extends T> visitor) {
			if ( visitor instanceof JsoniqVisitor ) return ((JsoniqVisitor<? extends T>)visitor).visitTryCatchExpr(this);
			else return visitor.visitChildren(this);
		}
	}

	public final TryCatchExprContext tryCatchExpr() throws RecognitionException {
		TryCatchExprContext _localctx = new TryCatchExprContext(_ctx, getState());
		enterRule(_localctx, 68, RULE_tryCatchExpr);
		try {
			enterOuterAlt(_localctx, 1);
			{
			setState(568);
			match(Ktry);
			setState(569);
			match(T__28);
			setState(570);
			expr();
			setState(571);
			match(T__29);
			setState(572);
			match(Kcatch);
			setState(573);
			match(T__32);
			setState(574);
			match(T__28);
			setState(575);
			expr();
			setState(576);
			match(T__29);
			}
		}
		catch (RecognitionException re) {
			_localctx.exception = re;
			_errHandler.reportError(this, re);
			_errHandler.recover(this, re);
		}
		finally {
			exitRule();
		}
		return _localctx;
	}

	public static class OrExprContext extends ParserRuleContext {
		public AndExprContext main_expr;
		public AndExprContext andExpr;
		public List<AndExprContext> rhs = new ArrayList<AndExprContext>();
		public List<AndExprContext> andExpr() {
			return getRuleContexts(AndExprContext.class);
		}
		public AndExprContext andExpr(int i) {
			return getRuleContext(AndExprContext.class,i);
		}
		public List<TerminalNode> Kor() { return getTokens(JsoniqParser.Kor); }
		public TerminalNode Kor(int i) {
			return getToken(JsoniqParser.Kor, i);
		}
		public OrExprContext(ParserRuleContext parent, int invokingState) {
			super(parent, invokingState);
		}
		@Override public int getRuleIndex() { return RULE_orExpr; }
		@Override
		public <T> T accept(ParseTreeVisitor<? extends T> visitor) {
			if ( visitor instanceof JsoniqVisitor ) return ((JsoniqVisitor<? extends T>)visitor).visitOrExpr(this);
			else return visitor.visitChildren(this);
		}
	}

	public final OrExprContext orExpr() throws RecognitionException {
		OrExprContext _localctx = new OrExprContext(_ctx, getState());
		enterRule(_localctx, 70, RULE_orExpr);
		try {
			int _alt;
			enterOuterAlt(_localctx, 1);
			{
			setState(578);
			((OrExprContext)_localctx).main_expr = andExpr();
			setState(583);
			_errHandler.sync(this);
			_alt = getInterpreter().adaptivePredict(_input,51,_ctx);
			while ( _alt!=2 && _alt!=org.antlr.v4.runtime.atn.ATN.INVALID_ALT_NUMBER ) {
				if ( _alt==1 ) {
					{
					{
					setState(579);
					match(Kor);
					setState(580);
					((OrExprContext)_localctx).andExpr = andExpr();
					((OrExprContext)_localctx).rhs.add(((OrExprContext)_localctx).andExpr);
					}
					} 
				}
				setState(585);
				_errHandler.sync(this);
				_alt = getInterpreter().adaptivePredict(_input,51,_ctx);
			}
			}
		}
		catch (RecognitionException re) {
			_localctx.exception = re;
			_errHandler.reportError(this, re);
			_errHandler.recover(this, re);
		}
		finally {
			exitRule();
		}
		return _localctx;
	}

	public static class AndExprContext extends ParserRuleContext {
		public NotExprContext main_expr;
		public NotExprContext notExpr;
		public List<NotExprContext> rhs = new ArrayList<NotExprContext>();
		public List<NotExprContext> notExpr() {
			return getRuleContexts(NotExprContext.class);
		}
		public NotExprContext notExpr(int i) {
			return getRuleContext(NotExprContext.class,i);
		}
		public List<TerminalNode> Kand() { return getTokens(JsoniqParser.Kand); }
		public TerminalNode Kand(int i) {
			return getToken(JsoniqParser.Kand, i);
		}
		public AndExprContext(ParserRuleContext parent, int invokingState) {
			super(parent, invokingState);
		}
		@Override public int getRuleIndex() { return RULE_andExpr; }
		@Override
		public <T> T accept(ParseTreeVisitor<? extends T> visitor) {
			if ( visitor instanceof JsoniqVisitor ) return ((JsoniqVisitor<? extends T>)visitor).visitAndExpr(this);
			else return visitor.visitChildren(this);
		}
	}

	public final AndExprContext andExpr() throws RecognitionException {
		AndExprContext _localctx = new AndExprContext(_ctx, getState());
		enterRule(_localctx, 72, RULE_andExpr);
		try {
			int _alt;
			enterOuterAlt(_localctx, 1);
			{
			setState(586);
			((AndExprContext)_localctx).main_expr = notExpr();
			setState(591);
			_errHandler.sync(this);
			_alt = getInterpreter().adaptivePredict(_input,52,_ctx);
			while ( _alt!=2 && _alt!=org.antlr.v4.runtime.atn.ATN.INVALID_ALT_NUMBER ) {
				if ( _alt==1 ) {
					{
					{
					setState(587);
					match(Kand);
					setState(588);
					((AndExprContext)_localctx).notExpr = notExpr();
					((AndExprContext)_localctx).rhs.add(((AndExprContext)_localctx).notExpr);
					}
					} 
				}
				setState(593);
				_errHandler.sync(this);
				_alt = getInterpreter().adaptivePredict(_input,52,_ctx);
			}
			}
		}
		catch (RecognitionException re) {
			_localctx.exception = re;
			_errHandler.reportError(this, re);
			_errHandler.recover(this, re);
		}
		finally {
			exitRule();
		}
		return _localctx;
	}

	public static class NotExprContext extends ParserRuleContext {
		public Token Knot;
		public List<Token> op = new ArrayList<Token>();
		public ComparisonExprContext main_expr;
		public ComparisonExprContext comparisonExpr() {
			return getRuleContext(ComparisonExprContext.class,0);
		}
		public TerminalNode Knot() { return getToken(JsoniqParser.Knot, 0); }
		public NotExprContext(ParserRuleContext parent, int invokingState) {
			super(parent, invokingState);
		}
		@Override public int getRuleIndex() { return RULE_notExpr; }
		@Override
		public <T> T accept(ParseTreeVisitor<? extends T> visitor) {
			if ( visitor instanceof JsoniqVisitor ) return ((JsoniqVisitor<? extends T>)visitor).visitNotExpr(this);
			else return visitor.visitChildren(this);
		}
	}

	public final NotExprContext notExpr() throws RecognitionException {
		NotExprContext _localctx = new NotExprContext(_ctx, getState());
		enterRule(_localctx, 74, RULE_notExpr);
		try {
			enterOuterAlt(_localctx, 1);
			{
			setState(595);
			_errHandler.sync(this);
			switch ( getInterpreter().adaptivePredict(_input,53,_ctx) ) {
			case 1:
				{
				setState(594);
				((NotExprContext)_localctx).Knot = match(Knot);
				((NotExprContext)_localctx).op.add(((NotExprContext)_localctx).Knot);
				}
				break;
			}
			setState(597);
			((NotExprContext)_localctx).main_expr = comparisonExpr();
			}
		}
		catch (RecognitionException re) {
			_localctx.exception = re;
			_errHandler.reportError(this, re);
			_errHandler.recover(this, re);
		}
		finally {
			exitRule();
		}
		return _localctx;
	}

	public static class ComparisonExprContext extends ParserRuleContext {
		public StringConcatExprContext main_expr;
		public Token s34;
		public List<Token> op = new ArrayList<Token>();
		public Token s35;
		public Token s36;
		public Token s37;
		public Token s38;
		public Token s39;
		public Token s4;
		public Token s40;
		public Token s41;
		public Token s42;
		public Token s43;
		public Token s44;
		public Token _tset1051;
		public StringConcatExprContext stringConcatExpr;
		public List<StringConcatExprContext> rhs = new ArrayList<StringConcatExprContext>();
		public List<StringConcatExprContext> stringConcatExpr() {
			return getRuleContexts(StringConcatExprContext.class);
		}
		public StringConcatExprContext stringConcatExpr(int i) {
			return getRuleContext(StringConcatExprContext.class,i);
		}
		public ComparisonExprContext(ParserRuleContext parent, int invokingState) {
			super(parent, invokingState);
		}
		@Override public int getRuleIndex() { return RULE_comparisonExpr; }
		@Override
		public <T> T accept(ParseTreeVisitor<? extends T> visitor) {
			if ( visitor instanceof JsoniqVisitor ) return ((JsoniqVisitor<? extends T>)visitor).visitComparisonExpr(this);
			else return visitor.visitChildren(this);
		}
	}

	public final ComparisonExprContext comparisonExpr() throws RecognitionException {
		ComparisonExprContext _localctx = new ComparisonExprContext(_ctx, getState());
		enterRule(_localctx, 76, RULE_comparisonExpr);
		int _la;
		try {
			enterOuterAlt(_localctx, 1);
			{
			setState(599);
			((ComparisonExprContext)_localctx).main_expr = stringConcatExpr();
			setState(602);
			_errHandler.sync(this);
			_la = _input.LA(1);
			if ((((_la) & ~0x3f) == 0 && ((1L << _la) & ((1L << T__3) | (1L << T__33) | (1L << T__34) | (1L << T__35) | (1L << T__36) | (1L << T__37) | (1L << T__38) | (1L << T__39) | (1L << T__40) | (1L << T__41) | (1L << T__42) | (1L << T__43))) != 0)) {
				{
				setState(600);
				((ComparisonExprContext)_localctx)._tset1051 = _input.LT(1);
				_la = _input.LA(1);
				if ( !((((_la) & ~0x3f) == 0 && ((1L << _la) & ((1L << T__3) | (1L << T__33) | (1L << T__34) | (1L << T__35) | (1L << T__36) | (1L << T__37) | (1L << T__38) | (1L << T__39) | (1L << T__40) | (1L << T__41) | (1L << T__42) | (1L << T__43))) != 0)) ) {
					((ComparisonExprContext)_localctx)._tset1051 = (Token)_errHandler.recoverInline(this);
				}
				else {
					if ( _input.LA(1)==Token.EOF ) matchedEOF = true;
					_errHandler.reportMatch(this);
					consume();
				}
				((ComparisonExprContext)_localctx).op.add(((ComparisonExprContext)_localctx)._tset1051);
				setState(601);
				((ComparisonExprContext)_localctx).stringConcatExpr = stringConcatExpr();
				((ComparisonExprContext)_localctx).rhs.add(((ComparisonExprContext)_localctx).stringConcatExpr);
				}
			}

			}
		}
		catch (RecognitionException re) {
			_localctx.exception = re;
			_errHandler.reportError(this, re);
			_errHandler.recover(this, re);
		}
		finally {
			exitRule();
		}
		return _localctx;
	}

	public static class StringConcatExprContext extends ParserRuleContext {
		public RangeExprContext main_expr;
		public RangeExprContext rangeExpr;
		public List<RangeExprContext> rhs = new ArrayList<RangeExprContext>();
		public List<RangeExprContext> rangeExpr() {
			return getRuleContexts(RangeExprContext.class);
		}
		public RangeExprContext rangeExpr(int i) {
			return getRuleContext(RangeExprContext.class,i);
		}
		public StringConcatExprContext(ParserRuleContext parent, int invokingState) {
			super(parent, invokingState);
		}
		@Override public int getRuleIndex() { return RULE_stringConcatExpr; }
		@Override
		public <T> T accept(ParseTreeVisitor<? extends T> visitor) {
			if ( visitor instanceof JsoniqVisitor ) return ((JsoniqVisitor<? extends T>)visitor).visitStringConcatExpr(this);
			else return visitor.visitChildren(this);
		}
	}

	public final StringConcatExprContext stringConcatExpr() throws RecognitionException {
		StringConcatExprContext _localctx = new StringConcatExprContext(_ctx, getState());
		enterRule(_localctx, 78, RULE_stringConcatExpr);
		int _la;
		try {
			enterOuterAlt(_localctx, 1);
			{
			setState(604);
			((StringConcatExprContext)_localctx).main_expr = rangeExpr();
			setState(609);
			_errHandler.sync(this);
			_la = _input.LA(1);
			while (_la==T__44) {
				{
				{
				setState(605);
				match(T__44);
				setState(606);
				((StringConcatExprContext)_localctx).rangeExpr = rangeExpr();
				((StringConcatExprContext)_localctx).rhs.add(((StringConcatExprContext)_localctx).rangeExpr);
				}
				}
				setState(611);
				_errHandler.sync(this);
				_la = _input.LA(1);
			}
			}
		}
		catch (RecognitionException re) {
			_localctx.exception = re;
			_errHandler.reportError(this, re);
			_errHandler.recover(this, re);
		}
		finally {
			exitRule();
		}
		return _localctx;
	}

	public static class RangeExprContext extends ParserRuleContext {
		public AdditiveExprContext main_expr;
		public AdditiveExprContext additiveExpr;
		public List<AdditiveExprContext> rhs = new ArrayList<AdditiveExprContext>();
		public List<AdditiveExprContext> additiveExpr() {
			return getRuleContexts(AdditiveExprContext.class);
		}
		public AdditiveExprContext additiveExpr(int i) {
			return getRuleContext(AdditiveExprContext.class,i);
		}
		public TerminalNode Kto() { return getToken(JsoniqParser.Kto, 0); }
		public RangeExprContext(ParserRuleContext parent, int invokingState) {
			super(parent, invokingState);
		}
		@Override public int getRuleIndex() { return RULE_rangeExpr; }
		@Override
		public <T> T accept(ParseTreeVisitor<? extends T> visitor) {
			if ( visitor instanceof JsoniqVisitor ) return ((JsoniqVisitor<? extends T>)visitor).visitRangeExpr(this);
			else return visitor.visitChildren(this);
		}
	}

	public final RangeExprContext rangeExpr() throws RecognitionException {
		RangeExprContext _localctx = new RangeExprContext(_ctx, getState());
		enterRule(_localctx, 80, RULE_rangeExpr);
		try {
			enterOuterAlt(_localctx, 1);
			{
			setState(612);
			((RangeExprContext)_localctx).main_expr = additiveExpr();
			setState(615);
			_errHandler.sync(this);
			switch ( getInterpreter().adaptivePredict(_input,56,_ctx) ) {
			case 1:
				{
				setState(613);
				match(Kto);
				setState(614);
				((RangeExprContext)_localctx).additiveExpr = additiveExpr();
				((RangeExprContext)_localctx).rhs.add(((RangeExprContext)_localctx).additiveExpr);
				}
				break;
			}
			}
		}
		catch (RecognitionException re) {
			_localctx.exception = re;
			_errHandler.reportError(this, re);
			_errHandler.recover(this, re);
		}
		finally {
			exitRule();
		}
		return _localctx;
	}

	public static class AdditiveExprContext extends ParserRuleContext {
		public MultiplicativeExprContext main_expr;
		public Token s46;
		public List<Token> op = new ArrayList<Token>();
		public Token s47;
		public Token _tset1160;
		public MultiplicativeExprContext multiplicativeExpr;
		public List<MultiplicativeExprContext> rhs = new ArrayList<MultiplicativeExprContext>();
		public List<MultiplicativeExprContext> multiplicativeExpr() {
			return getRuleContexts(MultiplicativeExprContext.class);
		}
		public MultiplicativeExprContext multiplicativeExpr(int i) {
			return getRuleContext(MultiplicativeExprContext.class,i);
		}
		public AdditiveExprContext(ParserRuleContext parent, int invokingState) {
			super(parent, invokingState);
		}
		@Override public int getRuleIndex() { return RULE_additiveExpr; }
		@Override
		public <T> T accept(ParseTreeVisitor<? extends T> visitor) {
			if ( visitor instanceof JsoniqVisitor ) return ((JsoniqVisitor<? extends T>)visitor).visitAdditiveExpr(this);
			else return visitor.visitChildren(this);
		}
	}

	public final AdditiveExprContext additiveExpr() throws RecognitionException {
		AdditiveExprContext _localctx = new AdditiveExprContext(_ctx, getState());
		enterRule(_localctx, 82, RULE_additiveExpr);
		int _la;
		try {
			int _alt;
			enterOuterAlt(_localctx, 1);
			{
			setState(617);
			((AdditiveExprContext)_localctx).main_expr = multiplicativeExpr();
			setState(622);
			_errHandler.sync(this);
			_alt = getInterpreter().adaptivePredict(_input,57,_ctx);
			while ( _alt!=2 && _alt!=org.antlr.v4.runtime.atn.ATN.INVALID_ALT_NUMBER ) {
				if ( _alt==1 ) {
					{
					{
					setState(618);
					((AdditiveExprContext)_localctx)._tset1160 = _input.LT(1);
					_la = _input.LA(1);
					if ( !(_la==T__45 || _la==T__46) ) {
						((AdditiveExprContext)_localctx)._tset1160 = (Token)_errHandler.recoverInline(this);
					}
					else {
						if ( _input.LA(1)==Token.EOF ) matchedEOF = true;
						_errHandler.reportMatch(this);
						consume();
					}
					((AdditiveExprContext)_localctx).op.add(((AdditiveExprContext)_localctx)._tset1160);
					setState(619);
					((AdditiveExprContext)_localctx).multiplicativeExpr = multiplicativeExpr();
					((AdditiveExprContext)_localctx).rhs.add(((AdditiveExprContext)_localctx).multiplicativeExpr);
					}
					} 
				}
				setState(624);
				_errHandler.sync(this);
				_alt = getInterpreter().adaptivePredict(_input,57,_ctx);
			}
			}
		}
		catch (RecognitionException re) {
			_localctx.exception = re;
			_errHandler.reportError(this, re);
			_errHandler.recover(this, re);
		}
		finally {
			exitRule();
		}
		return _localctx;
	}

	public static class MultiplicativeExprContext extends ParserRuleContext {
		public InstanceOfExprContext main_expr;
		public Token s33;
		public List<Token> op = new ArrayList<Token>();
		public Token s48;
		public Token s49;
		public Token s50;
		public Token _tset1188;
		public InstanceOfExprContext instanceOfExpr;
		public List<InstanceOfExprContext> rhs = new ArrayList<InstanceOfExprContext>();
		public List<InstanceOfExprContext> instanceOfExpr() {
			return getRuleContexts(InstanceOfExprContext.class);
		}
		public InstanceOfExprContext instanceOfExpr(int i) {
			return getRuleContext(InstanceOfExprContext.class,i);
		}
		public MultiplicativeExprContext(ParserRuleContext parent, int invokingState) {
			super(parent, invokingState);
		}
		@Override public int getRuleIndex() { return RULE_multiplicativeExpr; }
		@Override
		public <T> T accept(ParseTreeVisitor<? extends T> visitor) {
			if ( visitor instanceof JsoniqVisitor ) return ((JsoniqVisitor<? extends T>)visitor).visitMultiplicativeExpr(this);
			else return visitor.visitChildren(this);
		}
	}

	public final MultiplicativeExprContext multiplicativeExpr() throws RecognitionException {
		MultiplicativeExprContext _localctx = new MultiplicativeExprContext(_ctx, getState());
		enterRule(_localctx, 84, RULE_multiplicativeExpr);
		int _la;
		try {
			enterOuterAlt(_localctx, 1);
			{
			setState(625);
			((MultiplicativeExprContext)_localctx).main_expr = instanceOfExpr();
			setState(630);
			_errHandler.sync(this);
			_la = _input.LA(1);
			while ((((_la) & ~0x3f) == 0 && ((1L << _la) & ((1L << T__32) | (1L << T__47) | (1L << T__48) | (1L << T__49))) != 0)) {
				{
				{
				setState(626);
				((MultiplicativeExprContext)_localctx)._tset1188 = _input.LT(1);
				_la = _input.LA(1);
				if ( !((((_la) & ~0x3f) == 0 && ((1L << _la) & ((1L << T__32) | (1L << T__47) | (1L << T__48) | (1L << T__49))) != 0)) ) {
					((MultiplicativeExprContext)_localctx)._tset1188 = (Token)_errHandler.recoverInline(this);
				}
				else {
					if ( _input.LA(1)==Token.EOF ) matchedEOF = true;
					_errHandler.reportMatch(this);
					consume();
				}
				((MultiplicativeExprContext)_localctx).op.add(((MultiplicativeExprContext)_localctx)._tset1188);
				setState(627);
				((MultiplicativeExprContext)_localctx).instanceOfExpr = instanceOfExpr();
				((MultiplicativeExprContext)_localctx).rhs.add(((MultiplicativeExprContext)_localctx).instanceOfExpr);
				}
				}
				setState(632);
				_errHandler.sync(this);
				_la = _input.LA(1);
			}
			}
		}
		catch (RecognitionException re) {
			_localctx.exception = re;
			_errHandler.reportError(this, re);
			_errHandler.recover(this, re);
		}
		finally {
			exitRule();
		}
		return _localctx;
	}

	public static class InstanceOfExprContext extends ParserRuleContext {
		public TreatExprContext main_expr;
		public SequenceTypeContext seq;
		public TreatExprContext treatExpr() {
			return getRuleContext(TreatExprContext.class,0);
		}
		public TerminalNode Kinstance() { return getToken(JsoniqParser.Kinstance, 0); }
		public TerminalNode Kof() { return getToken(JsoniqParser.Kof, 0); }
		public SequenceTypeContext sequenceType() {
			return getRuleContext(SequenceTypeContext.class,0);
		}
		public InstanceOfExprContext(ParserRuleContext parent, int invokingState) {
			super(parent, invokingState);
		}
		@Override public int getRuleIndex() { return RULE_instanceOfExpr; }
		@Override
		public <T> T accept(ParseTreeVisitor<? extends T> visitor) {
			if ( visitor instanceof JsoniqVisitor ) return ((JsoniqVisitor<? extends T>)visitor).visitInstanceOfExpr(this);
			else return visitor.visitChildren(this);
		}
	}

	public final InstanceOfExprContext instanceOfExpr() throws RecognitionException {
		InstanceOfExprContext _localctx = new InstanceOfExprContext(_ctx, getState());
		enterRule(_localctx, 86, RULE_instanceOfExpr);
		try {
			enterOuterAlt(_localctx, 1);
			{
			setState(633);
			((InstanceOfExprContext)_localctx).main_expr = treatExpr();
			setState(637);
			_errHandler.sync(this);
			switch ( getInterpreter().adaptivePredict(_input,59,_ctx) ) {
			case 1:
				{
				setState(634);
				match(Kinstance);
				setState(635);
				match(Kof);
				setState(636);
				((InstanceOfExprContext)_localctx).seq = sequenceType();
				}
				break;
			}
			}
		}
		catch (RecognitionException re) {
			_localctx.exception = re;
			_errHandler.reportError(this, re);
			_errHandler.recover(this, re);
		}
		finally {
			exitRule();
		}
		return _localctx;
	}

	public static class TreatExprContext extends ParserRuleContext {
		public CastableExprContext main_expr;
		public SequenceTypeContext seq;
		public CastableExprContext castableExpr() {
			return getRuleContext(CastableExprContext.class,0);
		}
		public TerminalNode Ktreat() { return getToken(JsoniqParser.Ktreat, 0); }
		public TerminalNode Kas() { return getToken(JsoniqParser.Kas, 0); }
		public SequenceTypeContext sequenceType() {
			return getRuleContext(SequenceTypeContext.class,0);
		}
		public TreatExprContext(ParserRuleContext parent, int invokingState) {
			super(parent, invokingState);
		}
		@Override public int getRuleIndex() { return RULE_treatExpr; }
		@Override
		public <T> T accept(ParseTreeVisitor<? extends T> visitor) {
			if ( visitor instanceof JsoniqVisitor ) return ((JsoniqVisitor<? extends T>)visitor).visitTreatExpr(this);
			else return visitor.visitChildren(this);
		}
	}

	public final TreatExprContext treatExpr() throws RecognitionException {
		TreatExprContext _localctx = new TreatExprContext(_ctx, getState());
		enterRule(_localctx, 88, RULE_treatExpr);
		try {
			enterOuterAlt(_localctx, 1);
			{
			setState(639);
			((TreatExprContext)_localctx).main_expr = castableExpr();
			setState(643);
			_errHandler.sync(this);
			switch ( getInterpreter().adaptivePredict(_input,60,_ctx) ) {
			case 1:
				{
				setState(640);
				match(Ktreat);
				setState(641);
				match(Kas);
				setState(642);
				((TreatExprContext)_localctx).seq = sequenceType();
				}
				break;
			}
			}
		}
		catch (RecognitionException re) {
			_localctx.exception = re;
			_errHandler.reportError(this, re);
			_errHandler.recover(this, re);
		}
		finally {
			exitRule();
		}
		return _localctx;
	}

	public static class CastableExprContext extends ParserRuleContext {
		public CastExprContext main_expr;
		public SingleTypeContext single;
		public CastExprContext castExpr() {
			return getRuleContext(CastExprContext.class,0);
		}
		public TerminalNode Kcastable() { return getToken(JsoniqParser.Kcastable, 0); }
		public TerminalNode Kas() { return getToken(JsoniqParser.Kas, 0); }
		public SingleTypeContext singleType() {
			return getRuleContext(SingleTypeContext.class,0);
		}
		public CastableExprContext(ParserRuleContext parent, int invokingState) {
			super(parent, invokingState);
		}
		@Override public int getRuleIndex() { return RULE_castableExpr; }
		@Override
		public <T> T accept(ParseTreeVisitor<? extends T> visitor) {
			if ( visitor instanceof JsoniqVisitor ) return ((JsoniqVisitor<? extends T>)visitor).visitCastableExpr(this);
			else return visitor.visitChildren(this);
		}
	}

	public final CastableExprContext castableExpr() throws RecognitionException {
		CastableExprContext _localctx = new CastableExprContext(_ctx, getState());
		enterRule(_localctx, 90, RULE_castableExpr);
		try {
			enterOuterAlt(_localctx, 1);
			{
			setState(645);
			((CastableExprContext)_localctx).main_expr = castExpr();
			setState(649);
			_errHandler.sync(this);
			switch ( getInterpreter().adaptivePredict(_input,61,_ctx) ) {
			case 1:
				{
				setState(646);
				match(Kcastable);
				setState(647);
				match(Kas);
				setState(648);
				((CastableExprContext)_localctx).single = singleType();
				}
				break;
			}
			}
		}
		catch (RecognitionException re) {
			_localctx.exception = re;
			_errHandler.reportError(this, re);
			_errHandler.recover(this, re);
		}
		finally {
			exitRule();
		}
		return _localctx;
	}

	public static class CastExprContext extends ParserRuleContext {
		public ArrowExprContext main_expr;
		public SingleTypeContext single;
		public ArrowExprContext arrowExpr() {
			return getRuleContext(ArrowExprContext.class,0);
		}
		public TerminalNode Kcast() { return getToken(JsoniqParser.Kcast, 0); }
		public TerminalNode Kas() { return getToken(JsoniqParser.Kas, 0); }
		public SingleTypeContext singleType() {
			return getRuleContext(SingleTypeContext.class,0);
		}
		public CastExprContext(ParserRuleContext parent, int invokingState) {
			super(parent, invokingState);
		}
		@Override public int getRuleIndex() { return RULE_castExpr; }
		@Override
		public <T> T accept(ParseTreeVisitor<? extends T> visitor) {
			if ( visitor instanceof JsoniqVisitor ) return ((JsoniqVisitor<? extends T>)visitor).visitCastExpr(this);
			else return visitor.visitChildren(this);
		}
	}

	public final CastExprContext castExpr() throws RecognitionException {
		CastExprContext _localctx = new CastExprContext(_ctx, getState());
		enterRule(_localctx, 92, RULE_castExpr);
		try {
			enterOuterAlt(_localctx, 1);
			{
			setState(651);
			((CastExprContext)_localctx).main_expr = arrowExpr();
			setState(655);
			_errHandler.sync(this);
			switch ( getInterpreter().adaptivePredict(_input,62,_ctx) ) {
			case 1:
				{
				setState(652);
				match(Kcast);
				setState(653);
				match(Kas);
				setState(654);
				((CastExprContext)_localctx).single = singleType();
				}
				break;
			}
			}
		}
		catch (RecognitionException re) {
			_localctx.exception = re;
			_errHandler.reportError(this, re);
			_errHandler.recover(this, re);
		}
		finally {
			exitRule();
		}
		return _localctx;
	}

	public static class ArrowExprContext extends ParserRuleContext {
		public UnaryExprContext main_expr;
		public FunctionCallContext functionCall;
		public List<FunctionCallContext> function_call_expr = new ArrayList<FunctionCallContext>();
		public UnaryExprContext unaryExpr() {
			return getRuleContext(UnaryExprContext.class,0);
		}
		public List<FunctionCallContext> functionCall() {
			return getRuleContexts(FunctionCallContext.class);
		}
		public FunctionCallContext functionCall(int i) {
			return getRuleContext(FunctionCallContext.class,i);
		}
		public ArrowExprContext(ParserRuleContext parent, int invokingState) {
			super(parent, invokingState);
		}
		@Override public int getRuleIndex() { return RULE_arrowExpr; }
		@Override
		public <T> T accept(ParseTreeVisitor<? extends T> visitor) {
			if ( visitor instanceof JsoniqVisitor ) return ((JsoniqVisitor<? extends T>)visitor).visitArrowExpr(this);
			else return visitor.visitChildren(this);
		}
	}

	public final ArrowExprContext arrowExpr() throws RecognitionException {
		ArrowExprContext _localctx = new ArrowExprContext(_ctx, getState());
		enterRule(_localctx, 94, RULE_arrowExpr);
		try {
			int _alt;
			enterOuterAlt(_localctx, 1);
			{
			setState(657);
			((ArrowExprContext)_localctx).main_expr = unaryExpr();
			setState(664);
			_errHandler.sync(this);
			_alt = getInterpreter().adaptivePredict(_input,63,_ctx);
			while ( _alt!=2 && _alt!=org.antlr.v4.runtime.atn.ATN.INVALID_ALT_NUMBER ) {
				if ( _alt==1 ) {
					{
					{
					{
					setState(658);
					match(T__3);
					setState(659);
					match(T__42);
					}
					setState(661);
					((ArrowExprContext)_localctx).functionCall = functionCall();
					((ArrowExprContext)_localctx).function_call_expr.add(((ArrowExprContext)_localctx).functionCall);
					}
					} 
				}
				setState(666);
				_errHandler.sync(this);
				_alt = getInterpreter().adaptivePredict(_input,63,_ctx);
			}
			}
		}
		catch (RecognitionException re) {
			_localctx.exception = re;
			_errHandler.reportError(this, re);
			_errHandler.recover(this, re);
		}
		finally {
			exitRule();
		}
		return _localctx;
	}

	public static class UnaryExprContext extends ParserRuleContext {
		public Token s47;
		public List<Token> op = new ArrayList<Token>();
		public Token s46;
		public Token _tset1327;
		public SimpleMapExprContext main_expr;
		public SimpleMapExprContext simpleMapExpr() {
			return getRuleContext(SimpleMapExprContext.class,0);
		}
		public UnaryExprContext(ParserRuleContext parent, int invokingState) {
			super(parent, invokingState);
		}
		@Override public int getRuleIndex() { return RULE_unaryExpr; }
		@Override
		public <T> T accept(ParseTreeVisitor<? extends T> visitor) {
			if ( visitor instanceof JsoniqVisitor ) return ((JsoniqVisitor<? extends T>)visitor).visitUnaryExpr(this);
			else return visitor.visitChildren(this);
		}
	}

	public final UnaryExprContext unaryExpr() throws RecognitionException {
		UnaryExprContext _localctx = new UnaryExprContext(_ctx, getState());
		enterRule(_localctx, 96, RULE_unaryExpr);
		int _la;
		try {
			enterOuterAlt(_localctx, 1);
			{
			setState(670);
			_errHandler.sync(this);
			_la = _input.LA(1);
			while (_la==T__45 || _la==T__46) {
				{
				{
				setState(667);
				((UnaryExprContext)_localctx)._tset1327 = _input.LT(1);
				_la = _input.LA(1);
				if ( !(_la==T__45 || _la==T__46) ) {
					((UnaryExprContext)_localctx)._tset1327 = (Token)_errHandler.recoverInline(this);
				}
				else {
					if ( _input.LA(1)==Token.EOF ) matchedEOF = true;
					_errHandler.reportMatch(this);
					consume();
				}
				((UnaryExprContext)_localctx).op.add(((UnaryExprContext)_localctx)._tset1327);
				}
				}
				setState(672);
				_errHandler.sync(this);
				_la = _input.LA(1);
			}
			setState(673);
			((UnaryExprContext)_localctx).main_expr = simpleMapExpr();
			}
		}
		catch (RecognitionException re) {
			_localctx.exception = re;
			_errHandler.reportError(this, re);
			_errHandler.recover(this, re);
		}
		finally {
			exitRule();
		}
		return _localctx;
	}

	public static class SimpleMapExprContext extends ParserRuleContext {
		public PostFixExprContext main_expr;
		public PostFixExprContext postFixExpr;
		public List<PostFixExprContext> map_expr = new ArrayList<PostFixExprContext>();
		public List<PostFixExprContext> postFixExpr() {
			return getRuleContexts(PostFixExprContext.class);
		}
		public PostFixExprContext postFixExpr(int i) {
			return getRuleContext(PostFixExprContext.class,i);
		}
		public SimpleMapExprContext(ParserRuleContext parent, int invokingState) {
			super(parent, invokingState);
		}
		@Override public int getRuleIndex() { return RULE_simpleMapExpr; }
		@Override
		public <T> T accept(ParseTreeVisitor<? extends T> visitor) {
			if ( visitor instanceof JsoniqVisitor ) return ((JsoniqVisitor<? extends T>)visitor).visitSimpleMapExpr(this);
			else return visitor.visitChildren(this);
		}
	}

	public final SimpleMapExprContext simpleMapExpr() throws RecognitionException {
		SimpleMapExprContext _localctx = new SimpleMapExprContext(_ctx, getState());
		enterRule(_localctx, 98, RULE_simpleMapExpr);
		int _la;
		try {
			enterOuterAlt(_localctx, 1);
			{
			setState(675);
			((SimpleMapExprContext)_localctx).main_expr = postFixExpr();
			setState(680);
			_errHandler.sync(this);
			_la = _input.LA(1);
			while (_la==T__50) {
				{
				{
				setState(676);
				match(T__50);
<<<<<<< HEAD
				setState(665);
				((SimpleMapExprContext)_localctx).postFixExpr = postFixExpr();
				((SimpleMapExprContext)_localctx).map_expr.add(((SimpleMapExprContext)_localctx).postFixExpr);
=======
				setState(677);
				postFixExpr();
>>>>>>> a7308283
				}
				}
				setState(682);
				_errHandler.sync(this);
				_la = _input.LA(1);
			}
			}
		}
		catch (RecognitionException re) {
			_localctx.exception = re;
			_errHandler.reportError(this, re);
			_errHandler.recover(this, re);
		}
		finally {
			exitRule();
		}
		return _localctx;
	}

	public static class PostFixExprContext extends ParserRuleContext {
		public PrimaryExprContext main_expr;
		public PrimaryExprContext primaryExpr() {
			return getRuleContext(PrimaryExprContext.class,0);
		}
		public List<ArrayLookupContext> arrayLookup() {
			return getRuleContexts(ArrayLookupContext.class);
		}
		public ArrayLookupContext arrayLookup(int i) {
			return getRuleContext(ArrayLookupContext.class,i);
		}
		public List<PredicateContext> predicate() {
			return getRuleContexts(PredicateContext.class);
		}
		public PredicateContext predicate(int i) {
			return getRuleContext(PredicateContext.class,i);
		}
		public List<ObjectLookupContext> objectLookup() {
			return getRuleContexts(ObjectLookupContext.class);
		}
		public ObjectLookupContext objectLookup(int i) {
			return getRuleContext(ObjectLookupContext.class,i);
		}
		public List<ArrayUnboxingContext> arrayUnboxing() {
			return getRuleContexts(ArrayUnboxingContext.class);
		}
		public ArrayUnboxingContext arrayUnboxing(int i) {
			return getRuleContext(ArrayUnboxingContext.class,i);
		}
		public List<ArgumentListContext> argumentList() {
			return getRuleContexts(ArgumentListContext.class);
		}
		public ArgumentListContext argumentList(int i) {
			return getRuleContext(ArgumentListContext.class,i);
		}
		public PostFixExprContext(ParserRuleContext parent, int invokingState) {
			super(parent, invokingState);
		}
		@Override public int getRuleIndex() { return RULE_postFixExpr; }
		@Override
		public <T> T accept(ParseTreeVisitor<? extends T> visitor) {
			if ( visitor instanceof JsoniqVisitor ) return ((JsoniqVisitor<? extends T>)visitor).visitPostFixExpr(this);
			else return visitor.visitChildren(this);
		}
	}

	public final PostFixExprContext postFixExpr() throws RecognitionException {
		PostFixExprContext _localctx = new PostFixExprContext(_ctx, getState());
		enterRule(_localctx, 100, RULE_postFixExpr);
		try {
			int _alt;
			enterOuterAlt(_localctx, 1);
			{
			setState(683);
			((PostFixExprContext)_localctx).main_expr = primaryExpr();
			setState(691);
			_errHandler.sync(this);
			_alt = getInterpreter().adaptivePredict(_input,67,_ctx);
			while ( _alt!=2 && _alt!=org.antlr.v4.runtime.atn.ATN.INVALID_ALT_NUMBER ) {
				if ( _alt==1 ) {
					{
					setState(689);
					_errHandler.sync(this);
					switch ( getInterpreter().adaptivePredict(_input,66,_ctx) ) {
					case 1:
						{
						setState(684);
						arrayLookup();
						}
						break;
					case 2:
						{
						setState(685);
						predicate();
						}
						break;
					case 3:
						{
						setState(686);
						objectLookup();
						}
						break;
					case 4:
						{
						setState(687);
						arrayUnboxing();
						}
						break;
					case 5:
						{
						setState(688);
						argumentList();
						}
						break;
					}
					} 
				}
				setState(693);
				_errHandler.sync(this);
				_alt = getInterpreter().adaptivePredict(_input,67,_ctx);
			}
			}
		}
		catch (RecognitionException re) {
			_localctx.exception = re;
			_errHandler.reportError(this, re);
			_errHandler.recover(this, re);
		}
		finally {
			exitRule();
		}
		return _localctx;
	}

	public static class ArrayLookupContext extends ParserRuleContext {
		public ExprContext expr() {
			return getRuleContext(ExprContext.class,0);
		}
		public ArrayLookupContext(ParserRuleContext parent, int invokingState) {
			super(parent, invokingState);
		}
		@Override public int getRuleIndex() { return RULE_arrayLookup; }
		@Override
		public <T> T accept(ParseTreeVisitor<? extends T> visitor) {
			if ( visitor instanceof JsoniqVisitor ) return ((JsoniqVisitor<? extends T>)visitor).visitArrayLookup(this);
			else return visitor.visitChildren(this);
		}
	}

	public final ArrayLookupContext arrayLookup() throws RecognitionException {
		ArrayLookupContext _localctx = new ArrayLookupContext(_ctx, getState());
		enterRule(_localctx, 102, RULE_arrayLookup);
		try {
			enterOuterAlt(_localctx, 1);
			{
			setState(694);
			match(T__51);
			setState(695);
			match(T__51);
			setState(696);
			expr();
			setState(697);
			match(T__52);
			setState(698);
			match(T__52);
			}
		}
		catch (RecognitionException re) {
			_localctx.exception = re;
			_errHandler.reportError(this, re);
			_errHandler.recover(this, re);
		}
		finally {
			exitRule();
		}
		return _localctx;
	}

	public static class ArrayUnboxingContext extends ParserRuleContext {
		public ArrayUnboxingContext(ParserRuleContext parent, int invokingState) {
			super(parent, invokingState);
		}
		@Override public int getRuleIndex() { return RULE_arrayUnboxing; }
		@Override
		public <T> T accept(ParseTreeVisitor<? extends T> visitor) {
			if ( visitor instanceof JsoniqVisitor ) return ((JsoniqVisitor<? extends T>)visitor).visitArrayUnboxing(this);
			else return visitor.visitChildren(this);
		}
	}

	public final ArrayUnboxingContext arrayUnboxing() throws RecognitionException {
		ArrayUnboxingContext _localctx = new ArrayUnboxingContext(_ctx, getState());
		enterRule(_localctx, 104, RULE_arrayUnboxing);
		try {
			enterOuterAlt(_localctx, 1);
			{
			setState(700);
			match(T__51);
			setState(701);
			match(T__52);
			}
		}
		catch (RecognitionException re) {
			_localctx.exception = re;
			_errHandler.reportError(this, re);
			_errHandler.recover(this, re);
		}
		finally {
			exitRule();
		}
		return _localctx;
	}

	public static class PredicateContext extends ParserRuleContext {
		public ExprContext expr() {
			return getRuleContext(ExprContext.class,0);
		}
		public PredicateContext(ParserRuleContext parent, int invokingState) {
			super(parent, invokingState);
		}
		@Override public int getRuleIndex() { return RULE_predicate; }
		@Override
		public <T> T accept(ParseTreeVisitor<? extends T> visitor) {
			if ( visitor instanceof JsoniqVisitor ) return ((JsoniqVisitor<? extends T>)visitor).visitPredicate(this);
			else return visitor.visitChildren(this);
		}
	}

	public final PredicateContext predicate() throws RecognitionException {
		PredicateContext _localctx = new PredicateContext(_ctx, getState());
		enterRule(_localctx, 106, RULE_predicate);
		try {
			enterOuterAlt(_localctx, 1);
			{
			setState(703);
			match(T__51);
			setState(704);
			expr();
			setState(705);
			match(T__52);
			}
		}
		catch (RecognitionException re) {
			_localctx.exception = re;
			_errHandler.reportError(this, re);
			_errHandler.recover(this, re);
		}
		finally {
			exitRule();
		}
		return _localctx;
	}

	public static class ObjectLookupContext extends ParserRuleContext {
		public KeyWordsContext kw;
		public StringLiteralContext lt;
		public Token nc;
		public ParenthesizedExprContext pe;
		public VarRefContext vr;
		public ContextItemExprContext ci;
		public TypesKeywordsContext tkw;
		public KeyWordsContext keyWords() {
			return getRuleContext(KeyWordsContext.class,0);
		}
		public StringLiteralContext stringLiteral() {
			return getRuleContext(StringLiteralContext.class,0);
		}
		public TerminalNode NCName() { return getToken(JsoniqParser.NCName, 0); }
		public ParenthesizedExprContext parenthesizedExpr() {
			return getRuleContext(ParenthesizedExprContext.class,0);
		}
		public VarRefContext varRef() {
			return getRuleContext(VarRefContext.class,0);
		}
		public ContextItemExprContext contextItemExpr() {
			return getRuleContext(ContextItemExprContext.class,0);
		}
		public TypesKeywordsContext typesKeywords() {
			return getRuleContext(TypesKeywordsContext.class,0);
		}
		public ObjectLookupContext(ParserRuleContext parent, int invokingState) {
			super(parent, invokingState);
		}
		@Override public int getRuleIndex() { return RULE_objectLookup; }
		@Override
		public <T> T accept(ParseTreeVisitor<? extends T> visitor) {
			if ( visitor instanceof JsoniqVisitor ) return ((JsoniqVisitor<? extends T>)visitor).visitObjectLookup(this);
			else return visitor.visitChildren(this);
		}
	}

	public final ObjectLookupContext objectLookup() throws RecognitionException {
		ObjectLookupContext _localctx = new ObjectLookupContext(_ctx, getState());
		enterRule(_localctx, 108, RULE_objectLookup);
		try {
			enterOuterAlt(_localctx, 1);
			{
			setState(707);
			match(T__53);
			setState(715);
			_errHandler.sync(this);
			switch (_input.LA(1)) {
			case Kfor:
			case Klet:
			case Kwhere:
			case Kgroup:
			case Kby:
			case Korder:
			case Kreturn:
			case Kif:
			case Kin:
			case Kas:
			case Kat:
			case Kallowing:
			case Kempty:
			case Kcount:
			case Kstable:
			case Kascending:
			case Kdescending:
			case Ksome:
			case Kevery:
			case Ksatisfies:
			case Kcollation:
			case Kgreatest:
			case Kleast:
			case Kswitch:
			case Kcase:
			case Ktry:
			case Kcatch:
			case Kdefault:
			case Kthen:
			case Kelse:
			case Ktypeswitch:
			case Kor:
			case Kand:
			case Knot:
			case Kto:
			case Kinstance:
			case Kof:
			case Ktreat:
			case Kcast:
			case Kcastable:
			case Kversion:
			case Kjsoniq:
			case Kjson:
				{
				setState(708);
				((ObjectLookupContext)_localctx).kw = keyWords();
				}
				break;
			case STRING:
				{
				setState(709);
				((ObjectLookupContext)_localctx).lt = stringLiteral();
				}
				break;
			case NCName:
				{
				setState(710);
				((ObjectLookupContext)_localctx).nc = match(NCName);
				}
				break;
			case T__26:
				{
				setState(711);
				((ObjectLookupContext)_localctx).pe = parenthesizedExpr();
				}
				break;
			case T__30:
				{
				setState(712);
				((ObjectLookupContext)_localctx).vr = varRef();
				}
				break;
			case T__54:
				{
				setState(713);
				((ObjectLookupContext)_localctx).ci = contextItemExpr();
				}
				break;
			case T__61:
			case T__62:
			case T__63:
			case T__64:
			case T__65:
			case T__66:
			case T__67:
			case T__68:
			case T__69:
			case T__70:
			case T__71:
			case T__72:
			case T__73:
			case T__74:
				{
				setState(714);
				((ObjectLookupContext)_localctx).tkw = typesKeywords();
				}
				break;
			default:
				throw new NoViableAltException(this);
			}
			}
		}
		catch (RecognitionException re) {
			_localctx.exception = re;
			_errHandler.reportError(this, re);
			_errHandler.recover(this, re);
		}
		finally {
			exitRule();
		}
		return _localctx;
	}

	public static class PrimaryExprContext extends ParserRuleContext {
		public TerminalNode NullLiteral() { return getToken(JsoniqParser.NullLiteral, 0); }
		public TerminalNode Literal() { return getToken(JsoniqParser.Literal, 0); }
		public StringLiteralContext stringLiteral() {
			return getRuleContext(StringLiteralContext.class,0);
		}
		public VarRefContext varRef() {
			return getRuleContext(VarRefContext.class,0);
		}
		public ParenthesizedExprContext parenthesizedExpr() {
			return getRuleContext(ParenthesizedExprContext.class,0);
		}
		public ContextItemExprContext contextItemExpr() {
			return getRuleContext(ContextItemExprContext.class,0);
		}
		public ObjectConstructorContext objectConstructor() {
			return getRuleContext(ObjectConstructorContext.class,0);
		}
		public FunctionCallContext functionCall() {
			return getRuleContext(FunctionCallContext.class,0);
		}
		public OrderedExprContext orderedExpr() {
			return getRuleContext(OrderedExprContext.class,0);
		}
		public UnorderedExprContext unorderedExpr() {
			return getRuleContext(UnorderedExprContext.class,0);
		}
		public ArrayConstructorContext arrayConstructor() {
			return getRuleContext(ArrayConstructorContext.class,0);
		}
		public FunctionItemExprContext functionItemExpr() {
			return getRuleContext(FunctionItemExprContext.class,0);
		}
		public PrimaryExprContext(ParserRuleContext parent, int invokingState) {
			super(parent, invokingState);
		}
		@Override public int getRuleIndex() { return RULE_primaryExpr; }
		@Override
		public <T> T accept(ParseTreeVisitor<? extends T> visitor) {
			if ( visitor instanceof JsoniqVisitor ) return ((JsoniqVisitor<? extends T>)visitor).visitPrimaryExpr(this);
			else return visitor.visitChildren(this);
		}
	}

	public final PrimaryExprContext primaryExpr() throws RecognitionException {
		PrimaryExprContext _localctx = new PrimaryExprContext(_ctx, getState());
		enterRule(_localctx, 110, RULE_primaryExpr);
		try {
			setState(729);
			_errHandler.sync(this);
			switch ( getInterpreter().adaptivePredict(_input,69,_ctx) ) {
			case 1:
				enterOuterAlt(_localctx, 1);
				{
				setState(717);
				match(NullLiteral);
				}
				break;
			case 2:
				enterOuterAlt(_localctx, 2);
				{
				setState(718);
				match(Literal);
				}
				break;
			case 3:
				enterOuterAlt(_localctx, 3);
				{
				setState(719);
				stringLiteral();
				}
				break;
			case 4:
				enterOuterAlt(_localctx, 4);
				{
				setState(720);
				varRef();
				}
				break;
			case 5:
				enterOuterAlt(_localctx, 5);
				{
				setState(721);
				parenthesizedExpr();
				}
				break;
			case 6:
				enterOuterAlt(_localctx, 6);
				{
				setState(722);
				contextItemExpr();
				}
				break;
			case 7:
				enterOuterAlt(_localctx, 7);
				{
				setState(723);
				objectConstructor();
				}
				break;
			case 8:
				enterOuterAlt(_localctx, 8);
				{
				setState(724);
				functionCall();
				}
				break;
			case 9:
				enterOuterAlt(_localctx, 9);
				{
				setState(725);
				orderedExpr();
				}
				break;
			case 10:
				enterOuterAlt(_localctx, 10);
				{
				setState(726);
				unorderedExpr();
				}
				break;
			case 11:
				enterOuterAlt(_localctx, 11);
				{
				setState(727);
				arrayConstructor();
				}
				break;
			case 12:
				enterOuterAlt(_localctx, 12);
				{
				setState(728);
				functionItemExpr();
				}
				break;
			}
		}
		catch (RecognitionException re) {
			_localctx.exception = re;
			_errHandler.reportError(this, re);
			_errHandler.recover(this, re);
		}
		finally {
			exitRule();
		}
		return _localctx;
	}

	public static class VarRefContext extends ParserRuleContext {
		public Token ns;
		public Token name;
		public List<TerminalNode> NCName() { return getTokens(JsoniqParser.NCName); }
		public TerminalNode NCName(int i) {
			return getToken(JsoniqParser.NCName, i);
		}
		public VarRefContext(ParserRuleContext parent, int invokingState) {
			super(parent, invokingState);
		}
		@Override public int getRuleIndex() { return RULE_varRef; }
		@Override
		public <T> T accept(ParseTreeVisitor<? extends T> visitor) {
			if ( visitor instanceof JsoniqVisitor ) return ((JsoniqVisitor<? extends T>)visitor).visitVarRef(this);
			else return visitor.visitChildren(this);
		}
	}

	public final VarRefContext varRef() throws RecognitionException {
		VarRefContext _localctx = new VarRefContext(_ctx, getState());
		enterRule(_localctx, 112, RULE_varRef);
		try {
			enterOuterAlt(_localctx, 1);
			{
			setState(731);
			match(T__30);
			setState(734);
			_errHandler.sync(this);
			switch ( getInterpreter().adaptivePredict(_input,70,_ctx) ) {
			case 1:
				{
				setState(732);
				((VarRefContext)_localctx).ns = match(NCName);
				setState(733);
				match(T__9);
				}
				break;
			}
			setState(736);
			((VarRefContext)_localctx).name = match(NCName);
			}
		}
		catch (RecognitionException re) {
			_localctx.exception = re;
			_errHandler.reportError(this, re);
			_errHandler.recover(this, re);
		}
		finally {
			exitRule();
		}
		return _localctx;
	}

	public static class ParenthesizedExprContext extends ParserRuleContext {
		public ExprContext expr() {
			return getRuleContext(ExprContext.class,0);
		}
		public ParenthesizedExprContext(ParserRuleContext parent, int invokingState) {
			super(parent, invokingState);
		}
		@Override public int getRuleIndex() { return RULE_parenthesizedExpr; }
		@Override
		public <T> T accept(ParseTreeVisitor<? extends T> visitor) {
			if ( visitor instanceof JsoniqVisitor ) return ((JsoniqVisitor<? extends T>)visitor).visitParenthesizedExpr(this);
			else return visitor.visitChildren(this);
		}
	}

	public final ParenthesizedExprContext parenthesizedExpr() throws RecognitionException {
		ParenthesizedExprContext _localctx = new ParenthesizedExprContext(_ctx, getState());
		enterRule(_localctx, 114, RULE_parenthesizedExpr);
		int _la;
		try {
			enterOuterAlt(_localctx, 1);
			{
			setState(738);
			match(T__26);
			setState(740);
			_errHandler.sync(this);
			_la = _input.LA(1);
			if (((((_la - 7)) & ~0x3f) == 0 && ((1L << (_la - 7)) & ((1L << (T__6 - 7)) | (1L << (T__7 - 7)) | (1L << (T__9 - 7)) | (1L << (T__25 - 7)) | (1L << (T__26 - 7)) | (1L << (T__28 - 7)) | (1L << (T__30 - 7)) | (1L << (T__45 - 7)) | (1L << (T__46 - 7)) | (1L << (T__51 - 7)) | (1L << (T__54 - 7)) | (1L << (T__56 - 7)) | (1L << (T__61 - 7)) | (1L << (T__62 - 7)) | (1L << (T__63 - 7)) | (1L << (T__64 - 7)) | (1L << (T__65 - 7)) | (1L << (T__66 - 7)) | (1L << (T__67 - 7)) | (1L << (T__68 - 7)) | (1L << (T__69 - 7)))) != 0) || ((((_la - 71)) & ~0x3f) == 0 && ((1L << (_la - 71)) & ((1L << (T__70 - 71)) | (1L << (T__71 - 71)) | (1L << (T__72 - 71)) | (1L << (T__73 - 71)) | (1L << (T__74 - 71)) | (1L << (Kfor - 71)) | (1L << (Klet - 71)) | (1L << (Kwhere - 71)) | (1L << (Kgroup - 71)) | (1L << (Kby - 71)) | (1L << (Korder - 71)) | (1L << (Kreturn - 71)) | (1L << (Kif - 71)) | (1L << (Kin - 71)) | (1L << (Kas - 71)) | (1L << (Kat - 71)) | (1L << (Kallowing - 71)) | (1L << (Kempty - 71)) | (1L << (Kcount - 71)) | (1L << (Kstable - 71)) | (1L << (Kascending - 71)) | (1L << (Kdescending - 71)) | (1L << (Ksome - 71)) | (1L << (Kevery - 71)) | (1L << (Ksatisfies - 71)) | (1L << (Kcollation - 71)) | (1L << (Kgreatest - 71)) | (1L << (Kleast - 71)) | (1L << (Kswitch - 71)) | (1L << (Kcase - 71)) | (1L << (Ktry - 71)) | (1L << (Kcatch - 71)) | (1L << (Kdefault - 71)) | (1L << (Kthen - 71)) | (1L << (Kelse - 71)) | (1L << (Ktypeswitch - 71)) | (1L << (Kor - 71)) | (1L << (Kand - 71)) | (1L << (Knot - 71)) | (1L << (Kto - 71)) | (1L << (Kinstance - 71)) | (1L << (Kof - 71)) | (1L << (Ktreat - 71)) | (1L << (Kcast - 71)) | (1L << (Kcastable - 71)) | (1L << (Kversion - 71)) | (1L << (Kjsoniq - 71)) | (1L << (Kjson - 71)) | (1L << (STRING - 71)) | (1L << (NullLiteral - 71)) | (1L << (Literal - 71)) | (1L << (NCName - 71)))) != 0)) {
				{
				setState(739);
				expr();
				}
			}

			setState(742);
			match(T__27);
			}
		}
		catch (RecognitionException re) {
			_localctx.exception = re;
			_errHandler.reportError(this, re);
			_errHandler.recover(this, re);
		}
		finally {
			exitRule();
		}
		return _localctx;
	}

	public static class ContextItemExprContext extends ParserRuleContext {
		public ContextItemExprContext(ParserRuleContext parent, int invokingState) {
			super(parent, invokingState);
		}
		@Override public int getRuleIndex() { return RULE_contextItemExpr; }
		@Override
		public <T> T accept(ParseTreeVisitor<? extends T> visitor) {
			if ( visitor instanceof JsoniqVisitor ) return ((JsoniqVisitor<? extends T>)visitor).visitContextItemExpr(this);
			else return visitor.visitChildren(this);
		}
	}

	public final ContextItemExprContext contextItemExpr() throws RecognitionException {
		ContextItemExprContext _localctx = new ContextItemExprContext(_ctx, getState());
		enterRule(_localctx, 116, RULE_contextItemExpr);
		try {
			enterOuterAlt(_localctx, 1);
			{
			setState(744);
			match(T__54);
			}
		}
		catch (RecognitionException re) {
			_localctx.exception = re;
			_errHandler.reportError(this, re);
			_errHandler.recover(this, re);
		}
		finally {
			exitRule();
		}
		return _localctx;
	}

	public static class OrderedExprContext extends ParserRuleContext {
		public ExprContext expr() {
			return getRuleContext(ExprContext.class,0);
		}
		public OrderedExprContext(ParserRuleContext parent, int invokingState) {
			super(parent, invokingState);
		}
		@Override public int getRuleIndex() { return RULE_orderedExpr; }
		@Override
		public <T> T accept(ParseTreeVisitor<? extends T> visitor) {
			if ( visitor instanceof JsoniqVisitor ) return ((JsoniqVisitor<? extends T>)visitor).visitOrderedExpr(this);
			else return visitor.visitChildren(this);
		}
	}

	public final OrderedExprContext orderedExpr() throws RecognitionException {
		OrderedExprContext _localctx = new OrderedExprContext(_ctx, getState());
		enterRule(_localctx, 118, RULE_orderedExpr);
		try {
			enterOuterAlt(_localctx, 1);
			{
			setState(746);
			match(T__6);
			setState(747);
			match(T__28);
			setState(748);
			expr();
			setState(749);
			match(T__29);
			}
		}
		catch (RecognitionException re) {
			_localctx.exception = re;
			_errHandler.reportError(this, re);
			_errHandler.recover(this, re);
		}
		finally {
			exitRule();
		}
		return _localctx;
	}

	public static class UnorderedExprContext extends ParserRuleContext {
		public ExprContext expr() {
			return getRuleContext(ExprContext.class,0);
		}
		public UnorderedExprContext(ParserRuleContext parent, int invokingState) {
			super(parent, invokingState);
		}
		@Override public int getRuleIndex() { return RULE_unorderedExpr; }
		@Override
		public <T> T accept(ParseTreeVisitor<? extends T> visitor) {
			if ( visitor instanceof JsoniqVisitor ) return ((JsoniqVisitor<? extends T>)visitor).visitUnorderedExpr(this);
			else return visitor.visitChildren(this);
		}
	}

	public final UnorderedExprContext unorderedExpr() throws RecognitionException {
		UnorderedExprContext _localctx = new UnorderedExprContext(_ctx, getState());
		enterRule(_localctx, 120, RULE_unorderedExpr);
		try {
			enterOuterAlt(_localctx, 1);
			{
			setState(751);
			match(T__7);
			setState(752);
			match(T__28);
			setState(753);
			expr();
			setState(754);
			match(T__29);
			}
		}
		catch (RecognitionException re) {
			_localctx.exception = re;
			_errHandler.reportError(this, re);
			_errHandler.recover(this, re);
		}
		finally {
			exitRule();
		}
		return _localctx;
	}

	public static class FunctionCallContext extends ParserRuleContext {
		public Token ns;
		public KeyWordsContext kw;
		public NCNameOrKeyWordContext fn_name;
		public ArgumentListContext argumentList() {
			return getRuleContext(ArgumentListContext.class,0);
		}
		public NCNameOrKeyWordContext nCNameOrKeyWord() {
			return getRuleContext(NCNameOrKeyWordContext.class,0);
		}
		public List<KeyWordsContext> keyWords() {
			return getRuleContexts(KeyWordsContext.class);
		}
		public KeyWordsContext keyWords(int i) {
			return getRuleContext(KeyWordsContext.class,i);
		}
		public TerminalNode NCName() { return getToken(JsoniqParser.NCName, 0); }
		public FunctionCallContext(ParserRuleContext parent, int invokingState) {
			super(parent, invokingState);
		}
		@Override public int getRuleIndex() { return RULE_functionCall; }
		@Override
		public <T> T accept(ParseTreeVisitor<? extends T> visitor) {
			if ( visitor instanceof JsoniqVisitor ) return ((JsoniqVisitor<? extends T>)visitor).visitFunctionCall(this);
			else return visitor.visitChildren(this);
		}
	}

	public final FunctionCallContext functionCall() throws RecognitionException {
		FunctionCallContext _localctx = new FunctionCallContext(_ctx, getState());
		enterRule(_localctx, 122, RULE_functionCall);
		try {
			enterOuterAlt(_localctx, 1);
			{
			setState(762);
			_errHandler.sync(this);
			switch ( getInterpreter().adaptivePredict(_input,73,_ctx) ) {
			case 1:
				{
				setState(759);
				_errHandler.sync(this);
				switch (_input.LA(1)) {
				case NCName:
					{
					setState(756);
					((FunctionCallContext)_localctx).ns = match(NCName);
					}
					break;
				case Kfor:
				case Klet:
				case Kwhere:
				case Kgroup:
				case Kby:
				case Korder:
				case Kreturn:
				case Kif:
				case Kin:
				case Kas:
				case Kat:
				case Kallowing:
				case Kempty:
				case Kcount:
				case Kstable:
				case Kascending:
				case Kdescending:
				case Ksome:
				case Kevery:
				case Ksatisfies:
				case Kcollation:
				case Kgreatest:
				case Kleast:
				case Kswitch:
				case Kcase:
				case Ktry:
				case Kcatch:
				case Kdefault:
				case Kthen:
				case Kelse:
				case Ktypeswitch:
				case Kor:
				case Kand:
				case Knot:
				case Kto:
				case Kinstance:
				case Kof:
				case Ktreat:
				case Kcast:
				case Kcastable:
				case Kversion:
				case Kjsoniq:
				case Kjson:
					{
					setState(757);
					((FunctionCallContext)_localctx).kw = keyWords();
					}
					break;
				case T__9:
					{
					}
					break;
				default:
					throw new NoViableAltException(this);
				}
				setState(761);
				match(T__9);
				}
				break;
			}
			setState(766);
			_errHandler.sync(this);
			switch (_input.LA(1)) {
			case T__61:
			case T__62:
			case T__63:
			case T__64:
			case T__65:
			case T__66:
			case T__67:
			case T__68:
			case T__69:
			case T__70:
			case T__71:
			case T__72:
			case T__73:
			case T__74:
			case NCName:
				{
				setState(764);
				((FunctionCallContext)_localctx).fn_name = nCNameOrKeyWord();
				}
				break;
			case Kfor:
			case Klet:
			case Kwhere:
			case Kgroup:
			case Kby:
			case Korder:
			case Kreturn:
			case Kif:
			case Kin:
			case Kas:
			case Kat:
			case Kallowing:
			case Kempty:
			case Kcount:
			case Kstable:
			case Kascending:
			case Kdescending:
			case Ksome:
			case Kevery:
			case Ksatisfies:
			case Kcollation:
			case Kgreatest:
			case Kleast:
			case Kswitch:
			case Kcase:
			case Ktry:
			case Kcatch:
			case Kdefault:
			case Kthen:
			case Kelse:
			case Ktypeswitch:
			case Kor:
			case Kand:
			case Knot:
			case Kto:
			case Kinstance:
			case Kof:
			case Ktreat:
			case Kcast:
			case Kcastable:
			case Kversion:
			case Kjsoniq:
			case Kjson:
				{
				setState(765);
				((FunctionCallContext)_localctx).kw = keyWords();
				}
				break;
			default:
				throw new NoViableAltException(this);
			}
			setState(768);
			argumentList();
			}
		}
		catch (RecognitionException re) {
			_localctx.exception = re;
			_errHandler.reportError(this, re);
			_errHandler.recover(this, re);
		}
		finally {
			exitRule();
		}
		return _localctx;
	}

	public static class ArgumentListContext extends ParserRuleContext {
		public ArgumentContext argument;
		public List<ArgumentContext> args = new ArrayList<ArgumentContext>();
		public List<ArgumentContext> argument() {
			return getRuleContexts(ArgumentContext.class);
		}
		public ArgumentContext argument(int i) {
			return getRuleContext(ArgumentContext.class,i);
		}
		public ArgumentListContext(ParserRuleContext parent, int invokingState) {
			super(parent, invokingState);
		}
		@Override public int getRuleIndex() { return RULE_argumentList; }
		@Override
		public <T> T accept(ParseTreeVisitor<? extends T> visitor) {
			if ( visitor instanceof JsoniqVisitor ) return ((JsoniqVisitor<? extends T>)visitor).visitArgumentList(this);
			else return visitor.visitChildren(this);
		}
	}

	public final ArgumentListContext argumentList() throws RecognitionException {
		ArgumentListContext _localctx = new ArgumentListContext(_ctx, getState());
		enterRule(_localctx, 124, RULE_argumentList);
		int _la;
		try {
			enterOuterAlt(_localctx, 1);
			{
			setState(770);
			match(T__26);
			setState(777);
			_errHandler.sync(this);
			_la = _input.LA(1);
			while (((((_la - 7)) & ~0x3f) == 0 && ((1L << (_la - 7)) & ((1L << (T__6 - 7)) | (1L << (T__7 - 7)) | (1L << (T__9 - 7)) | (1L << (T__25 - 7)) | (1L << (T__26 - 7)) | (1L << (T__28 - 7)) | (1L << (T__30 - 7)) | (1L << (T__45 - 7)) | (1L << (T__46 - 7)) | (1L << (T__51 - 7)) | (1L << (T__54 - 7)) | (1L << (T__56 - 7)) | (1L << (T__61 - 7)) | (1L << (T__62 - 7)) | (1L << (T__63 - 7)) | (1L << (T__64 - 7)) | (1L << (T__65 - 7)) | (1L << (T__66 - 7)) | (1L << (T__67 - 7)) | (1L << (T__68 - 7)) | (1L << (T__69 - 7)))) != 0) || ((((_la - 71)) & ~0x3f) == 0 && ((1L << (_la - 71)) & ((1L << (T__70 - 71)) | (1L << (T__71 - 71)) | (1L << (T__72 - 71)) | (1L << (T__73 - 71)) | (1L << (T__74 - 71)) | (1L << (Kfor - 71)) | (1L << (Klet - 71)) | (1L << (Kwhere - 71)) | (1L << (Kgroup - 71)) | (1L << (Kby - 71)) | (1L << (Korder - 71)) | (1L << (Kreturn - 71)) | (1L << (Kif - 71)) | (1L << (Kin - 71)) | (1L << (Kas - 71)) | (1L << (Kat - 71)) | (1L << (Kallowing - 71)) | (1L << (Kempty - 71)) | (1L << (Kcount - 71)) | (1L << (Kstable - 71)) | (1L << (Kascending - 71)) | (1L << (Kdescending - 71)) | (1L << (Ksome - 71)) | (1L << (Kevery - 71)) | (1L << (Ksatisfies - 71)) | (1L << (Kcollation - 71)) | (1L << (Kgreatest - 71)) | (1L << (Kleast - 71)) | (1L << (Kswitch - 71)) | (1L << (Kcase - 71)) | (1L << (Ktry - 71)) | (1L << (Kcatch - 71)) | (1L << (Kdefault - 71)) | (1L << (Kthen - 71)) | (1L << (Kelse - 71)) | (1L << (Ktypeswitch - 71)) | (1L << (Kor - 71)) | (1L << (Kand - 71)) | (1L << (Knot - 71)) | (1L << (Kto - 71)) | (1L << (Kinstance - 71)) | (1L << (Kof - 71)) | (1L << (Ktreat - 71)) | (1L << (Kcast - 71)) | (1L << (Kcastable - 71)) | (1L << (Kversion - 71)) | (1L << (Kjsoniq - 71)) | (1L << (Kjson - 71)) | (1L << (STRING - 71)) | (1L << (ArgumentPlaceholder - 71)) | (1L << (NullLiteral - 71)) | (1L << (Literal - 71)) | (1L << (NCName - 71)))) != 0)) {
				{
				{
				setState(771);
				((ArgumentListContext)_localctx).argument = argument();
				((ArgumentListContext)_localctx).args.add(((ArgumentListContext)_localctx).argument);
				setState(773);
				_errHandler.sync(this);
				_la = _input.LA(1);
				if (_la==T__21) {
					{
					setState(772);
					match(T__21);
					}
				}

				}
				}
				setState(779);
				_errHandler.sync(this);
				_la = _input.LA(1);
			}
			setState(780);
			match(T__27);
			}
		}
		catch (RecognitionException re) {
			_localctx.exception = re;
			_errHandler.reportError(this, re);
			_errHandler.recover(this, re);
		}
		finally {
			exitRule();
		}
		return _localctx;
	}

	public static class ArgumentContext extends ParserRuleContext {
		public ExprSingleContext exprSingle() {
			return getRuleContext(ExprSingleContext.class,0);
		}
		public TerminalNode ArgumentPlaceholder() { return getToken(JsoniqParser.ArgumentPlaceholder, 0); }
		public ArgumentContext(ParserRuleContext parent, int invokingState) {
			super(parent, invokingState);
		}
		@Override public int getRuleIndex() { return RULE_argument; }
		@Override
		public <T> T accept(ParseTreeVisitor<? extends T> visitor) {
			if ( visitor instanceof JsoniqVisitor ) return ((JsoniqVisitor<? extends T>)visitor).visitArgument(this);
			else return visitor.visitChildren(this);
		}
	}

	public final ArgumentContext argument() throws RecognitionException {
		ArgumentContext _localctx = new ArgumentContext(_ctx, getState());
		enterRule(_localctx, 126, RULE_argument);
		try {
			setState(784);
			_errHandler.sync(this);
			switch (_input.LA(1)) {
			case T__6:
			case T__7:
			case T__9:
			case T__25:
			case T__26:
			case T__28:
			case T__30:
			case T__45:
			case T__46:
			case T__51:
			case T__54:
			case T__56:
			case T__61:
			case T__62:
			case T__63:
			case T__64:
			case T__65:
			case T__66:
			case T__67:
			case T__68:
			case T__69:
			case T__70:
			case T__71:
			case T__72:
			case T__73:
			case T__74:
			case Kfor:
			case Klet:
			case Kwhere:
			case Kgroup:
			case Kby:
			case Korder:
			case Kreturn:
			case Kif:
			case Kin:
			case Kas:
			case Kat:
			case Kallowing:
			case Kempty:
			case Kcount:
			case Kstable:
			case Kascending:
			case Kdescending:
			case Ksome:
			case Kevery:
			case Ksatisfies:
			case Kcollation:
			case Kgreatest:
			case Kleast:
			case Kswitch:
			case Kcase:
			case Ktry:
			case Kcatch:
			case Kdefault:
			case Kthen:
			case Kelse:
			case Ktypeswitch:
			case Kor:
			case Kand:
			case Knot:
			case Kto:
			case Kinstance:
			case Kof:
			case Ktreat:
			case Kcast:
			case Kcastable:
			case Kversion:
			case Kjsoniq:
			case Kjson:
			case STRING:
			case NullLiteral:
			case Literal:
			case NCName:
				enterOuterAlt(_localctx, 1);
				{
				setState(782);
				exprSingle();
				}
				break;
			case ArgumentPlaceholder:
				enterOuterAlt(_localctx, 2);
				{
				setState(783);
				match(ArgumentPlaceholder);
				}
				break;
			default:
				throw new NoViableAltException(this);
			}
		}
		catch (RecognitionException re) {
			_localctx.exception = re;
			_errHandler.reportError(this, re);
			_errHandler.recover(this, re);
		}
		finally {
			exitRule();
		}
		return _localctx;
	}

	public static class FunctionItemExprContext extends ParserRuleContext {
		public NamedFunctionRefContext namedFunctionRef() {
			return getRuleContext(NamedFunctionRefContext.class,0);
		}
		public InlineFunctionExprContext inlineFunctionExpr() {
			return getRuleContext(InlineFunctionExprContext.class,0);
		}
		public FunctionItemExprContext(ParserRuleContext parent, int invokingState) {
			super(parent, invokingState);
		}
		@Override public int getRuleIndex() { return RULE_functionItemExpr; }
		@Override
		public <T> T accept(ParseTreeVisitor<? extends T> visitor) {
			if ( visitor instanceof JsoniqVisitor ) return ((JsoniqVisitor<? extends T>)visitor).visitFunctionItemExpr(this);
			else return visitor.visitChildren(this);
		}
	}

	public final FunctionItemExprContext functionItemExpr() throws RecognitionException {
		FunctionItemExprContext _localctx = new FunctionItemExprContext(_ctx, getState());
		enterRule(_localctx, 128, RULE_functionItemExpr);
		try {
			setState(788);
			_errHandler.sync(this);
			switch (_input.LA(1)) {
			case NCName:
				enterOuterAlt(_localctx, 1);
				{
				setState(786);
				namedFunctionRef();
				}
				break;
			case T__25:
				enterOuterAlt(_localctx, 2);
				{
				setState(787);
				inlineFunctionExpr();
				}
				break;
			default:
				throw new NoViableAltException(this);
			}
		}
		catch (RecognitionException re) {
			_localctx.exception = re;
			_errHandler.reportError(this, re);
			_errHandler.recover(this, re);
		}
		finally {
			exitRule();
		}
		return _localctx;
	}

	public static class NamedFunctionRefContext extends ParserRuleContext {
		public Token fn_name;
		public Token arity;
		public TerminalNode NCName() { return getToken(JsoniqParser.NCName, 0); }
		public TerminalNode Literal() { return getToken(JsoniqParser.Literal, 0); }
		public NamedFunctionRefContext(ParserRuleContext parent, int invokingState) {
			super(parent, invokingState);
		}
		@Override public int getRuleIndex() { return RULE_namedFunctionRef; }
		@Override
		public <T> T accept(ParseTreeVisitor<? extends T> visitor) {
			if ( visitor instanceof JsoniqVisitor ) return ((JsoniqVisitor<? extends T>)visitor).visitNamedFunctionRef(this);
			else return visitor.visitChildren(this);
		}
	}

	public final NamedFunctionRefContext namedFunctionRef() throws RecognitionException {
		NamedFunctionRefContext _localctx = new NamedFunctionRefContext(_ctx, getState());
		enterRule(_localctx, 130, RULE_namedFunctionRef);
		try {
			enterOuterAlt(_localctx, 1);
			{
			setState(790);
			((NamedFunctionRefContext)_localctx).fn_name = match(NCName);
			setState(791);
			match(T__55);
			setState(792);
			((NamedFunctionRefContext)_localctx).arity = match(Literal);
			}
		}
		catch (RecognitionException re) {
			_localctx.exception = re;
			_errHandler.reportError(this, re);
			_errHandler.recover(this, re);
		}
		finally {
			exitRule();
		}
		return _localctx;
	}

	public static class InlineFunctionExprContext extends ParserRuleContext {
		public SequenceTypeContext return_type;
		public ExprContext fn_body;
		public ParamListContext paramList() {
			return getRuleContext(ParamListContext.class,0);
		}
		public TerminalNode Kas() { return getToken(JsoniqParser.Kas, 0); }
		public ExprContext expr() {
			return getRuleContext(ExprContext.class,0);
		}
		public SequenceTypeContext sequenceType() {
			return getRuleContext(SequenceTypeContext.class,0);
		}
		public InlineFunctionExprContext(ParserRuleContext parent, int invokingState) {
			super(parent, invokingState);
		}
		@Override public int getRuleIndex() { return RULE_inlineFunctionExpr; }
		@Override
		public <T> T accept(ParseTreeVisitor<? extends T> visitor) {
			if ( visitor instanceof JsoniqVisitor ) return ((JsoniqVisitor<? extends T>)visitor).visitInlineFunctionExpr(this);
			else return visitor.visitChildren(this);
		}
	}

	public final InlineFunctionExprContext inlineFunctionExpr() throws RecognitionException {
		InlineFunctionExprContext _localctx = new InlineFunctionExprContext(_ctx, getState());
		enterRule(_localctx, 132, RULE_inlineFunctionExpr);
		int _la;
		try {
			enterOuterAlt(_localctx, 1);
			{
			setState(794);
			match(T__25);
			setState(795);
			match(T__26);
			setState(797);
			_errHandler.sync(this);
			_la = _input.LA(1);
			if (_la==T__30) {
				{
				setState(796);
				paramList();
				}
			}

			setState(799);
			match(T__27);
			setState(802);
			_errHandler.sync(this);
			_la = _input.LA(1);
			if (_la==Kas) {
				{
				setState(800);
				match(Kas);
				setState(801);
				((InlineFunctionExprContext)_localctx).return_type = sequenceType();
				}
			}

			{
			setState(804);
			match(T__28);
			setState(805);
			((InlineFunctionExprContext)_localctx).fn_body = expr();
			setState(806);
			match(T__29);
			}
			}
		}
		catch (RecognitionException re) {
			_localctx.exception = re;
			_errHandler.reportError(this, re);
			_errHandler.recover(this, re);
		}
		finally {
			exitRule();
		}
		return _localctx;
	}

	public static class SequenceTypeContext extends ParserRuleContext {
		public ItemTypeContext item;
		public Token s121;
		public List<Token> question = new ArrayList<Token>();
		public Token s33;
		public List<Token> star = new ArrayList<Token>();
		public Token s46;
		public List<Token> plus = new ArrayList<Token>();
		public ItemTypeContext itemType() {
			return getRuleContext(ItemTypeContext.class,0);
		}
		public SequenceTypeContext(ParserRuleContext parent, int invokingState) {
			super(parent, invokingState);
		}
		@Override public int getRuleIndex() { return RULE_sequenceType; }
		@Override
		public <T> T accept(ParseTreeVisitor<? extends T> visitor) {
			if ( visitor instanceof JsoniqVisitor ) return ((JsoniqVisitor<? extends T>)visitor).visitSequenceType(this);
			else return visitor.visitChildren(this);
		}
	}

	public final SequenceTypeContext sequenceType() throws RecognitionException {
		SequenceTypeContext _localctx = new SequenceTypeContext(_ctx, getState());
		enterRule(_localctx, 134, RULE_sequenceType);
		try {
			setState(816);
			_errHandler.sync(this);
			switch (_input.LA(1)) {
			case T__26:
				enterOuterAlt(_localctx, 1);
				{
				setState(808);
				match(T__26);
				setState(809);
				match(T__27);
				}
				break;
			case T__58:
			case T__59:
			case T__60:
			case T__61:
			case T__62:
			case T__63:
			case T__64:
			case T__65:
			case T__66:
			case T__67:
			case T__68:
			case T__69:
			case T__70:
			case T__71:
			case T__72:
			case T__73:
			case T__74:
			case T__75:
			case Kjson:
			case NullLiteral:
				enterOuterAlt(_localctx, 2);
				{
				setState(810);
				((SequenceTypeContext)_localctx).item = itemType();
				setState(814);
				_errHandler.sync(this);
				switch ( getInterpreter().adaptivePredict(_input,81,_ctx) ) {
				case 1:
					{
					setState(811);
					((SequenceTypeContext)_localctx).s121 = match(ArgumentPlaceholder);
					((SequenceTypeContext)_localctx).question.add(((SequenceTypeContext)_localctx).s121);
					}
					break;
				case 2:
					{
					setState(812);
					((SequenceTypeContext)_localctx).s33 = match(T__32);
					((SequenceTypeContext)_localctx).star.add(((SequenceTypeContext)_localctx).s33);
					}
					break;
				case 3:
					{
					setState(813);
					((SequenceTypeContext)_localctx).s46 = match(T__45);
					((SequenceTypeContext)_localctx).plus.add(((SequenceTypeContext)_localctx).s46);
					}
					break;
				}
				}
				break;
			default:
				throw new NoViableAltException(this);
			}
		}
		catch (RecognitionException re) {
			_localctx.exception = re;
			_errHandler.reportError(this, re);
			_errHandler.recover(this, re);
		}
		finally {
			exitRule();
		}
		return _localctx;
	}

	public static class ObjectConstructorContext extends ParserRuleContext {
		public Token s57;
		public List<Token> merge_operator = new ArrayList<Token>();
		public List<PairConstructorContext> pairConstructor() {
			return getRuleContexts(PairConstructorContext.class);
		}
		public PairConstructorContext pairConstructor(int i) {
			return getRuleContext(PairConstructorContext.class,i);
		}
		public ExprContext expr() {
			return getRuleContext(ExprContext.class,0);
		}
		public ObjectConstructorContext(ParserRuleContext parent, int invokingState) {
			super(parent, invokingState);
		}
		@Override public int getRuleIndex() { return RULE_objectConstructor; }
		@Override
		public <T> T accept(ParseTreeVisitor<? extends T> visitor) {
			if ( visitor instanceof JsoniqVisitor ) return ((JsoniqVisitor<? extends T>)visitor).visitObjectConstructor(this);
			else return visitor.visitChildren(this);
		}
	}

	public final ObjectConstructorContext objectConstructor() throws RecognitionException {
		ObjectConstructorContext _localctx = new ObjectConstructorContext(_ctx, getState());
		enterRule(_localctx, 136, RULE_objectConstructor);
		int _la;
		try {
			setState(834);
			_errHandler.sync(this);
			switch (_input.LA(1)) {
			case T__28:
				enterOuterAlt(_localctx, 1);
				{
				setState(818);
				match(T__28);
				setState(827);
				_errHandler.sync(this);
				_la = _input.LA(1);
				if (((((_la - 7)) & ~0x3f) == 0 && ((1L << (_la - 7)) & ((1L << (T__6 - 7)) | (1L << (T__7 - 7)) | (1L << (T__9 - 7)) | (1L << (T__25 - 7)) | (1L << (T__26 - 7)) | (1L << (T__28 - 7)) | (1L << (T__30 - 7)) | (1L << (T__45 - 7)) | (1L << (T__46 - 7)) | (1L << (T__51 - 7)) | (1L << (T__54 - 7)) | (1L << (T__56 - 7)) | (1L << (T__61 - 7)) | (1L << (T__62 - 7)) | (1L << (T__63 - 7)) | (1L << (T__64 - 7)) | (1L << (T__65 - 7)) | (1L << (T__66 - 7)) | (1L << (T__67 - 7)) | (1L << (T__68 - 7)) | (1L << (T__69 - 7)))) != 0) || ((((_la - 71)) & ~0x3f) == 0 && ((1L << (_la - 71)) & ((1L << (T__70 - 71)) | (1L << (T__71 - 71)) | (1L << (T__72 - 71)) | (1L << (T__73 - 71)) | (1L << (T__74 - 71)) | (1L << (Kfor - 71)) | (1L << (Klet - 71)) | (1L << (Kwhere - 71)) | (1L << (Kgroup - 71)) | (1L << (Kby - 71)) | (1L << (Korder - 71)) | (1L << (Kreturn - 71)) | (1L << (Kif - 71)) | (1L << (Kin - 71)) | (1L << (Kas - 71)) | (1L << (Kat - 71)) | (1L << (Kallowing - 71)) | (1L << (Kempty - 71)) | (1L << (Kcount - 71)) | (1L << (Kstable - 71)) | (1L << (Kascending - 71)) | (1L << (Kdescending - 71)) | (1L << (Ksome - 71)) | (1L << (Kevery - 71)) | (1L << (Ksatisfies - 71)) | (1L << (Kcollation - 71)) | (1L << (Kgreatest - 71)) | (1L << (Kleast - 71)) | (1L << (Kswitch - 71)) | (1L << (Kcase - 71)) | (1L << (Ktry - 71)) | (1L << (Kcatch - 71)) | (1L << (Kdefault - 71)) | (1L << (Kthen - 71)) | (1L << (Kelse - 71)) | (1L << (Ktypeswitch - 71)) | (1L << (Kor - 71)) | (1L << (Kand - 71)) | (1L << (Knot - 71)) | (1L << (Kto - 71)) | (1L << (Kinstance - 71)) | (1L << (Kof - 71)) | (1L << (Ktreat - 71)) | (1L << (Kcast - 71)) | (1L << (Kcastable - 71)) | (1L << (Kversion - 71)) | (1L << (Kjsoniq - 71)) | (1L << (Kjson - 71)) | (1L << (STRING - 71)) | (1L << (NullLiteral - 71)) | (1L << (Literal - 71)) | (1L << (NCName - 71)))) != 0)) {
					{
					setState(819);
					pairConstructor();
					setState(824);
					_errHandler.sync(this);
					_la = _input.LA(1);
					while (_la==T__21) {
						{
						{
						setState(820);
						match(T__21);
						setState(821);
						pairConstructor();
						}
						}
						setState(826);
						_errHandler.sync(this);
						_la = _input.LA(1);
					}
					}
				}

				setState(829);
				match(T__29);
				}
				break;
			case T__56:
				enterOuterAlt(_localctx, 2);
				{
				setState(830);
				((ObjectConstructorContext)_localctx).s57 = match(T__56);
				((ObjectConstructorContext)_localctx).merge_operator.add(((ObjectConstructorContext)_localctx).s57);
				setState(831);
				expr();
				setState(832);
				match(T__57);
				}
				break;
			default:
				throw new NoViableAltException(this);
			}
		}
		catch (RecognitionException re) {
			_localctx.exception = re;
			_errHandler.reportError(this, re);
			_errHandler.recover(this, re);
		}
		finally {
			exitRule();
		}
		return _localctx;
	}

	public static class ItemTypeContext extends ParserRuleContext {
		public JSONItemTestContext jSONItemTest() {
			return getRuleContext(JSONItemTestContext.class,0);
		}
		public AtomicTypeContext atomicType() {
			return getRuleContext(AtomicTypeContext.class,0);
		}
		public ItemTypeContext(ParserRuleContext parent, int invokingState) {
			super(parent, invokingState);
		}
		@Override public int getRuleIndex() { return RULE_itemType; }
		@Override
		public <T> T accept(ParseTreeVisitor<? extends T> visitor) {
			if ( visitor instanceof JsoniqVisitor ) return ((JsoniqVisitor<? extends T>)visitor).visitItemType(this);
			else return visitor.visitChildren(this);
		}
	}

	public final ItemTypeContext itemType() throws RecognitionException {
		ItemTypeContext _localctx = new ItemTypeContext(_ctx, getState());
		enterRule(_localctx, 138, RULE_itemType);
		try {
			setState(839);
			_errHandler.sync(this);
			switch (_input.LA(1)) {
			case T__58:
				enterOuterAlt(_localctx, 1);
				{
				setState(836);
				match(T__58);
				}
				break;
			case T__59:
			case T__60:
			case Kjson:
				enterOuterAlt(_localctx, 2);
				{
				setState(837);
				jSONItemTest();
				}
				break;
			case T__61:
			case T__62:
			case T__63:
			case T__64:
			case T__65:
			case T__66:
			case T__67:
			case T__68:
			case T__69:
			case T__70:
			case T__71:
			case T__72:
			case T__73:
			case T__74:
			case T__75:
			case NullLiteral:
				enterOuterAlt(_localctx, 3);
				{
				setState(838);
				atomicType();
				}
				break;
			default:
				throw new NoViableAltException(this);
			}
		}
		catch (RecognitionException re) {
			_localctx.exception = re;
			_errHandler.reportError(this, re);
			_errHandler.recover(this, re);
		}
		finally {
			exitRule();
		}
		return _localctx;
	}

	public static class JSONItemTestContext extends ParserRuleContext {
		public TerminalNode Kjson() { return getToken(JsoniqParser.Kjson, 0); }
		public JSONItemTestContext(ParserRuleContext parent, int invokingState) {
			super(parent, invokingState);
		}
		@Override public int getRuleIndex() { return RULE_jSONItemTest; }
		@Override
		public <T> T accept(ParseTreeVisitor<? extends T> visitor) {
			if ( visitor instanceof JsoniqVisitor ) return ((JsoniqVisitor<? extends T>)visitor).visitJSONItemTest(this);
			else return visitor.visitChildren(this);
		}
	}

	public final JSONItemTestContext jSONItemTest() throws RecognitionException {
		JSONItemTestContext _localctx = new JSONItemTestContext(_ctx, getState());
		enterRule(_localctx, 140, RULE_jSONItemTest);
		int _la;
		try {
			enterOuterAlt(_localctx, 1);
			{
			setState(841);
			_la = _input.LA(1);
			if ( !(((((_la - 60)) & ~0x3f) == 0 && ((1L << (_la - 60)) & ((1L << (T__59 - 60)) | (1L << (T__60 - 60)) | (1L << (Kjson - 60)))) != 0)) ) {
			_errHandler.recoverInline(this);
			}
			else {
				if ( _input.LA(1)==Token.EOF ) matchedEOF = true;
				_errHandler.reportMatch(this);
				consume();
			}
			}
		}
		catch (RecognitionException re) {
			_localctx.exception = re;
			_errHandler.reportError(this, re);
			_errHandler.recover(this, re);
		}
		finally {
			exitRule();
		}
		return _localctx;
	}

	public static class KeyWordStringContext extends ParserRuleContext {
		public KeyWordStringContext(ParserRuleContext parent, int invokingState) {
			super(parent, invokingState);
		}
		@Override public int getRuleIndex() { return RULE_keyWordString; }
		@Override
		public <T> T accept(ParseTreeVisitor<? extends T> visitor) {
			if ( visitor instanceof JsoniqVisitor ) return ((JsoniqVisitor<? extends T>)visitor).visitKeyWordString(this);
			else return visitor.visitChildren(this);
		}
	}

	public final KeyWordStringContext keyWordString() throws RecognitionException {
		KeyWordStringContext _localctx = new KeyWordStringContext(_ctx, getState());
		enterRule(_localctx, 142, RULE_keyWordString);
		try {
			enterOuterAlt(_localctx, 1);
			{
			setState(843);
			match(T__61);
			}
		}
		catch (RecognitionException re) {
			_localctx.exception = re;
			_errHandler.reportError(this, re);
			_errHandler.recover(this, re);
		}
		finally {
			exitRule();
		}
		return _localctx;
	}

	public static class KeyWordIntegerContext extends ParserRuleContext {
		public KeyWordIntegerContext(ParserRuleContext parent, int invokingState) {
			super(parent, invokingState);
		}
		@Override public int getRuleIndex() { return RULE_keyWordInteger; }
		@Override
		public <T> T accept(ParseTreeVisitor<? extends T> visitor) {
			if ( visitor instanceof JsoniqVisitor ) return ((JsoniqVisitor<? extends T>)visitor).visitKeyWordInteger(this);
			else return visitor.visitChildren(this);
		}
	}

	public final KeyWordIntegerContext keyWordInteger() throws RecognitionException {
		KeyWordIntegerContext _localctx = new KeyWordIntegerContext(_ctx, getState());
		enterRule(_localctx, 144, RULE_keyWordInteger);
		try {
			enterOuterAlt(_localctx, 1);
			{
			setState(845);
			match(T__62);
			}
		}
		catch (RecognitionException re) {
			_localctx.exception = re;
			_errHandler.reportError(this, re);
			_errHandler.recover(this, re);
		}
		finally {
			exitRule();
		}
		return _localctx;
	}

	public static class KeyWordDecimalContext extends ParserRuleContext {
		public KeyWordDecimalContext(ParserRuleContext parent, int invokingState) {
			super(parent, invokingState);
		}
		@Override public int getRuleIndex() { return RULE_keyWordDecimal; }
		@Override
		public <T> T accept(ParseTreeVisitor<? extends T> visitor) {
			if ( visitor instanceof JsoniqVisitor ) return ((JsoniqVisitor<? extends T>)visitor).visitKeyWordDecimal(this);
			else return visitor.visitChildren(this);
		}
	}

	public final KeyWordDecimalContext keyWordDecimal() throws RecognitionException {
		KeyWordDecimalContext _localctx = new KeyWordDecimalContext(_ctx, getState());
		enterRule(_localctx, 146, RULE_keyWordDecimal);
		try {
			enterOuterAlt(_localctx, 1);
			{
			setState(847);
			match(T__63);
			}
		}
		catch (RecognitionException re) {
			_localctx.exception = re;
			_errHandler.reportError(this, re);
			_errHandler.recover(this, re);
		}
		finally {
			exitRule();
		}
		return _localctx;
	}

	public static class KeyWordDoubleContext extends ParserRuleContext {
		public KeyWordDoubleContext(ParserRuleContext parent, int invokingState) {
			super(parent, invokingState);
		}
		@Override public int getRuleIndex() { return RULE_keyWordDouble; }
		@Override
		public <T> T accept(ParseTreeVisitor<? extends T> visitor) {
			if ( visitor instanceof JsoniqVisitor ) return ((JsoniqVisitor<? extends T>)visitor).visitKeyWordDouble(this);
			else return visitor.visitChildren(this);
		}
	}

	public final KeyWordDoubleContext keyWordDouble() throws RecognitionException {
		KeyWordDoubleContext _localctx = new KeyWordDoubleContext(_ctx, getState());
		enterRule(_localctx, 148, RULE_keyWordDouble);
		try {
			enterOuterAlt(_localctx, 1);
			{
			setState(849);
			match(T__64);
			}
		}
		catch (RecognitionException re) {
			_localctx.exception = re;
			_errHandler.reportError(this, re);
			_errHandler.recover(this, re);
		}
		finally {
			exitRule();
		}
		return _localctx;
	}

	public static class KeyWordBooleanContext extends ParserRuleContext {
		public KeyWordBooleanContext(ParserRuleContext parent, int invokingState) {
			super(parent, invokingState);
		}
		@Override public int getRuleIndex() { return RULE_keyWordBoolean; }
		@Override
		public <T> T accept(ParseTreeVisitor<? extends T> visitor) {
			if ( visitor instanceof JsoniqVisitor ) return ((JsoniqVisitor<? extends T>)visitor).visitKeyWordBoolean(this);
			else return visitor.visitChildren(this);
		}
	}

	public final KeyWordBooleanContext keyWordBoolean() throws RecognitionException {
		KeyWordBooleanContext _localctx = new KeyWordBooleanContext(_ctx, getState());
		enterRule(_localctx, 150, RULE_keyWordBoolean);
		try {
			enterOuterAlt(_localctx, 1);
			{
			setState(851);
			match(T__65);
			}
		}
		catch (RecognitionException re) {
			_localctx.exception = re;
			_errHandler.reportError(this, re);
			_errHandler.recover(this, re);
		}
		finally {
			exitRule();
		}
		return _localctx;
	}

	public static class KeyWordDurationContext extends ParserRuleContext {
		public KeyWordDurationContext(ParserRuleContext parent, int invokingState) {
			super(parent, invokingState);
		}
		@Override public int getRuleIndex() { return RULE_keyWordDuration; }
		@Override
		public <T> T accept(ParseTreeVisitor<? extends T> visitor) {
			if ( visitor instanceof JsoniqVisitor ) return ((JsoniqVisitor<? extends T>)visitor).visitKeyWordDuration(this);
			else return visitor.visitChildren(this);
		}
	}

	public final KeyWordDurationContext keyWordDuration() throws RecognitionException {
		KeyWordDurationContext _localctx = new KeyWordDurationContext(_ctx, getState());
		enterRule(_localctx, 152, RULE_keyWordDuration);
		try {
			enterOuterAlt(_localctx, 1);
			{
			setState(853);
			match(T__66);
			}
		}
		catch (RecognitionException re) {
			_localctx.exception = re;
			_errHandler.reportError(this, re);
			_errHandler.recover(this, re);
		}
		finally {
			exitRule();
		}
		return _localctx;
	}

	public static class KeyWordYearMonthDurationContext extends ParserRuleContext {
		public KeyWordYearMonthDurationContext(ParserRuleContext parent, int invokingState) {
			super(parent, invokingState);
		}
		@Override public int getRuleIndex() { return RULE_keyWordYearMonthDuration; }
		@Override
		public <T> T accept(ParseTreeVisitor<? extends T> visitor) {
			if ( visitor instanceof JsoniqVisitor ) return ((JsoniqVisitor<? extends T>)visitor).visitKeyWordYearMonthDuration(this);
			else return visitor.visitChildren(this);
		}
	}

	public final KeyWordYearMonthDurationContext keyWordYearMonthDuration() throws RecognitionException {
		KeyWordYearMonthDurationContext _localctx = new KeyWordYearMonthDurationContext(_ctx, getState());
		enterRule(_localctx, 154, RULE_keyWordYearMonthDuration);
		try {
			enterOuterAlt(_localctx, 1);
			{
			setState(855);
			match(T__67);
			}
		}
		catch (RecognitionException re) {
			_localctx.exception = re;
			_errHandler.reportError(this, re);
			_errHandler.recover(this, re);
		}
		finally {
			exitRule();
		}
		return _localctx;
	}

	public static class KeyWordDayTimeDurationContext extends ParserRuleContext {
		public KeyWordDayTimeDurationContext(ParserRuleContext parent, int invokingState) {
			super(parent, invokingState);
		}
		@Override public int getRuleIndex() { return RULE_keyWordDayTimeDuration; }
		@Override
		public <T> T accept(ParseTreeVisitor<? extends T> visitor) {
			if ( visitor instanceof JsoniqVisitor ) return ((JsoniqVisitor<? extends T>)visitor).visitKeyWordDayTimeDuration(this);
			else return visitor.visitChildren(this);
		}
	}

	public final KeyWordDayTimeDurationContext keyWordDayTimeDuration() throws RecognitionException {
		KeyWordDayTimeDurationContext _localctx = new KeyWordDayTimeDurationContext(_ctx, getState());
		enterRule(_localctx, 156, RULE_keyWordDayTimeDuration);
		try {
			enterOuterAlt(_localctx, 1);
			{
			setState(857);
			match(T__68);
			}
		}
		catch (RecognitionException re) {
			_localctx.exception = re;
			_errHandler.reportError(this, re);
			_errHandler.recover(this, re);
		}
		finally {
			exitRule();
		}
		return _localctx;
	}

	public static class KeyWordHexBinaryContext extends ParserRuleContext {
		public KeyWordHexBinaryContext(ParserRuleContext parent, int invokingState) {
			super(parent, invokingState);
		}
		@Override public int getRuleIndex() { return RULE_keyWordHexBinary; }
		@Override
		public <T> T accept(ParseTreeVisitor<? extends T> visitor) {
			if ( visitor instanceof JsoniqVisitor ) return ((JsoniqVisitor<? extends T>)visitor).visitKeyWordHexBinary(this);
			else return visitor.visitChildren(this);
		}
	}

	public final KeyWordHexBinaryContext keyWordHexBinary() throws RecognitionException {
		KeyWordHexBinaryContext _localctx = new KeyWordHexBinaryContext(_ctx, getState());
		enterRule(_localctx, 158, RULE_keyWordHexBinary);
		try {
			enterOuterAlt(_localctx, 1);
			{
			setState(859);
			match(T__69);
			}
		}
		catch (RecognitionException re) {
			_localctx.exception = re;
			_errHandler.reportError(this, re);
			_errHandler.recover(this, re);
		}
		finally {
			exitRule();
		}
		return _localctx;
	}

	public static class KeyWordBase64BinaryContext extends ParserRuleContext {
		public KeyWordBase64BinaryContext(ParserRuleContext parent, int invokingState) {
			super(parent, invokingState);
		}
		@Override public int getRuleIndex() { return RULE_keyWordBase64Binary; }
		@Override
		public <T> T accept(ParseTreeVisitor<? extends T> visitor) {
			if ( visitor instanceof JsoniqVisitor ) return ((JsoniqVisitor<? extends T>)visitor).visitKeyWordBase64Binary(this);
			else return visitor.visitChildren(this);
		}
	}

	public final KeyWordBase64BinaryContext keyWordBase64Binary() throws RecognitionException {
		KeyWordBase64BinaryContext _localctx = new KeyWordBase64BinaryContext(_ctx, getState());
		enterRule(_localctx, 160, RULE_keyWordBase64Binary);
		try {
			enterOuterAlt(_localctx, 1);
			{
			setState(861);
			match(T__70);
			}
		}
		catch (RecognitionException re) {
			_localctx.exception = re;
			_errHandler.reportError(this, re);
			_errHandler.recover(this, re);
		}
		finally {
			exitRule();
		}
		return _localctx;
	}

	public static class KeyWordDateTimeContext extends ParserRuleContext {
		public KeyWordDateTimeContext(ParserRuleContext parent, int invokingState) {
			super(parent, invokingState);
		}
		@Override public int getRuleIndex() { return RULE_keyWordDateTime; }
		@Override
		public <T> T accept(ParseTreeVisitor<? extends T> visitor) {
			if ( visitor instanceof JsoniqVisitor ) return ((JsoniqVisitor<? extends T>)visitor).visitKeyWordDateTime(this);
			else return visitor.visitChildren(this);
		}
	}

	public final KeyWordDateTimeContext keyWordDateTime() throws RecognitionException {
		KeyWordDateTimeContext _localctx = new KeyWordDateTimeContext(_ctx, getState());
		enterRule(_localctx, 162, RULE_keyWordDateTime);
		try {
			enterOuterAlt(_localctx, 1);
			{
			setState(863);
			match(T__71);
			}
		}
		catch (RecognitionException re) {
			_localctx.exception = re;
			_errHandler.reportError(this, re);
			_errHandler.recover(this, re);
		}
		finally {
			exitRule();
		}
		return _localctx;
	}

	public static class KeyWordDateContext extends ParserRuleContext {
		public KeyWordDateContext(ParserRuleContext parent, int invokingState) {
			super(parent, invokingState);
		}
		@Override public int getRuleIndex() { return RULE_keyWordDate; }
		@Override
		public <T> T accept(ParseTreeVisitor<? extends T> visitor) {
			if ( visitor instanceof JsoniqVisitor ) return ((JsoniqVisitor<? extends T>)visitor).visitKeyWordDate(this);
			else return visitor.visitChildren(this);
		}
	}

	public final KeyWordDateContext keyWordDate() throws RecognitionException {
		KeyWordDateContext _localctx = new KeyWordDateContext(_ctx, getState());
		enterRule(_localctx, 164, RULE_keyWordDate);
		try {
			enterOuterAlt(_localctx, 1);
			{
			setState(865);
			match(T__72);
			}
		}
		catch (RecognitionException re) {
			_localctx.exception = re;
			_errHandler.reportError(this, re);
			_errHandler.recover(this, re);
		}
		finally {
			exitRule();
		}
		return _localctx;
	}

	public static class KeyWordTimeContext extends ParserRuleContext {
		public KeyWordTimeContext(ParserRuleContext parent, int invokingState) {
			super(parent, invokingState);
		}
		@Override public int getRuleIndex() { return RULE_keyWordTime; }
		@Override
		public <T> T accept(ParseTreeVisitor<? extends T> visitor) {
			if ( visitor instanceof JsoniqVisitor ) return ((JsoniqVisitor<? extends T>)visitor).visitKeyWordTime(this);
			else return visitor.visitChildren(this);
		}
	}

	public final KeyWordTimeContext keyWordTime() throws RecognitionException {
		KeyWordTimeContext _localctx = new KeyWordTimeContext(_ctx, getState());
		enterRule(_localctx, 166, RULE_keyWordTime);
		try {
			enterOuterAlt(_localctx, 1);
			{
			setState(867);
			match(T__73);
			}
		}
		catch (RecognitionException re) {
			_localctx.exception = re;
			_errHandler.reportError(this, re);
			_errHandler.recover(this, re);
		}
		finally {
			exitRule();
		}
		return _localctx;
	}

	public static class KeyWordAnyURIContext extends ParserRuleContext {
		public KeyWordAnyURIContext(ParserRuleContext parent, int invokingState) {
			super(parent, invokingState);
		}
		@Override public int getRuleIndex() { return RULE_keyWordAnyURI; }
		@Override
		public <T> T accept(ParseTreeVisitor<? extends T> visitor) {
			if ( visitor instanceof JsoniqVisitor ) return ((JsoniqVisitor<? extends T>)visitor).visitKeyWordAnyURI(this);
			else return visitor.visitChildren(this);
		}
	}

	public final KeyWordAnyURIContext keyWordAnyURI() throws RecognitionException {
		KeyWordAnyURIContext _localctx = new KeyWordAnyURIContext(_ctx, getState());
		enterRule(_localctx, 168, RULE_keyWordAnyURI);
		try {
			enterOuterAlt(_localctx, 1);
			{
			setState(869);
			match(T__74);
			}
		}
		catch (RecognitionException re) {
			_localctx.exception = re;
			_errHandler.reportError(this, re);
			_errHandler.recover(this, re);
		}
		finally {
			exitRule();
		}
		return _localctx;
	}

	public static class TypesKeywordsContext extends ParserRuleContext {
		public KeyWordStringContext keyWordString() {
			return getRuleContext(KeyWordStringContext.class,0);
		}
		public KeyWordIntegerContext keyWordInteger() {
			return getRuleContext(KeyWordIntegerContext.class,0);
		}
		public KeyWordDecimalContext keyWordDecimal() {
			return getRuleContext(KeyWordDecimalContext.class,0);
		}
		public KeyWordDoubleContext keyWordDouble() {
			return getRuleContext(KeyWordDoubleContext.class,0);
		}
		public KeyWordBooleanContext keyWordBoolean() {
			return getRuleContext(KeyWordBooleanContext.class,0);
		}
		public KeyWordDurationContext keyWordDuration() {
			return getRuleContext(KeyWordDurationContext.class,0);
		}
		public KeyWordYearMonthDurationContext keyWordYearMonthDuration() {
			return getRuleContext(KeyWordYearMonthDurationContext.class,0);
		}
		public KeyWordDayTimeDurationContext keyWordDayTimeDuration() {
			return getRuleContext(KeyWordDayTimeDurationContext.class,0);
		}
		public KeyWordDateTimeContext keyWordDateTime() {
			return getRuleContext(KeyWordDateTimeContext.class,0);
		}
		public KeyWordDateContext keyWordDate() {
			return getRuleContext(KeyWordDateContext.class,0);
		}
		public KeyWordTimeContext keyWordTime() {
			return getRuleContext(KeyWordTimeContext.class,0);
		}
		public KeyWordHexBinaryContext keyWordHexBinary() {
			return getRuleContext(KeyWordHexBinaryContext.class,0);
		}
		public KeyWordBase64BinaryContext keyWordBase64Binary() {
			return getRuleContext(KeyWordBase64BinaryContext.class,0);
		}
		public KeyWordAnyURIContext keyWordAnyURI() {
			return getRuleContext(KeyWordAnyURIContext.class,0);
		}
		public TypesKeywordsContext(ParserRuleContext parent, int invokingState) {
			super(parent, invokingState);
		}
		@Override public int getRuleIndex() { return RULE_typesKeywords; }
		@Override
		public <T> T accept(ParseTreeVisitor<? extends T> visitor) {
			if ( visitor instanceof JsoniqVisitor ) return ((JsoniqVisitor<? extends T>)visitor).visitTypesKeywords(this);
			else return visitor.visitChildren(this);
		}
	}

	public final TypesKeywordsContext typesKeywords() throws RecognitionException {
		TypesKeywordsContext _localctx = new TypesKeywordsContext(_ctx, getState());
		enterRule(_localctx, 170, RULE_typesKeywords);
		try {
			setState(885);
			_errHandler.sync(this);
			switch (_input.LA(1)) {
			case T__61:
				enterOuterAlt(_localctx, 1);
				{
				setState(871);
				keyWordString();
				}
				break;
			case T__62:
				enterOuterAlt(_localctx, 2);
				{
				setState(872);
				keyWordInteger();
				}
				break;
			case T__63:
				enterOuterAlt(_localctx, 3);
				{
				setState(873);
				keyWordDecimal();
				}
				break;
			case T__64:
				enterOuterAlt(_localctx, 4);
				{
				setState(874);
				keyWordDouble();
				}
				break;
			case T__65:
				enterOuterAlt(_localctx, 5);
				{
				setState(875);
				keyWordBoolean();
				}
				break;
			case T__66:
				enterOuterAlt(_localctx, 6);
				{
				setState(876);
				keyWordDuration();
				}
				break;
			case T__67:
				enterOuterAlt(_localctx, 7);
				{
				setState(877);
				keyWordYearMonthDuration();
				}
				break;
			case T__68:
				enterOuterAlt(_localctx, 8);
				{
				setState(878);
				keyWordDayTimeDuration();
				}
				break;
			case T__71:
				enterOuterAlt(_localctx, 9);
				{
				setState(879);
				keyWordDateTime();
				}
				break;
			case T__72:
				enterOuterAlt(_localctx, 10);
				{
				setState(880);
				keyWordDate();
				}
				break;
			case T__73:
				enterOuterAlt(_localctx, 11);
				{
				setState(881);
				keyWordTime();
				}
				break;
			case T__69:
				enterOuterAlt(_localctx, 12);
				{
				setState(882);
				keyWordHexBinary();
				}
				break;
			case T__70:
				enterOuterAlt(_localctx, 13);
				{
				setState(883);
				keyWordBase64Binary();
				}
				break;
			case T__74:
				enterOuterAlt(_localctx, 14);
				{
				setState(884);
				keyWordAnyURI();
				}
				break;
			default:
				throw new NoViableAltException(this);
			}
		}
		catch (RecognitionException re) {
			_localctx.exception = re;
			_errHandler.reportError(this, re);
			_errHandler.recover(this, re);
		}
		finally {
			exitRule();
		}
		return _localctx;
	}

	public static class SingleTypeContext extends ParserRuleContext {
		public AtomicTypeContext item;
		public Token s121;
		public List<Token> question = new ArrayList<Token>();
		public AtomicTypeContext atomicType() {
			return getRuleContext(AtomicTypeContext.class,0);
		}
		public SingleTypeContext(ParserRuleContext parent, int invokingState) {
			super(parent, invokingState);
		}
		@Override public int getRuleIndex() { return RULE_singleType; }
		@Override
		public <T> T accept(ParseTreeVisitor<? extends T> visitor) {
			if ( visitor instanceof JsoniqVisitor ) return ((JsoniqVisitor<? extends T>)visitor).visitSingleType(this);
			else return visitor.visitChildren(this);
		}
	}

	public final SingleTypeContext singleType() throws RecognitionException {
		SingleTypeContext _localctx = new SingleTypeContext(_ctx, getState());
		enterRule(_localctx, 172, RULE_singleType);
		try {
			enterOuterAlt(_localctx, 1);
			{
			setState(887);
			((SingleTypeContext)_localctx).item = atomicType();
			setState(889);
			_errHandler.sync(this);
			switch ( getInterpreter().adaptivePredict(_input,88,_ctx) ) {
			case 1:
				{
				setState(888);
				((SingleTypeContext)_localctx).s121 = match(ArgumentPlaceholder);
				((SingleTypeContext)_localctx).question.add(((SingleTypeContext)_localctx).s121);
				}
				break;
			}
			}
		}
		catch (RecognitionException re) {
			_localctx.exception = re;
			_errHandler.reportError(this, re);
			_errHandler.recover(this, re);
		}
		finally {
			exitRule();
		}
		return _localctx;
	}

	public static class AtomicTypeContext extends ParserRuleContext {
		public TypesKeywordsContext typesKeywords() {
			return getRuleContext(TypesKeywordsContext.class,0);
		}
		public TerminalNode NullLiteral() { return getToken(JsoniqParser.NullLiteral, 0); }
		public AtomicTypeContext(ParserRuleContext parent, int invokingState) {
			super(parent, invokingState);
		}
		@Override public int getRuleIndex() { return RULE_atomicType; }
		@Override
		public <T> T accept(ParseTreeVisitor<? extends T> visitor) {
			if ( visitor instanceof JsoniqVisitor ) return ((JsoniqVisitor<? extends T>)visitor).visitAtomicType(this);
			else return visitor.visitChildren(this);
		}
	}

	public final AtomicTypeContext atomicType() throws RecognitionException {
		AtomicTypeContext _localctx = new AtomicTypeContext(_ctx, getState());
		enterRule(_localctx, 174, RULE_atomicType);
		try {
			setState(894);
			_errHandler.sync(this);
			switch (_input.LA(1)) {
			case T__75:
				enterOuterAlt(_localctx, 1);
				{
				setState(891);
				match(T__75);
				}
				break;
			case T__61:
			case T__62:
			case T__63:
			case T__64:
			case T__65:
			case T__66:
			case T__67:
			case T__68:
			case T__69:
			case T__70:
			case T__71:
			case T__72:
			case T__73:
			case T__74:
				enterOuterAlt(_localctx, 2);
				{
				setState(892);
				typesKeywords();
				}
				break;
			case NullLiteral:
				enterOuterAlt(_localctx, 3);
				{
				setState(893);
				match(NullLiteral);
				}
				break;
			default:
				throw new NoViableAltException(this);
			}
		}
		catch (RecognitionException re) {
			_localctx.exception = re;
			_errHandler.reportError(this, re);
			_errHandler.recover(this, re);
		}
		finally {
			exitRule();
		}
		return _localctx;
	}

	public static class NCNameOrKeyWordContext extends ParserRuleContext {
		public TerminalNode NCName() { return getToken(JsoniqParser.NCName, 0); }
		public TypesKeywordsContext typesKeywords() {
			return getRuleContext(TypesKeywordsContext.class,0);
		}
		public NCNameOrKeyWordContext(ParserRuleContext parent, int invokingState) {
			super(parent, invokingState);
		}
		@Override public int getRuleIndex() { return RULE_nCNameOrKeyWord; }
		@Override
		public <T> T accept(ParseTreeVisitor<? extends T> visitor) {
			if ( visitor instanceof JsoniqVisitor ) return ((JsoniqVisitor<? extends T>)visitor).visitNCNameOrKeyWord(this);
			else return visitor.visitChildren(this);
		}
	}

	public final NCNameOrKeyWordContext nCNameOrKeyWord() throws RecognitionException {
		NCNameOrKeyWordContext _localctx = new NCNameOrKeyWordContext(_ctx, getState());
		enterRule(_localctx, 176, RULE_nCNameOrKeyWord);
		try {
			setState(898);
			_errHandler.sync(this);
			switch (_input.LA(1)) {
			case NCName:
				enterOuterAlt(_localctx, 1);
				{
				setState(896);
				match(NCName);
				}
				break;
			case T__61:
			case T__62:
			case T__63:
			case T__64:
			case T__65:
			case T__66:
			case T__67:
			case T__68:
			case T__69:
			case T__70:
			case T__71:
			case T__72:
			case T__73:
			case T__74:
				enterOuterAlt(_localctx, 2);
				{
				setState(897);
				typesKeywords();
				}
				break;
			default:
				throw new NoViableAltException(this);
			}
		}
		catch (RecognitionException re) {
			_localctx.exception = re;
			_errHandler.reportError(this, re);
			_errHandler.recover(this, re);
		}
		finally {
			exitRule();
		}
		return _localctx;
	}

	public static class PairConstructorContext extends ParserRuleContext {
		public ExprSingleContext lhs;
		public Token name;
		public ExprSingleContext rhs;
		public List<ExprSingleContext> exprSingle() {
			return getRuleContexts(ExprSingleContext.class);
		}
		public ExprSingleContext exprSingle(int i) {
			return getRuleContext(ExprSingleContext.class,i);
		}
		public TerminalNode NCName() { return getToken(JsoniqParser.NCName, 0); }
		public PairConstructorContext(ParserRuleContext parent, int invokingState) {
			super(parent, invokingState);
		}
		@Override public int getRuleIndex() { return RULE_pairConstructor; }
		@Override
		public <T> T accept(ParseTreeVisitor<? extends T> visitor) {
			if ( visitor instanceof JsoniqVisitor ) return ((JsoniqVisitor<? extends T>)visitor).visitPairConstructor(this);
			else return visitor.visitChildren(this);
		}
	}

	public final PairConstructorContext pairConstructor() throws RecognitionException {
		PairConstructorContext _localctx = new PairConstructorContext(_ctx, getState());
		enterRule(_localctx, 178, RULE_pairConstructor);
		int _la;
		try {
			enterOuterAlt(_localctx, 1);
			{
			setState(902);
			_errHandler.sync(this);
			switch ( getInterpreter().adaptivePredict(_input,91,_ctx) ) {
			case 1:
				{
				setState(900);
				((PairConstructorContext)_localctx).lhs = exprSingle();
				}
				break;
			case 2:
				{
				setState(901);
				((PairConstructorContext)_localctx).name = match(NCName);
				}
				break;
			}
			setState(904);
			_la = _input.LA(1);
			if ( !(_la==T__9 || _la==ArgumentPlaceholder) ) {
			_errHandler.recoverInline(this);
			}
			else {
				if ( _input.LA(1)==Token.EOF ) matchedEOF = true;
				_errHandler.reportMatch(this);
				consume();
			}
			setState(905);
			((PairConstructorContext)_localctx).rhs = exprSingle();
			}
		}
		catch (RecognitionException re) {
			_localctx.exception = re;
			_errHandler.reportError(this, re);
			_errHandler.recover(this, re);
		}
		finally {
			exitRule();
		}
		return _localctx;
	}

	public static class ArrayConstructorContext extends ParserRuleContext {
		public ExprContext expr() {
			return getRuleContext(ExprContext.class,0);
		}
		public ArrayConstructorContext(ParserRuleContext parent, int invokingState) {
			super(parent, invokingState);
		}
		@Override public int getRuleIndex() { return RULE_arrayConstructor; }
		@Override
		public <T> T accept(ParseTreeVisitor<? extends T> visitor) {
			if ( visitor instanceof JsoniqVisitor ) return ((JsoniqVisitor<? extends T>)visitor).visitArrayConstructor(this);
			else return visitor.visitChildren(this);
		}
	}

	public final ArrayConstructorContext arrayConstructor() throws RecognitionException {
		ArrayConstructorContext _localctx = new ArrayConstructorContext(_ctx, getState());
		enterRule(_localctx, 180, RULE_arrayConstructor);
		int _la;
		try {
			enterOuterAlt(_localctx, 1);
			{
			setState(907);
			match(T__51);
			setState(909);
			_errHandler.sync(this);
			_la = _input.LA(1);
			if (((((_la - 7)) & ~0x3f) == 0 && ((1L << (_la - 7)) & ((1L << (T__6 - 7)) | (1L << (T__7 - 7)) | (1L << (T__9 - 7)) | (1L << (T__25 - 7)) | (1L << (T__26 - 7)) | (1L << (T__28 - 7)) | (1L << (T__30 - 7)) | (1L << (T__45 - 7)) | (1L << (T__46 - 7)) | (1L << (T__51 - 7)) | (1L << (T__54 - 7)) | (1L << (T__56 - 7)) | (1L << (T__61 - 7)) | (1L << (T__62 - 7)) | (1L << (T__63 - 7)) | (1L << (T__64 - 7)) | (1L << (T__65 - 7)) | (1L << (T__66 - 7)) | (1L << (T__67 - 7)) | (1L << (T__68 - 7)) | (1L << (T__69 - 7)))) != 0) || ((((_la - 71)) & ~0x3f) == 0 && ((1L << (_la - 71)) & ((1L << (T__70 - 71)) | (1L << (T__71 - 71)) | (1L << (T__72 - 71)) | (1L << (T__73 - 71)) | (1L << (T__74 - 71)) | (1L << (Kfor - 71)) | (1L << (Klet - 71)) | (1L << (Kwhere - 71)) | (1L << (Kgroup - 71)) | (1L << (Kby - 71)) | (1L << (Korder - 71)) | (1L << (Kreturn - 71)) | (1L << (Kif - 71)) | (1L << (Kin - 71)) | (1L << (Kas - 71)) | (1L << (Kat - 71)) | (1L << (Kallowing - 71)) | (1L << (Kempty - 71)) | (1L << (Kcount - 71)) | (1L << (Kstable - 71)) | (1L << (Kascending - 71)) | (1L << (Kdescending - 71)) | (1L << (Ksome - 71)) | (1L << (Kevery - 71)) | (1L << (Ksatisfies - 71)) | (1L << (Kcollation - 71)) | (1L << (Kgreatest - 71)) | (1L << (Kleast - 71)) | (1L << (Kswitch - 71)) | (1L << (Kcase - 71)) | (1L << (Ktry - 71)) | (1L << (Kcatch - 71)) | (1L << (Kdefault - 71)) | (1L << (Kthen - 71)) | (1L << (Kelse - 71)) | (1L << (Ktypeswitch - 71)) | (1L << (Kor - 71)) | (1L << (Kand - 71)) | (1L << (Knot - 71)) | (1L << (Kto - 71)) | (1L << (Kinstance - 71)) | (1L << (Kof - 71)) | (1L << (Ktreat - 71)) | (1L << (Kcast - 71)) | (1L << (Kcastable - 71)) | (1L << (Kversion - 71)) | (1L << (Kjsoniq - 71)) | (1L << (Kjson - 71)) | (1L << (STRING - 71)) | (1L << (NullLiteral - 71)) | (1L << (Literal - 71)) | (1L << (NCName - 71)))) != 0)) {
				{
				setState(908);
				expr();
				}
			}

			setState(911);
			match(T__52);
			}
		}
		catch (RecognitionException re) {
			_localctx.exception = re;
			_errHandler.reportError(this, re);
			_errHandler.recover(this, re);
		}
		finally {
			exitRule();
		}
		return _localctx;
	}

	public static class UriLiteralContext extends ParserRuleContext {
		public StringLiteralContext stringLiteral() {
			return getRuleContext(StringLiteralContext.class,0);
		}
		public UriLiteralContext(ParserRuleContext parent, int invokingState) {
			super(parent, invokingState);
		}
		@Override public int getRuleIndex() { return RULE_uriLiteral; }
		@Override
		public <T> T accept(ParseTreeVisitor<? extends T> visitor) {
			if ( visitor instanceof JsoniqVisitor ) return ((JsoniqVisitor<? extends T>)visitor).visitUriLiteral(this);
			else return visitor.visitChildren(this);
		}
	}

	public final UriLiteralContext uriLiteral() throws RecognitionException {
		UriLiteralContext _localctx = new UriLiteralContext(_ctx, getState());
		enterRule(_localctx, 182, RULE_uriLiteral);
		try {
			enterOuterAlt(_localctx, 1);
			{
			setState(913);
			stringLiteral();
			}
		}
		catch (RecognitionException re) {
			_localctx.exception = re;
			_errHandler.reportError(this, re);
			_errHandler.recover(this, re);
		}
		finally {
			exitRule();
		}
		return _localctx;
	}

	public static class StringLiteralContext extends ParserRuleContext {
		public TerminalNode STRING() { return getToken(JsoniqParser.STRING, 0); }
		public StringLiteralContext(ParserRuleContext parent, int invokingState) {
			super(parent, invokingState);
		}
		@Override public int getRuleIndex() { return RULE_stringLiteral; }
		@Override
		public <T> T accept(ParseTreeVisitor<? extends T> visitor) {
			if ( visitor instanceof JsoniqVisitor ) return ((JsoniqVisitor<? extends T>)visitor).visitStringLiteral(this);
			else return visitor.visitChildren(this);
		}
	}

	public final StringLiteralContext stringLiteral() throws RecognitionException {
		StringLiteralContext _localctx = new StringLiteralContext(_ctx, getState());
		enterRule(_localctx, 184, RULE_stringLiteral);
		try {
			enterOuterAlt(_localctx, 1);
			{
			setState(915);
			match(STRING);
			}
		}
		catch (RecognitionException re) {
			_localctx.exception = re;
			_errHandler.reportError(this, re);
			_errHandler.recover(this, re);
		}
		finally {
			exitRule();
		}
		return _localctx;
	}

	public static class KeyWordsContext extends ParserRuleContext {
		public TerminalNode Kjsoniq() { return getToken(JsoniqParser.Kjsoniq, 0); }
		public TerminalNode Kjson() { return getToken(JsoniqParser.Kjson, 0); }
		public TerminalNode Kversion() { return getToken(JsoniqParser.Kversion, 0); }
		public TerminalNode Ktypeswitch() { return getToken(JsoniqParser.Ktypeswitch, 0); }
		public TerminalNode Kor() { return getToken(JsoniqParser.Kor, 0); }
		public TerminalNode Kand() { return getToken(JsoniqParser.Kand, 0); }
		public TerminalNode Knot() { return getToken(JsoniqParser.Knot, 0); }
		public TerminalNode Kto() { return getToken(JsoniqParser.Kto, 0); }
		public TerminalNode Kinstance() { return getToken(JsoniqParser.Kinstance, 0); }
		public TerminalNode Kof() { return getToken(JsoniqParser.Kof, 0); }
		public TerminalNode Ktreat() { return getToken(JsoniqParser.Ktreat, 0); }
		public TerminalNode Kcast() { return getToken(JsoniqParser.Kcast, 0); }
		public TerminalNode Kcastable() { return getToken(JsoniqParser.Kcastable, 0); }
		public TerminalNode Kdefault() { return getToken(JsoniqParser.Kdefault, 0); }
		public TerminalNode Kthen() { return getToken(JsoniqParser.Kthen, 0); }
		public TerminalNode Kelse() { return getToken(JsoniqParser.Kelse, 0); }
		public TerminalNode Kcollation() { return getToken(JsoniqParser.Kcollation, 0); }
		public TerminalNode Kgreatest() { return getToken(JsoniqParser.Kgreatest, 0); }
		public TerminalNode Kleast() { return getToken(JsoniqParser.Kleast, 0); }
		public TerminalNode Kswitch() { return getToken(JsoniqParser.Kswitch, 0); }
		public TerminalNode Kcase() { return getToken(JsoniqParser.Kcase, 0); }
		public TerminalNode Ktry() { return getToken(JsoniqParser.Ktry, 0); }
		public TerminalNode Kcatch() { return getToken(JsoniqParser.Kcatch, 0); }
		public TerminalNode Ksome() { return getToken(JsoniqParser.Ksome, 0); }
		public TerminalNode Kevery() { return getToken(JsoniqParser.Kevery, 0); }
		public TerminalNode Ksatisfies() { return getToken(JsoniqParser.Ksatisfies, 0); }
		public TerminalNode Kstable() { return getToken(JsoniqParser.Kstable, 0); }
		public TerminalNode Kascending() { return getToken(JsoniqParser.Kascending, 0); }
		public TerminalNode Kdescending() { return getToken(JsoniqParser.Kdescending, 0); }
		public TerminalNode Kempty() { return getToken(JsoniqParser.Kempty, 0); }
		public TerminalNode Kallowing() { return getToken(JsoniqParser.Kallowing, 0); }
		public TerminalNode Kas() { return getToken(JsoniqParser.Kas, 0); }
		public TerminalNode Kat() { return getToken(JsoniqParser.Kat, 0); }
		public TerminalNode Kin() { return getToken(JsoniqParser.Kin, 0); }
		public TerminalNode Kif() { return getToken(JsoniqParser.Kif, 0); }
		public TerminalNode Kfor() { return getToken(JsoniqParser.Kfor, 0); }
		public TerminalNode Klet() { return getToken(JsoniqParser.Klet, 0); }
		public TerminalNode Kwhere() { return getToken(JsoniqParser.Kwhere, 0); }
		public TerminalNode Kgroup() { return getToken(JsoniqParser.Kgroup, 0); }
		public TerminalNode Kby() { return getToken(JsoniqParser.Kby, 0); }
		public TerminalNode Korder() { return getToken(JsoniqParser.Korder, 0); }
		public TerminalNode Kcount() { return getToken(JsoniqParser.Kcount, 0); }
		public TerminalNode Kreturn() { return getToken(JsoniqParser.Kreturn, 0); }
		public KeyWordsContext(ParserRuleContext parent, int invokingState) {
			super(parent, invokingState);
		}
		@Override public int getRuleIndex() { return RULE_keyWords; }
		@Override
		public <T> T accept(ParseTreeVisitor<? extends T> visitor) {
			if ( visitor instanceof JsoniqVisitor ) return ((JsoniqVisitor<? extends T>)visitor).visitKeyWords(this);
			else return visitor.visitChildren(this);
		}
	}

	public final KeyWordsContext keyWords() throws RecognitionException {
		KeyWordsContext _localctx = new KeyWordsContext(_ctx, getState());
		enterRule(_localctx, 186, RULE_keyWords);
		int _la;
		try {
			enterOuterAlt(_localctx, 1);
			{
			setState(917);
			_la = _input.LA(1);
			if ( !(((((_la - 77)) & ~0x3f) == 0 && ((1L << (_la - 77)) & ((1L << (Kfor - 77)) | (1L << (Klet - 77)) | (1L << (Kwhere - 77)) | (1L << (Kgroup - 77)) | (1L << (Kby - 77)) | (1L << (Korder - 77)) | (1L << (Kreturn - 77)) | (1L << (Kif - 77)) | (1L << (Kin - 77)) | (1L << (Kas - 77)) | (1L << (Kat - 77)) | (1L << (Kallowing - 77)) | (1L << (Kempty - 77)) | (1L << (Kcount - 77)) | (1L << (Kstable - 77)) | (1L << (Kascending - 77)) | (1L << (Kdescending - 77)) | (1L << (Ksome - 77)) | (1L << (Kevery - 77)) | (1L << (Ksatisfies - 77)) | (1L << (Kcollation - 77)) | (1L << (Kgreatest - 77)) | (1L << (Kleast - 77)) | (1L << (Kswitch - 77)) | (1L << (Kcase - 77)) | (1L << (Ktry - 77)) | (1L << (Kcatch - 77)) | (1L << (Kdefault - 77)) | (1L << (Kthen - 77)) | (1L << (Kelse - 77)) | (1L << (Ktypeswitch - 77)) | (1L << (Kor - 77)) | (1L << (Kand - 77)) | (1L << (Knot - 77)) | (1L << (Kto - 77)) | (1L << (Kinstance - 77)) | (1L << (Kof - 77)) | (1L << (Ktreat - 77)) | (1L << (Kcast - 77)) | (1L << (Kcastable - 77)) | (1L << (Kversion - 77)) | (1L << (Kjsoniq - 77)) | (1L << (Kjson - 77)))) != 0)) ) {
			_errHandler.recoverInline(this);
			}
			else {
				if ( _input.LA(1)==Token.EOF ) matchedEOF = true;
				_errHandler.reportMatch(this);
				consume();
			}
			}
		}
		catch (RecognitionException re) {
			_localctx.exception = re;
			_errHandler.reportError(this, re);
			_errHandler.recover(this, re);
		}
		finally {
			exitRule();
		}
		return _localctx;
	}

	public static final String _serializedATN =
		"\3\u608b\ua72a\u8133\ub9ed\u417c\u3be7\u7786\u5964\3\u0086\u039a\4\2\t"+
		"\2\4\3\t\3\4\4\t\4\4\5\t\5\4\6\t\6\4\7\t\7\4\b\t\b\4\t\t\t\4\n\t\n\4\13"+
		"\t\13\4\f\t\f\4\r\t\r\4\16\t\16\4\17\t\17\4\20\t\20\4\21\t\21\4\22\t\22"+
		"\4\23\t\23\4\24\t\24\4\25\t\25\4\26\t\26\4\27\t\27\4\30\t\30\4\31\t\31"+
		"\4\32\t\32\4\33\t\33\4\34\t\34\4\35\t\35\4\36\t\36\4\37\t\37\4 \t \4!"+
		"\t!\4\"\t\"\4#\t#\4$\t$\4%\t%\4&\t&\4\'\t\'\4(\t(\4)\t)\4*\t*\4+\t+\4"+
		",\t,\4-\t-\4.\t.\4/\t/\4\60\t\60\4\61\t\61\4\62\t\62\4\63\t\63\4\64\t"+
		"\64\4\65\t\65\4\66\t\66\4\67\t\67\48\t8\49\t9\4:\t:\4;\t;\4<\t<\4=\t="+
		"\4>\t>\4?\t?\4@\t@\4A\tA\4B\tB\4C\tC\4D\tD\4E\tE\4F\tF\4G\tG\4H\tH\4I"+
		"\tI\4J\tJ\4K\tK\4L\tL\4M\tM\4N\tN\4O\tO\4P\tP\4Q\tQ\4R\tR\4S\tS\4T\tT"+
		"\4U\tU\4V\tV\4W\tW\4X\tX\4Y\tY\4Z\tZ\4[\t[\4\\\t\\\4]\t]\4^\t^\4_\t_\3"+
		"\2\3\2\3\2\3\2\3\2\5\2\u00c4\n\2\3\2\3\2\5\2\u00c8\n\2\3\3\3\3\3\3\3\4"+
		"\3\4\3\4\3\4\3\4\3\4\3\4\3\4\3\5\3\5\3\5\3\5\3\5\5\5\u00da\n\5\3\5\3\5"+
		"\7\5\u00de\n\5\f\5\16\5\u00e1\13\5\3\5\3\5\5\5\u00e5\n\5\3\5\3\5\7\5\u00e9"+
		"\n\5\f\5\16\5\u00ec\13\5\3\6\3\6\3\6\3\6\3\6\3\7\3\7\3\7\3\7\3\b\3\b\3"+
		"\b\3\b\3\b\3\b\3\t\3\t\3\t\3\t\5\t\u0101\n\t\3\t\3\t\3\t\5\t\u0106\n\t"+
		"\3\t\3\t\3\t\3\t\7\t\u010c\n\t\f\t\16\t\u010f\13\t\3\n\3\n\3\13\3\13\3"+
		"\13\3\13\3\13\5\13\u0118\n\13\3\13\3\13\3\13\3\13\3\13\7\13\u011f\n\13"+
		"\f\13\16\13\u0122\13\13\5\13\u0124\n\13\3\f\3\f\3\f\3\f\3\f\5\f\u012b"+
		"\n\f\3\f\3\f\3\f\3\f\3\f\5\f\u0132\n\f\5\f\u0134\n\f\3\r\3\r\3\r\3\r\5"+
		"\r\u013a\n\r\3\r\3\r\3\r\5\r\u013f\n\r\3\r\3\r\3\r\5\r\u0144\n\r\3\r\3"+
		"\r\3\r\3\r\3\r\5\r\u014b\n\r\3\16\3\16\3\16\7\16\u0150\n\16\f\16\16\16"+
		"\u0153\13\16\3\17\3\17\3\17\3\17\5\17\u0159\n\17\3\20\3\20\3\20\7\20\u015e"+
		"\n\20\f\20\16\20\u0161\13\20\3\21\3\21\3\21\3\21\3\21\3\21\3\21\5\21\u016a"+
		"\n\21\3\22\3\22\5\22\u016e\n\22\3\22\3\22\3\22\3\22\3\22\3\22\7\22\u0176"+
		"\n\22\f\22\16\22\u0179\13\22\3\22\3\22\3\22\3\23\3\23\3\23\3\23\7\23\u0182"+
		"\n\23\f\23\16\23\u0185\13\23\3\24\3\24\3\24\5\24\u018a\n\24\3\24\3\24"+
		"\5\24\u018e\n\24\3\24\3\24\5\24\u0192\n\24\3\24\3\24\3\24\3\25\3\25\3"+
		"\25\3\25\7\25\u019b\n\25\f\25\16\25\u019e\13\25\3\26\3\26\3\26\5\26\u01a3"+
		"\n\26\3\26\3\26\3\26\3\27\3\27\3\27\3\30\3\30\3\30\3\30\3\30\7\30\u01b0"+
		"\n\30\f\30\16\30\u01b3\13\30\3\31\3\31\3\31\5\31\u01b8\n\31\3\31\3\31"+
		"\5\31\u01bc\n\31\3\31\3\31\5\31\u01c0\n\31\3\32\3\32\3\32\3\32\3\32\5"+
		"\32\u01c7\n\32\3\32\3\32\3\32\7\32\u01cc\n\32\f\32\16\32\u01cf\13\32\3"+
		"\33\3\33\3\33\5\33\u01d4\n\33\3\33\3\33\3\33\5\33\u01d9\n\33\5\33\u01db"+
		"\n\33\3\33\3\33\5\33\u01df\n\33\3\34\3\34\3\34\3\35\3\35\5\35\u01e6\n"+
		"\35\3\35\3\35\3\35\7\35\u01eb\n\35\f\35\16\35\u01ee\13\35\3\35\3\35\3"+
		"\35\3\36\3\36\3\36\5\36\u01f6\n\36\3\36\3\36\3\36\3\37\3\37\3\37\3\37"+
		"\3\37\6\37\u0200\n\37\r\37\16\37\u0201\3\37\3\37\3\37\3\37\3 \3 \6 \u020a"+
		"\n \r \16 \u020b\3 \3 \3 \3!\3!\3!\3!\3!\6!\u0216\n!\r!\16!\u0217\3!\3"+
		"!\5!\u021c\n!\3!\3!\3!\3\"\3\"\3\"\3\"\5\"\u0225\n\"\3\"\3\"\3\"\7\"\u022a"+
		"\n\"\f\"\16\"\u022d\13\"\3\"\3\"\3\"\3#\3#\3#\3#\3#\3#\3#\3#\3#\3$\3$"+
		"\3$\3$\3$\3$\3$\3$\3$\3$\3%\3%\3%\7%\u0248\n%\f%\16%\u024b\13%\3&\3&\3"+
		"&\7&\u0250\n&\f&\16&\u0253\13&\3\'\5\'\u0256\n\'\3\'\3\'\3(\3(\3(\5(\u025d"+
		"\n(\3)\3)\3)\7)\u0262\n)\f)\16)\u0265\13)\3*\3*\3*\5*\u026a\n*\3+\3+\3"+
		"+\7+\u026f\n+\f+\16+\u0272\13+\3,\3,\3,\7,\u0277\n,\f,\16,\u027a\13,\3"+
		"-\3-\3-\3-\5-\u0280\n-\3.\3.\3.\3.\5.\u0286\n.\3/\3/\3/\3/\5/\u028c\n"+
		"/\3\60\3\60\3\60\3\60\5\60\u0292\n\60\3\61\3\61\3\61\3\61\3\61\7\61\u0299"+
		"\n\61\f\61\16\61\u029c\13\61\3\62\7\62\u029f\n\62\f\62\16\62\u02a2\13"+
		"\62\3\62\3\62\3\63\3\63\3\63\7\63\u02a9\n\63\f\63\16\63\u02ac\13\63\3"+
		"\64\3\64\3\64\3\64\3\64\3\64\7\64\u02b4\n\64\f\64\16\64\u02b7\13\64\3"+
		"\65\3\65\3\65\3\65\3\65\3\65\3\66\3\66\3\66\3\67\3\67\3\67\3\67\38\38"+
		"\38\38\38\38\38\38\58\u02ce\n8\39\39\39\39\39\39\39\39\39\39\39\39\59"+
		"\u02dc\n9\3:\3:\3:\5:\u02e1\n:\3:\3:\3;\3;\5;\u02e7\n;\3;\3;\3<\3<\3="+
		"\3=\3=\3=\3=\3>\3>\3>\3>\3>\3?\3?\3?\5?\u02fa\n?\3?\5?\u02fd\n?\3?\3?"+
		"\5?\u0301\n?\3?\3?\3@\3@\3@\5@\u0308\n@\7@\u030a\n@\f@\16@\u030d\13@\3"+
		"@\3@\3A\3A\5A\u0313\nA\3B\3B\5B\u0317\nB\3C\3C\3C\3C\3D\3D\3D\5D\u0320"+
		"\nD\3D\3D\3D\5D\u0325\nD\3D\3D\3D\3D\3E\3E\3E\3E\3E\3E\5E\u0331\nE\5E"+
		"\u0333\nE\3F\3F\3F\3F\7F\u0339\nF\fF\16F\u033c\13F\5F\u033e\nF\3F\3F\3"+
		"F\3F\3F\5F\u0345\nF\3G\3G\3G\5G\u034a\nG\3H\3H\3I\3I\3J\3J\3K\3K\3L\3"+
		"L\3M\3M\3N\3N\3O\3O\3P\3P\3Q\3Q\3R\3R\3S\3S\3T\3T\3U\3U\3V\3V\3W\3W\3"+
		"W\3W\3W\3W\3W\3W\3W\3W\3W\3W\3W\3W\5W\u0378\nW\3X\3X\5X\u037c\nX\3Y\3"+
		"Y\3Y\5Y\u0381\nY\3Z\3Z\5Z\u0385\nZ\3[\3[\5[\u0389\n[\3[\3[\3[\3\\\3\\"+
		"\5\\\u0390\n\\\3\\\3\\\3]\3]\3^\3^\3_\3_\3_\2\2`\2\4\6\b\n\f\16\20\22"+
		"\24\26\30\32\34\36 \"$&(*,.\60\62\64\668:<>@BDFHJLNPRTVXZ\\^`bdfhjlnp"+
		"rtvxz|~\u0080\u0082\u0084\u0086\u0088\u008a\u008c\u008e\u0090\u0092\u0094"+
		"\u0096\u0098\u009a\u009c\u009e\u00a0\u00a2\u00a4\u00a6\u00a8\u00aa\u00ac"+
		"\u00ae\u00b0\u00b2\u00b4\u00b6\u00b8\u00ba\u00bc\2\13\3\2\t\n\3\2de\3"+
		"\2\r\26\4\2\6\6$.\3\2\60\61\4\2##\62\64\4\2>?yy\4\2\f\f{{\3\2Oy\2\u03c8"+
		"\2\u00c3\3\2\2\2\4\u00c9\3\2\2\2\6\u00cc\3\2\2\2\b\u00df\3\2\2\2\n\u00ed"+
		"\3\2\2\2\f\u00f2\3\2\2\2\16\u00f6\3\2\2\2\20\u00fc\3\2\2\2\22\u0110\3"+
		"\2\2\2\24\u0112\3\2\2\2\26\u0125\3\2\2\2\30\u0135\3\2\2\2\32\u014c\3\2"+
		"\2\2\34\u0154\3\2\2\2\36\u015a\3\2\2\2 \u0169\3\2\2\2\"\u016d\3\2\2\2"+
		"$\u017d\3\2\2\2&\u0186\3\2\2\2(\u0196\3\2\2\2*\u019f\3\2\2\2,\u01a7\3"+
		"\2\2\2.\u01aa\3\2\2\2\60\u01b4\3\2\2\2\62\u01c6\3\2\2\2\64\u01d0\3\2\2"+
		"\2\66\u01e0\3\2\2\28\u01e5\3\2\2\2:\u01f2\3\2\2\2<\u01fa\3\2\2\2>\u0209"+
		"\3\2\2\2@\u0210\3\2\2\2B\u0220\3\2\2\2D\u0231\3\2\2\2F\u023a\3\2\2\2H"+
		"\u0244\3\2\2\2J\u024c\3\2\2\2L\u0255\3\2\2\2N\u0259\3\2\2\2P\u025e\3\2"+
		"\2\2R\u0266\3\2\2\2T\u026b\3\2\2\2V\u0273\3\2\2\2X\u027b\3\2\2\2Z\u0281"+
		"\3\2\2\2\\\u0287\3\2\2\2^\u028d\3\2\2\2`\u0293\3\2\2\2b\u02a0\3\2\2\2"+
		"d\u02a5\3\2\2\2f\u02ad\3\2\2\2h\u02b8\3\2\2\2j\u02be\3\2\2\2l\u02c1\3"+
		"\2\2\2n\u02c5\3\2\2\2p\u02db\3\2\2\2r\u02dd\3\2\2\2t\u02e4\3\2\2\2v\u02ea"+
		"\3\2\2\2x\u02ec\3\2\2\2z\u02f1\3\2\2\2|\u02fc\3\2\2\2~\u0304\3\2\2\2\u0080"+
		"\u0312\3\2\2\2\u0082\u0316\3\2\2\2\u0084\u0318\3\2\2\2\u0086\u031c\3\2"+
		"\2\2\u0088\u0332\3\2\2\2\u008a\u0344\3\2\2\2\u008c\u0349\3\2\2\2\u008e"+
		"\u034b\3\2\2\2\u0090\u034d\3\2\2\2\u0092\u034f\3\2\2\2\u0094\u0351\3\2"+
		"\2\2\u0096\u0353\3\2\2\2\u0098\u0355\3\2\2\2\u009a\u0357\3\2\2\2\u009c"+
		"\u0359\3\2\2\2\u009e\u035b\3\2\2\2\u00a0\u035d\3\2\2\2\u00a2\u035f\3\2"+
		"\2\2\u00a4\u0361\3\2\2\2\u00a6\u0363\3\2\2\2\u00a8\u0365\3\2\2\2\u00aa"+
		"\u0367\3\2\2\2\u00ac\u0377\3\2\2\2\u00ae\u0379\3\2\2\2\u00b0\u0380\3\2"+
		"\2\2\u00b2\u0384\3\2\2\2\u00b4\u0388\3\2\2\2\u00b6\u038d\3\2\2\2\u00b8"+
		"\u0393\3\2\2\2\u00ba\u0395\3\2\2\2\u00bc\u0397\3\2\2\2\u00be\u00bf\7x"+
		"\2\2\u00bf\u00c0\7w\2\2\u00c0\u00c1\5\u00ba^\2\u00c1\u00c2\7\3\2\2\u00c2"+
		"\u00c4\3\2\2\2\u00c3\u00be\3\2\2\2\u00c3\u00c4\3\2\2\2\u00c4\u00c7\3\2"+
		"\2\2\u00c5\u00c8\5\6\4\2\u00c6\u00c8\5\4\3\2\u00c7\u00c5\3\2\2\2\u00c7"+
		"\u00c6\3\2\2\2\u00c8\3\3\2\2\2\u00c9\u00ca\5\b\5\2\u00ca\u00cb\5\36\20"+
		"\2\u00cb\5\3\2\2\2\u00cc\u00cd\7\4\2\2\u00cd\u00ce\7\5\2\2\u00ce\u00cf"+
		"\7\u0084\2\2\u00cf\u00d0\7\6\2\2\u00d0\u00d1\5\u00b8]\2\u00d1\u00d2\7"+
		"\3\2\2\u00d2\u00d3\5\b\5\2\u00d3\7\3\2\2\2\u00d4\u00da\5\n\6\2\u00d5\u00da"+
		"\5\f\7\2\u00d6\u00da\5\16\b\2\u00d7\u00da\5\20\t\2\u00d8\u00da\5\24\13"+
		"\2\u00d9\u00d4\3\2\2\2\u00d9\u00d5\3\2\2\2\u00d9\u00d6\3\2\2\2\u00d9\u00d7"+
		"\3\2\2\2\u00d9\u00d8\3\2\2\2\u00da\u00db\3\2\2\2\u00db\u00dc\7\3\2\2\u00dc"+
		"\u00de\3\2\2\2\u00dd\u00d9\3\2\2\2\u00de\u00e1\3\2\2\2\u00df\u00dd\3\2"+
		"\2\2\u00df\u00e0\3\2\2\2\u00e0\u00ea\3\2\2\2\u00e1\u00df\3\2\2\2\u00e2"+
		"\u00e5\5\30\r\2\u00e3\u00e5\5\26\f\2\u00e4\u00e2\3\2\2\2\u00e4\u00e3\3"+
		"\2\2\2\u00e5\u00e6\3\2\2\2\u00e6\u00e7\7\3\2\2\u00e7\u00e9\3\2\2\2\u00e8"+
		"\u00e4\3\2\2\2\u00e9\u00ec\3\2\2\2\u00ea\u00e8\3\2\2\2\u00ea\u00eb\3\2"+
		"\2\2\u00eb\t\3\2\2\2\u00ec\u00ea\3\2\2\2\u00ed\u00ee\7\7\2\2\u00ee\u00ef"+
		"\7j\2\2\u00ef\u00f0\7c\2\2\u00f0\u00f1\5\u00b8]\2\u00f1\13\3\2\2\2\u00f2"+
		"\u00f3\7\7\2\2\u00f3\u00f4\7\b\2\2\u00f4\u00f5\t\2\2\2\u00f5\r\3\2\2\2"+
		"\u00f6\u00f7\7\7\2\2\u00f7\u00f8\7j\2\2\u00f8\u00f9\7T\2\2\u00f9\u00fa"+
		"\7[\2\2\u00fa\u00fb\t\3\2\2\u00fb\17\3\2\2\2\u00fc\u0105\7\7\2\2\u00fd"+
		"\u0100\7\13\2\2\u00fe\u00ff\7\u0084\2\2\u00ff\u0101\7\f\2\2\u0100\u00fe"+
		"\3\2\2\2\u0100\u0101\3\2\2\2\u0101\u0102\3\2\2\2\u0102\u0106\7\u0084\2"+
		"\2\u0103\u0104\7j\2\2\u0104\u0106\7\13\2\2\u0105\u00fd\3\2\2\2\u0105\u0103"+
		"\3\2\2\2\u0106\u010d\3\2\2\2\u0107\u0108\5\22\n\2\u0108\u0109\7\6\2\2"+
		"\u0109\u010a\5\u00ba^\2\u010a\u010c\3\2\2\2\u010b\u0107\3\2\2\2\u010c"+
		"\u010f\3\2\2\2\u010d\u010b\3\2\2\2\u010d\u010e\3\2\2\2\u010e\21\3\2\2"+
		"\2\u010f\u010d\3\2\2\2\u0110\u0111\t\4\2\2\u0111\23\3\2\2\2\u0112\u0113"+
		"\7\27\2\2\u0113\u0117\7\4\2\2\u0114\u0115\7\5\2\2\u0115\u0116\7\u0084"+
		"\2\2\u0116\u0118\7\6\2\2\u0117\u0114\3\2\2\2\u0117\u0118\3\2\2\2\u0118"+
		"\u0119\3\2\2\2\u0119\u0123\5\u00b8]\2\u011a\u011b\7Y\2\2\u011b\u0120\5"+
		"\u00b8]\2\u011c\u011d\7\30\2\2\u011d\u011f\5\u00b8]\2\u011e\u011c\3\2"+
		"\2\2\u011f\u0122\3\2\2\2\u0120\u011e\3\2\2\2\u0120\u0121\3\2\2\2\u0121"+
		"\u0124\3\2\2\2\u0122\u0120\3\2\2\2\u0123\u011a\3\2\2\2\u0123\u0124\3\2"+
		"\2\2\u0124\25\3\2\2\2\u0125\u0126\7\7\2\2\u0126\u0127\7\31\2\2\u0127\u012a"+
		"\5r:\2\u0128\u0129\7X\2\2\u0129\u012b\5\u0088E\2\u012a\u0128\3\2\2\2\u012a"+
		"\u012b\3\2\2\2\u012b\u0133\3\2\2\2\u012c\u012d\7\32\2\2\u012d\u0134\5"+
		" \21\2\u012e\u0131\7\33\2\2\u012f\u0130\7\32\2\2\u0130\u0132\5 \21\2\u0131"+
		"\u012f\3\2\2\2\u0131\u0132\3\2\2\2\u0132\u0134\3\2\2\2\u0133\u012c\3\2"+
		"\2\2\u0133\u012e\3\2\2\2\u0134\27\3\2\2\2\u0135\u0136\7\7\2\2\u0136\u0139"+
		"\7\34\2\2\u0137\u0138\7\u0084\2\2\u0138\u013a\7\f\2\2\u0139\u0137\3\2"+
		"\2\2\u0139\u013a\3\2\2\2\u013a\u013b\3\2\2\2\u013b\u013c\7\u0084\2\2\u013c"+
		"\u013e\7\35\2\2\u013d\u013f\5\32\16\2\u013e\u013d\3\2\2\2\u013e\u013f"+
		"\3\2\2\2\u013f\u0140\3\2\2\2\u0140\u0143\7\36\2\2\u0141\u0142\7X\2\2\u0142"+
		"\u0144\5\u0088E\2\u0143\u0141\3\2\2\2\u0143\u0144\3\2\2\2\u0144\u014a"+
		"\3\2\2\2\u0145\u0146\7\37\2\2\u0146\u0147\5\36\20\2\u0147\u0148\7 \2\2"+
		"\u0148\u014b\3\2\2\2\u0149\u014b\7\33\2\2\u014a\u0145\3\2\2\2\u014a\u0149"+
		"\3\2\2\2\u014b\31\3\2\2\2\u014c\u0151\5\34\17\2\u014d\u014e\7\30\2\2\u014e"+
		"\u0150\5\34\17\2\u014f\u014d\3\2\2\2\u0150\u0153\3\2\2\2\u0151\u014f\3"+
		"\2\2\2\u0151\u0152\3\2\2\2\u0152\33\3\2\2\2\u0153\u0151\3\2\2\2\u0154"+
		"\u0155\7!\2\2\u0155\u0158\7\u0084\2\2\u0156\u0157\7X\2\2\u0157\u0159\5"+
		"\u0088E\2\u0158\u0156\3\2\2\2\u0158\u0159\3\2\2\2\u0159\35\3\2\2\2\u015a"+
		"\u015f\5 \21\2\u015b\u015c\7\30\2\2\u015c\u015e\5 \21\2\u015d\u015b\3"+
		"\2\2\2\u015e\u0161\3\2\2\2\u015f\u015d\3\2\2\2\u015f\u0160\3\2\2\2\u0160"+
		"\37\3\2\2\2\u0161\u015f\3\2\2\2\u0162\u016a\5\"\22\2\u0163\u016a\58\35"+
		"\2\u0164\u016a\5<\37\2\u0165\u016a\5@!\2\u0166\u016a\5D#\2\u0167\u016a"+
		"\5F$\2\u0168\u016a\5H%\2\u0169\u0162\3\2\2\2\u0169\u0163\3\2\2\2\u0169"+
		"\u0164\3\2\2\2\u0169\u0165\3\2\2\2\u0169\u0166\3\2\2\2\u0169\u0167\3\2"+
		"\2\2\u0169\u0168\3\2\2\2\u016a!\3\2\2\2\u016b\u016e\5$\23\2\u016c\u016e"+
		"\5(\25\2\u016d\u016b\3\2\2\2\u016d\u016c\3\2\2\2\u016e\u0177\3\2\2\2\u016f"+
		"\u0176\5$\23\2\u0170\u0176\5,\27\2\u0171\u0176\5(\25\2\u0172\u0176\5."+
		"\30\2\u0173\u0176\5\62\32\2\u0174\u0176\5\66\34\2\u0175\u016f\3\2\2\2"+
		"\u0175\u0170\3\2\2\2\u0175\u0171\3\2\2\2\u0175\u0172\3\2\2\2\u0175\u0173"+
		"\3\2\2\2\u0175\u0174\3\2\2\2\u0176\u0179\3\2\2\2\u0177\u0175\3\2\2\2\u0177"+
		"\u0178\3\2\2\2\u0178\u017a\3\2\2\2\u0179\u0177\3\2\2\2\u017a\u017b\7U"+
		"\2\2\u017b\u017c\5 \21\2\u017c#\3\2\2\2\u017d\u017e\7O\2\2\u017e\u0183"+
		"\5&\24\2\u017f\u0180\7\30\2\2\u0180\u0182\5&\24\2\u0181\u017f\3\2\2\2"+
		"\u0182\u0185\3\2\2\2\u0183\u0181\3\2\2\2\u0183\u0184\3\2\2\2\u0184%\3"+
		"\2\2\2\u0185\u0183\3\2\2\2\u0186\u0189\5r:\2\u0187\u0188\7X\2\2\u0188"+
		"\u018a\5\u0088E\2\u0189\u0187\3\2\2\2\u0189\u018a\3\2\2\2\u018a\u018d"+
		"\3\2\2\2\u018b\u018c\7Z\2\2\u018c\u018e\7[\2\2\u018d\u018b\3\2\2\2\u018d"+
		"\u018e\3\2\2\2\u018e\u0191\3\2\2\2\u018f\u0190\7Y\2\2\u0190\u0192\5r:"+
		"\2\u0191\u018f\3\2\2\2\u0191\u0192\3\2\2\2\u0192\u0193\3\2\2\2\u0193\u0194"+
		"\7W\2\2\u0194\u0195\5 \21\2\u0195\'\3\2\2\2\u0196\u0197\7P\2\2\u0197\u019c"+
		"\5*\26\2\u0198\u0199\7\30\2\2\u0199\u019b\5*\26\2\u019a\u0198\3\2\2\2"+
		"\u019b\u019e\3\2\2\2\u019c\u019a\3\2\2\2\u019c\u019d\3\2\2\2\u019d)\3"+
		"\2\2\2\u019e\u019c\3\2\2\2\u019f\u01a2\5r:\2\u01a0\u01a1\7X\2\2\u01a1"+
		"\u01a3\5\u0088E\2\u01a2\u01a0\3\2\2\2\u01a2\u01a3\3\2\2\2\u01a3\u01a4"+
		"\3\2\2\2\u01a4\u01a5\7\32\2\2\u01a5\u01a6\5 \21\2\u01a6+\3\2\2\2\u01a7"+
		"\u01a8\7Q\2\2\u01a8\u01a9\5 \21\2\u01a9-\3\2\2\2\u01aa\u01ab\7R\2\2\u01ab"+
		"\u01ac\7S\2\2\u01ac\u01b1\5\60\31\2\u01ad\u01ae\7\30\2\2\u01ae\u01b0\5"+
		"\60\31\2\u01af\u01ad\3\2\2\2\u01b0\u01b3\3\2\2\2\u01b1\u01af\3\2\2\2\u01b1"+
		"\u01b2\3\2\2\2\u01b2/\3\2\2\2\u01b3\u01b1\3\2\2\2\u01b4\u01bb\5r:\2\u01b5"+
		"\u01b6\7X\2\2\u01b6\u01b8\5\u0088E\2\u01b7\u01b5\3\2\2\2\u01b7\u01b8\3"+
		"\2\2\2\u01b8\u01b9\3\2\2\2\u01b9\u01ba\7\32\2\2\u01ba\u01bc\5 \21\2\u01bb"+
		"\u01b7\3\2\2\2\u01bb\u01bc\3\2\2\2\u01bc\u01bf\3\2\2\2\u01bd\u01be\7c"+
		"\2\2\u01be\u01c0\5\u00b8]\2\u01bf\u01bd\3\2\2\2\u01bf\u01c0\3\2\2\2\u01c0"+
		"\61\3\2\2\2\u01c1\u01c2\7T\2\2\u01c2\u01c7\7S\2\2\u01c3\u01c4\7]\2\2\u01c4"+
		"\u01c5\7T\2\2\u01c5\u01c7\7S\2\2\u01c6\u01c1\3\2\2\2\u01c6\u01c3\3\2\2"+
		"\2\u01c7\u01c8\3\2\2\2\u01c8\u01cd\5\64\33\2\u01c9\u01ca\7\30\2\2\u01ca"+
		"\u01cc\5\64\33\2\u01cb\u01c9\3\2\2\2\u01cc\u01cf\3\2\2\2\u01cd\u01cb\3"+
		"\2\2\2\u01cd\u01ce\3\2\2\2\u01ce\63\3\2\2\2\u01cf\u01cd\3\2\2\2\u01d0"+
		"\u01d3\5 \21\2\u01d1\u01d4\7^\2\2\u01d2\u01d4\7_\2\2\u01d3\u01d1\3\2\2"+
		"\2\u01d3\u01d2\3\2\2\2\u01d3\u01d4\3\2\2\2\u01d4\u01da\3\2\2\2\u01d5\u01d8"+
		"\7[\2\2\u01d6\u01d9\7d\2\2\u01d7\u01d9\7e\2\2\u01d8\u01d6\3\2\2\2\u01d8"+
		"\u01d7\3\2\2\2\u01d9\u01db\3\2\2\2\u01da\u01d5\3\2\2\2\u01da\u01db\3\2"+
		"\2\2\u01db\u01de\3\2\2\2\u01dc\u01dd\7c\2\2\u01dd\u01df\5\u00b8]\2\u01de"+
		"\u01dc\3\2\2\2\u01de\u01df\3\2\2\2\u01df\65\3\2\2\2\u01e0\u01e1\7\\\2"+
		"\2\u01e1\u01e2\5r:\2\u01e2\67\3\2\2\2\u01e3\u01e6\7`\2\2\u01e4\u01e6\7"+
		"a\2\2\u01e5\u01e3\3\2\2\2\u01e5\u01e4\3\2\2\2\u01e6\u01e7\3\2\2\2\u01e7"+
		"\u01ec\5:\36\2\u01e8\u01e9\7\30\2\2\u01e9\u01eb\5:\36\2\u01ea\u01e8\3"+
		"\2\2\2\u01eb\u01ee\3\2\2\2\u01ec\u01ea\3\2\2\2\u01ec\u01ed\3\2\2\2\u01ed"+
		"\u01ef\3\2\2\2\u01ee\u01ec\3\2\2\2\u01ef\u01f0\7b\2\2\u01f0\u01f1\5 \21"+
		"\2\u01f19\3\2\2\2\u01f2\u01f5\5r:\2\u01f3\u01f4\7X\2\2\u01f4\u01f6\5\u0088"+
		"E\2\u01f5\u01f3\3\2\2\2\u01f5\u01f6\3\2\2\2\u01f6\u01f7\3\2\2\2\u01f7"+
		"\u01f8\7W\2\2\u01f8\u01f9\5 \21\2\u01f9;\3\2\2\2\u01fa\u01fb\7f\2\2\u01fb"+
		"\u01fc\7\35\2\2\u01fc\u01fd\5\36\20\2\u01fd\u01ff\7\36\2\2\u01fe\u0200"+
		"\5> \2\u01ff\u01fe\3\2\2\2\u0200\u0201\3\2\2\2\u0201\u01ff\3\2\2\2\u0201"+
		"\u0202\3\2\2\2\u0202\u0203\3\2\2\2\u0203\u0204\7j\2\2\u0204\u0205\7U\2"+
		"\2\u0205\u0206\5 \21\2\u0206=\3\2\2\2\u0207\u0208\7g\2\2\u0208\u020a\5"+
		" \21\2\u0209\u0207\3\2\2\2\u020a\u020b\3\2\2\2\u020b\u0209\3\2\2\2\u020b"+
		"\u020c\3\2\2\2\u020c\u020d\3\2\2\2\u020d\u020e\7U\2\2\u020e\u020f\5 \21"+
		"\2\u020f?\3\2\2\2\u0210\u0211\7m\2\2\u0211\u0212\7\35\2\2\u0212\u0213"+
		"\5\36\20\2\u0213\u0215\7\36\2\2\u0214\u0216\5B\"\2\u0215\u0214\3\2\2\2"+
		"\u0216\u0217\3\2\2\2\u0217\u0215\3\2\2\2\u0217\u0218\3\2\2\2\u0218\u0219"+
		"\3\2\2\2\u0219\u021b\7j\2\2\u021a\u021c\5r:\2\u021b\u021a\3\2\2\2\u021b"+
		"\u021c\3\2\2\2\u021c\u021d\3\2\2\2\u021d\u021e\7U\2\2\u021e\u021f\5 \21"+
		"\2\u021fA\3\2\2\2\u0220\u0224\7g\2\2\u0221\u0222\5r:\2\u0222\u0223\7X"+
		"\2\2\u0223\u0225\3\2\2\2\u0224\u0221\3\2\2\2\u0224\u0225\3\2\2\2\u0225"+
		"\u0226\3\2\2\2\u0226\u022b\5\u0088E\2\u0227\u0228\7\"\2\2\u0228\u022a"+
		"\5\u0088E\2\u0229\u0227\3\2\2\2\u022a\u022d\3\2\2\2\u022b\u0229\3\2\2"+
		"\2\u022b\u022c\3\2\2\2\u022c\u022e\3\2\2\2\u022d\u022b\3\2\2\2\u022e\u022f"+
		"\7U\2\2\u022f\u0230\5 \21\2\u0230C\3\2\2\2\u0231\u0232\7V\2\2\u0232\u0233"+
		"\7\35\2\2\u0233\u0234\5\36\20\2\u0234\u0235\7\36\2\2\u0235\u0236\7k\2"+
		"\2\u0236\u0237\5 \21\2\u0237\u0238\7l\2\2\u0238\u0239\5 \21\2\u0239E\3"+
		"\2\2\2\u023a\u023b\7h\2\2\u023b\u023c\7\37\2\2\u023c\u023d\5\36\20\2\u023d"+
		"\u023e\7 \2\2\u023e\u023f\7i\2\2\u023f\u0240\7#\2\2\u0240\u0241\7\37\2"+
		"\2\u0241\u0242\5\36\20\2\u0242\u0243\7 \2\2\u0243G\3\2\2\2\u0244\u0249"+
		"\5J&\2\u0245\u0246\7n\2\2\u0246\u0248\5J&\2\u0247\u0245\3\2\2\2\u0248"+
		"\u024b\3\2\2\2\u0249\u0247\3\2\2\2\u0249\u024a\3\2\2\2\u024aI\3\2\2\2"+
		"\u024b\u0249\3\2\2\2\u024c\u0251\5L\'\2\u024d\u024e\7o\2\2\u024e\u0250"+
		"\5L\'\2\u024f\u024d\3\2\2\2\u0250\u0253\3\2\2\2\u0251\u024f\3\2\2\2\u0251"+
		"\u0252\3\2\2\2\u0252K\3\2\2\2\u0253\u0251\3\2\2\2\u0254\u0256\7p\2\2\u0255"+
		"\u0254\3\2\2\2\u0255\u0256\3\2\2\2\u0256\u0257\3\2\2\2\u0257\u0258\5N"+
		"(\2\u0258M\3\2\2\2\u0259\u025c\5P)\2\u025a\u025b\t\5\2\2\u025b\u025d\5"+
		"P)\2\u025c\u025a\3\2\2\2\u025c\u025d\3\2\2\2\u025dO\3\2\2\2\u025e\u0263"+
		"\5R*\2\u025f\u0260\7/\2\2\u0260\u0262\5R*\2\u0261\u025f\3\2\2\2\u0262"+
		"\u0265\3\2\2\2\u0263\u0261\3\2\2\2\u0263\u0264\3\2\2\2\u0264Q\3\2\2\2"+
		"\u0265\u0263\3\2\2\2\u0266\u0269\5T+\2\u0267\u0268\7q\2\2\u0268\u026a"+
		"\5T+\2\u0269\u0267\3\2\2\2\u0269\u026a\3\2\2\2\u026aS\3\2\2\2\u026b\u0270"+
		"\5V,\2\u026c\u026d\t\6\2\2\u026d\u026f\5V,\2\u026e\u026c\3\2\2\2\u026f"+
		"\u0272\3\2\2\2\u0270\u026e\3\2\2\2\u0270\u0271\3\2\2\2\u0271U\3\2\2\2"+
		"\u0272\u0270\3\2\2\2\u0273\u0278\5X-\2\u0274\u0275\t\7\2\2\u0275\u0277"+
		"\5X-\2\u0276\u0274\3\2\2\2\u0277\u027a\3\2\2\2\u0278\u0276\3\2\2\2\u0278"+
		"\u0279\3\2\2\2\u0279W\3\2\2\2\u027a\u0278\3\2\2\2\u027b\u027f\5Z.\2\u027c"+
		"\u027d\7r\2\2\u027d\u027e\7s\2\2\u027e\u0280\5\u0088E\2\u027f\u027c\3"+
		"\2\2\2\u027f\u0280\3\2\2\2\u0280Y\3\2\2\2\u0281\u0285\5\\/\2\u0282\u0283"+
		"\7t\2\2\u0283\u0284\7X\2\2\u0284\u0286\5\u0088E\2\u0285\u0282\3\2\2\2"+
		"\u0285\u0286\3\2\2\2\u0286[\3\2\2\2\u0287\u028b\5^\60\2\u0288\u0289\7"+
		"v\2\2\u0289\u028a\7X\2\2\u028a\u028c\5\u00aeX\2\u028b\u0288\3\2\2\2\u028b"+
		"\u028c\3\2\2\2\u028c]\3\2\2\2\u028d\u0291\5`\61\2\u028e\u028f\7u\2\2\u028f"+
		"\u0290\7X\2\2\u0290\u0292\5\u00aeX\2\u0291\u028e\3\2\2\2\u0291\u0292\3"+
		"\2\2\2\u0292_\3\2\2\2\u0293\u029a\5b\62\2\u0294\u0295\7\6\2\2\u0295\u0296"+
		"\7-\2\2\u0296\u0297\3\2\2\2\u0297\u0299\5|?\2\u0298\u0294\3\2\2\2\u0299"+
		"\u029c\3\2\2\2\u029a\u0298\3\2\2\2\u029a\u029b\3\2\2\2\u029ba\3\2\2\2"+
		"\u029c\u029a\3\2\2\2\u029d\u029f\t\6\2\2\u029e\u029d\3\2\2\2\u029f\u02a2"+
		"\3\2\2\2\u02a0\u029e\3\2\2\2\u02a0\u02a1\3\2\2\2\u02a1\u02a3\3\2\2\2\u02a2"+
		"\u02a0\3\2\2\2\u02a3\u02a4\5d\63\2\u02a4c\3\2\2\2\u02a5\u02aa\5f\64\2"+
		"\u02a6\u02a7\7\65\2\2\u02a7\u02a9\5f\64\2\u02a8\u02a6\3\2\2\2\u02a9\u02ac"+
		"\3\2\2\2\u02aa\u02a8\3\2\2\2\u02aa\u02ab\3\2\2\2\u02abe\3\2\2\2\u02ac"+
		"\u02aa\3\2\2\2\u02ad\u02b5\5p9\2\u02ae\u02b4\5h\65\2\u02af\u02b4\5l\67"+
		"\2\u02b0\u02b4\5n8\2\u02b1\u02b4\5j\66\2\u02b2\u02b4\5~@\2\u02b3\u02ae"+
		"\3\2\2\2\u02b3\u02af\3\2\2\2\u02b3\u02b0\3\2\2\2\u02b3\u02b1\3\2\2\2\u02b3"+
		"\u02b2\3\2\2\2\u02b4\u02b7\3\2\2\2\u02b5\u02b3\3\2\2\2\u02b5\u02b6\3\2"+
		"\2\2\u02b6g\3\2\2\2\u02b7\u02b5\3\2\2\2\u02b8\u02b9\7\66\2\2\u02b9\u02ba"+
		"\7\66\2\2\u02ba\u02bb\5\36\20\2\u02bb\u02bc\7\67\2\2\u02bc\u02bd\7\67"+
		"\2\2\u02bdi\3\2\2\2\u02be\u02bf\7\66\2\2\u02bf\u02c0\7\67\2\2\u02c0k\3"+
		"\2\2\2\u02c1\u02c2\7\66\2\2\u02c2\u02c3\5\36\20\2\u02c3\u02c4\7\67\2\2"+
		"\u02c4m\3\2\2\2\u02c5\u02cd\78\2\2\u02c6\u02ce\5\u00bc_\2\u02c7\u02ce"+
		"\5\u00ba^\2\u02c8\u02ce\7\u0084\2\2\u02c9\u02ce\5t;\2\u02ca\u02ce\5r:"+
		"\2\u02cb\u02ce\5v<\2\u02cc\u02ce\5\u00acW\2\u02cd\u02c6\3\2\2\2\u02cd"+
		"\u02c7\3\2\2\2\u02cd\u02c8\3\2\2\2\u02cd\u02c9\3\2\2\2\u02cd\u02ca\3\2"+
		"\2\2\u02cd\u02cb\3\2\2\2\u02cd\u02cc\3\2\2\2\u02ceo\3\2\2\2\u02cf\u02dc"+
		"\7|\2\2\u02d0\u02dc\7}\2\2\u02d1\u02dc\5\u00ba^\2\u02d2\u02dc\5r:\2\u02d3"+
		"\u02dc\5t;\2\u02d4\u02dc\5v<\2\u02d5\u02dc\5\u008aF\2\u02d6\u02dc\5|?"+
		"\2\u02d7\u02dc\5x=\2\u02d8\u02dc\5z>\2\u02d9\u02dc\5\u00b6\\\2\u02da\u02dc"+
		"\5\u0082B\2\u02db\u02cf\3\2\2\2\u02db\u02d0\3\2\2\2\u02db\u02d1\3\2\2"+
		"\2\u02db\u02d2\3\2\2\2\u02db\u02d3\3\2\2\2\u02db\u02d4\3\2\2\2\u02db\u02d5"+
		"\3\2\2\2\u02db\u02d6\3\2\2\2\u02db\u02d7\3\2\2\2\u02db\u02d8\3\2\2\2\u02db"+
		"\u02d9\3\2\2\2\u02db\u02da\3\2\2\2\u02dcq\3\2\2\2\u02dd\u02e0\7!\2\2\u02de"+
		"\u02df\7\u0084\2\2\u02df\u02e1\7\f\2\2\u02e0\u02de\3\2\2\2\u02e0\u02e1"+
		"\3\2\2\2\u02e1\u02e2\3\2\2\2\u02e2\u02e3\7\u0084\2\2\u02e3s\3\2\2\2\u02e4"+
		"\u02e6\7\35\2\2\u02e5\u02e7\5\36\20\2\u02e6\u02e5\3\2\2\2\u02e6\u02e7"+
		"\3\2\2\2\u02e7\u02e8\3\2\2\2\u02e8\u02e9\7\36\2\2\u02e9u\3\2\2\2\u02ea"+
		"\u02eb\79\2\2\u02ebw\3\2\2\2\u02ec\u02ed\7\t\2\2\u02ed\u02ee\7\37\2\2"+
		"\u02ee\u02ef\5\36\20\2\u02ef\u02f0\7 \2\2\u02f0y\3\2\2\2\u02f1\u02f2\7"+
		"\n\2\2\u02f2\u02f3\7\37\2\2\u02f3\u02f4\5\36\20\2\u02f4\u02f5\7 \2\2\u02f5"+
		"{\3\2\2\2\u02f6\u02fa\7\u0084\2\2\u02f7\u02fa\5\u00bc_\2\u02f8\u02fa\3"+
		"\2\2\2\u02f9\u02f6\3\2\2\2\u02f9\u02f7\3\2\2\2\u02f9\u02f8\3\2\2\2\u02fa"+
		"\u02fb\3\2\2\2\u02fb\u02fd\7\f\2\2\u02fc\u02f9\3\2\2\2\u02fc\u02fd\3\2"+
		"\2\2\u02fd\u0300\3\2\2\2\u02fe\u0301\5\u00b2Z\2\u02ff\u0301\5\u00bc_\2"+
		"\u0300\u02fe\3\2\2\2\u0300\u02ff\3\2\2\2\u0301\u0302\3\2\2\2\u0302\u0303"+
		"\5~@\2\u0303}\3\2\2\2\u0304\u030b\7\35\2\2\u0305\u0307\5\u0080A\2\u0306"+
		"\u0308\7\30\2\2\u0307\u0306\3\2\2\2\u0307\u0308\3\2\2\2\u0308\u030a\3"+
		"\2\2\2\u0309\u0305\3\2\2\2\u030a\u030d\3\2\2\2\u030b\u0309\3\2\2\2\u030b"+
		"\u030c\3\2\2\2\u030c\u030e\3\2\2\2\u030d\u030b\3\2\2\2\u030e\u030f\7\36"+
		"\2\2\u030f\177\3\2\2\2\u0310\u0313\5 \21\2\u0311\u0313\7{\2\2\u0312\u0310"+
		"\3\2\2\2\u0312\u0311\3\2\2\2\u0313\u0081\3\2\2\2\u0314\u0317\5\u0084C"+
		"\2\u0315\u0317\5\u0086D\2\u0316\u0314\3\2\2\2\u0316\u0315\3\2\2\2\u0317"+
		"\u0083\3\2\2\2\u0318\u0319\7\u0084\2\2\u0319\u031a\7:\2\2\u031a\u031b"+
		"\7}\2\2\u031b\u0085\3\2\2\2\u031c\u031d\7\34\2\2\u031d\u031f\7\35\2\2"+
		"\u031e\u0320\5\32\16\2\u031f\u031e\3\2\2\2\u031f\u0320\3\2\2\2\u0320\u0321"+
		"\3\2\2\2\u0321\u0324\7\36\2\2\u0322\u0323\7X\2\2\u0323\u0325\5\u0088E"+
		"\2\u0324\u0322\3\2\2\2\u0324\u0325\3\2\2\2\u0325\u0326\3\2\2\2\u0326\u0327"+
		"\7\37\2\2\u0327\u0328\5\36\20\2\u0328\u0329\7 \2\2\u0329\u0087\3\2\2\2"+
		"\u032a\u032b\7\35\2\2\u032b\u0333\7\36\2\2\u032c\u0330\5\u008cG\2\u032d"+
		"\u0331\7{\2\2\u032e\u0331\7#\2\2\u032f\u0331\7\60\2\2\u0330\u032d\3\2"+
		"\2\2\u0330\u032e\3\2\2\2\u0330\u032f\3\2\2\2\u0330\u0331\3\2\2\2\u0331"+
		"\u0333\3\2\2\2\u0332\u032a\3\2\2\2\u0332\u032c\3\2\2\2\u0333\u0089\3\2"+
		"\2\2\u0334\u033d\7\37\2\2\u0335\u033a\5\u00b4[\2\u0336\u0337\7\30\2\2"+
		"\u0337\u0339\5\u00b4[\2\u0338\u0336\3\2\2\2\u0339\u033c\3\2\2\2\u033a"+
		"\u0338\3\2\2\2\u033a\u033b\3\2\2\2\u033b\u033e\3\2\2\2\u033c\u033a\3\2"+
		"\2\2\u033d\u0335\3\2\2\2\u033d\u033e\3\2\2\2\u033e\u033f\3\2\2\2\u033f"+
		"\u0345\7 \2\2\u0340\u0341\7;\2\2\u0341\u0342\5\36\20\2\u0342\u0343\7<"+
		"\2\2\u0343\u0345\3\2\2\2\u0344\u0334\3\2\2\2\u0344\u0340\3\2\2\2\u0345"+
		"\u008b\3\2\2\2\u0346\u034a\7=\2\2\u0347\u034a\5\u008eH\2\u0348\u034a\5"+
		"\u00b0Y\2\u0349\u0346\3\2\2\2\u0349\u0347\3\2\2\2\u0349\u0348\3\2\2\2"+
		"\u034a\u008d\3\2\2\2\u034b\u034c\t\b\2\2\u034c\u008f\3\2\2\2\u034d\u034e"+
		"\7@\2\2\u034e\u0091\3\2\2\2\u034f\u0350\7A\2\2\u0350\u0093\3\2\2\2\u0351"+
		"\u0352\7B\2\2\u0352\u0095\3\2\2\2\u0353\u0354\7C\2\2\u0354\u0097\3\2\2"+
		"\2\u0355\u0356\7D\2\2\u0356\u0099\3\2\2\2\u0357\u0358\7E\2\2\u0358\u009b"+
		"\3\2\2\2\u0359\u035a\7F\2\2\u035a\u009d\3\2\2\2\u035b\u035c\7G\2\2\u035c"+
		"\u009f\3\2\2\2\u035d\u035e\7H\2\2\u035e\u00a1\3\2\2\2\u035f\u0360\7I\2"+
		"\2\u0360\u00a3\3\2\2\2\u0361\u0362\7J\2\2\u0362\u00a5\3\2\2\2\u0363\u0364"+
		"\7K\2\2\u0364\u00a7\3\2\2\2\u0365\u0366\7L\2\2\u0366\u00a9\3\2\2\2\u0367"+
		"\u0368\7M\2\2\u0368\u00ab\3\2\2\2\u0369\u0378\5\u0090I\2\u036a\u0378\5"+
		"\u0092J\2\u036b\u0378\5\u0094K\2\u036c\u0378\5\u0096L\2\u036d\u0378\5"+
		"\u0098M\2\u036e\u0378\5\u009aN\2\u036f\u0378\5\u009cO\2\u0370\u0378\5"+
		"\u009eP\2\u0371\u0378\5\u00a4S\2\u0372\u0378\5\u00a6T\2\u0373\u0378\5"+
		"\u00a8U\2\u0374\u0378\5\u00a0Q\2\u0375\u0378\5\u00a2R\2\u0376\u0378\5"+
		"\u00aaV\2\u0377\u0369\3\2\2\2\u0377\u036a\3\2\2\2\u0377\u036b\3\2\2\2"+
		"\u0377\u036c\3\2\2\2\u0377\u036d\3\2\2\2\u0377\u036e\3\2\2\2\u0377\u036f"+
		"\3\2\2\2\u0377\u0370\3\2\2\2\u0377\u0371\3\2\2\2\u0377\u0372\3\2\2\2\u0377"+
		"\u0373\3\2\2\2\u0377\u0374\3\2\2\2\u0377\u0375\3\2\2\2\u0377\u0376\3\2"+
		"\2\2\u0378\u00ad\3\2\2\2\u0379\u037b\5\u00b0Y\2\u037a\u037c\7{\2\2\u037b"+
		"\u037a\3\2\2\2\u037b\u037c\3\2\2\2\u037c\u00af\3\2\2\2\u037d\u0381\7N"+
		"\2\2\u037e\u0381\5\u00acW\2\u037f\u0381\7|\2\2\u0380\u037d\3\2\2\2\u0380"+
		"\u037e\3\2\2\2\u0380\u037f\3\2\2\2\u0381\u00b1\3\2\2\2\u0382\u0385\7\u0084"+
		"\2\2\u0383\u0385\5\u00acW\2\u0384\u0382\3\2\2\2\u0384\u0383\3\2\2\2\u0385"+
		"\u00b3\3\2\2\2\u0386\u0389\5 \21\2\u0387\u0389\7\u0084\2\2\u0388\u0386"+
		"\3\2\2\2\u0388\u0387\3\2\2\2\u0389\u038a\3\2\2\2\u038a\u038b\t\t\2\2\u038b"+
		"\u038c\5 \21\2\u038c\u00b5\3\2\2\2\u038d\u038f\7\66\2\2\u038e\u0390\5"+
		"\36\20\2\u038f\u038e\3\2\2\2\u038f\u0390\3\2\2\2\u0390\u0391\3\2\2\2\u0391"+
		"\u0392\7\67\2\2\u0392\u00b7\3\2\2\2\u0393\u0394\5\u00ba^\2\u0394\u00b9"+
		"\3\2\2\2\u0395\u0396\7z\2\2\u0396\u00bb\3\2\2\2\u0397\u0398\t\n\2\2\u0398"+
		"\u00bd\3\2\2\2_\u00c3\u00c7\u00d9\u00df\u00e4\u00ea\u0100\u0105\u010d"+
		"\u0117\u0120\u0123\u012a\u0131\u0133\u0139\u013e\u0143\u014a\u0151\u0158"+
		"\u015f\u0169\u016d\u0175\u0177\u0183\u0189\u018d\u0191\u019c\u01a2\u01b1"+
		"\u01b7\u01bb\u01bf\u01c6\u01cd\u01d3\u01d8\u01da\u01de\u01e5\u01ec\u01f5"+
		"\u0201\u020b\u0217\u021b\u0224\u022b\u0249\u0251\u0255\u025c\u0263\u0269"+
		"\u0270\u0278\u027f\u0285\u028b\u0291\u029a\u02a0\u02aa\u02b3\u02b5\u02cd"+
		"\u02db\u02e0\u02e6\u02f9\u02fc\u0300\u0307\u030b\u0312\u0316\u031f\u0324"+
		"\u0330\u0332\u033a\u033d\u0344\u0349\u0377\u037b\u0380\u0384\u0388\u038f";
	public static final ATN _ATN =
		new ATNDeserializer().deserialize(_serializedATN.toCharArray());
	static {
		_decisionToDFA = new DFA[_ATN.getNumberOfDecisions()];
		for (int i = 0; i < _ATN.getNumberOfDecisions(); i++) {
			_decisionToDFA[i] = new DFA(_ATN.getDecisionState(i), i);
		}
	}
}<|MERGE_RESOLUTION|>--- conflicted
+++ resolved
@@ -3850,14 +3850,9 @@
 				{
 				setState(676);
 				match(T__50);
-<<<<<<< HEAD
-				setState(665);
+				setState(677);
 				((SimpleMapExprContext)_localctx).postFixExpr = postFixExpr();
 				((SimpleMapExprContext)_localctx).map_expr.add(((SimpleMapExprContext)_localctx).postFixExpr);
-=======
-				setState(677);
-				postFixExpr();
->>>>>>> a7308283
 				}
 				}
 				setState(682);
