--- conflicted
+++ resolved
@@ -377,13 +377,6 @@
 	 * <p>The default implementation returns the result of calling
 	 * {@link #visitChildren} on {@code ctx}.</p>
 	 */
-	@Override public T visitIsStaticallyExpr(JsoniqParser.IsStaticallyExprContext ctx) { return visitChildren(ctx); }
-	/**
-	 * {@inheritDoc}
-	 *
-	 * <p>The default implementation returns the result of calling
-	 * {@link #visitChildren} on {@code ctx}.</p>
-	 */
 	@Override public T visitTreatExpr(JsoniqParser.TreatExprContext ctx) { return visitChildren(ctx); }
 	/**
 	 * {@inheritDoc}
@@ -566,142 +559,6 @@
 	 * <p>The default implementation returns the result of calling
 	 * {@link #visitChildren} on {@code ctx}.</p>
 	 */
-<<<<<<< HEAD
-	@Override public T visitFunctionTest(JsoniqParser.FunctionTestContext ctx) { return visitChildren(ctx); }
-	/**
-	 * {@inheritDoc}
-	 *
-	 * <p>The default implementation returns the result of calling
-	 * {@link #visitChildren} on {@code ctx}.</p>
-	 */
-	@Override public T visitAnyFunctionTest(JsoniqParser.AnyFunctionTestContext ctx) { return visitChildren(ctx); }
-	/**
-	 * {@inheritDoc}
-	 *
-	 * <p>The default implementation returns the result of calling
-	 * {@link #visitChildren} on {@code ctx}.</p>
-	 */
-	@Override public T visitTypedFunctionTest(JsoniqParser.TypedFunctionTestContext ctx) { return visitChildren(ctx); }
-	/**
-	 * {@inheritDoc}
-	 *
-	 * <p>The default implementation returns the result of calling
-	 * {@link #visitChildren} on {@code ctx}.</p>
-	 */
-	@Override public T visitJSONItemTest(JsoniqParser.JSONItemTestContext ctx) { return visitChildren(ctx); }
-	/**
-	 * {@inheritDoc}
-	 *
-	 * <p>The default implementation returns the result of calling
-	 * {@link #visitChildren} on {@code ctx}.</p>
-	 */
-	@Override public T visitKeyWordString(JsoniqParser.KeyWordStringContext ctx) { return visitChildren(ctx); }
-	/**
-	 * {@inheritDoc}
-	 *
-	 * <p>The default implementation returns the result of calling
-	 * {@link #visitChildren} on {@code ctx}.</p>
-	 */
-	@Override public T visitKeyWordInteger(JsoniqParser.KeyWordIntegerContext ctx) { return visitChildren(ctx); }
-	/**
-	 * {@inheritDoc}
-	 *
-	 * <p>The default implementation returns the result of calling
-	 * {@link #visitChildren} on {@code ctx}.</p>
-	 */
-	@Override public T visitKeyWordDecimal(JsoniqParser.KeyWordDecimalContext ctx) { return visitChildren(ctx); }
-	/**
-	 * {@inheritDoc}
-	 *
-	 * <p>The default implementation returns the result of calling
-	 * {@link #visitChildren} on {@code ctx}.</p>
-	 */
-	@Override public T visitKeyWordDouble(JsoniqParser.KeyWordDoubleContext ctx) { return visitChildren(ctx); }
-	/**
-	 * {@inheritDoc}
-	 *
-	 * <p>The default implementation returns the result of calling
-	 * {@link #visitChildren} on {@code ctx}.</p>
-	 */
-	@Override public T visitKeyWordBoolean(JsoniqParser.KeyWordBooleanContext ctx) { return visitChildren(ctx); }
-	/**
-	 * {@inheritDoc}
-	 *
-	 * <p>The default implementation returns the result of calling
-	 * {@link #visitChildren} on {@code ctx}.</p>
-	 */
-	@Override public T visitKeyWordDuration(JsoniqParser.KeyWordDurationContext ctx) { return visitChildren(ctx); }
-	/**
-	 * {@inheritDoc}
-	 *
-	 * <p>The default implementation returns the result of calling
-	 * {@link #visitChildren} on {@code ctx}.</p>
-	 */
-	@Override public T visitKeyWordYearMonthDuration(JsoniqParser.KeyWordYearMonthDurationContext ctx) { return visitChildren(ctx); }
-	/**
-	 * {@inheritDoc}
-	 *
-	 * <p>The default implementation returns the result of calling
-	 * {@link #visitChildren} on {@code ctx}.</p>
-	 */
-	@Override public T visitKeyWordDayTimeDuration(JsoniqParser.KeyWordDayTimeDurationContext ctx) { return visitChildren(ctx); }
-	/**
-	 * {@inheritDoc}
-	 *
-	 * <p>The default implementation returns the result of calling
-	 * {@link #visitChildren} on {@code ctx}.</p>
-	 */
-	@Override public T visitKeyWordHexBinary(JsoniqParser.KeyWordHexBinaryContext ctx) { return visitChildren(ctx); }
-	/**
-	 * {@inheritDoc}
-	 *
-	 * <p>The default implementation returns the result of calling
-	 * {@link #visitChildren} on {@code ctx}.</p>
-	 */
-	@Override public T visitKeyWordBase64Binary(JsoniqParser.KeyWordBase64BinaryContext ctx) { return visitChildren(ctx); }
-	/**
-	 * {@inheritDoc}
-	 *
-	 * <p>The default implementation returns the result of calling
-	 * {@link #visitChildren} on {@code ctx}.</p>
-	 */
-	@Override public T visitKeyWordDateTime(JsoniqParser.KeyWordDateTimeContext ctx) { return visitChildren(ctx); }
-	/**
-	 * {@inheritDoc}
-	 *
-	 * <p>The default implementation returns the result of calling
-	 * {@link #visitChildren} on {@code ctx}.</p>
-	 */
-	@Override public T visitKeyWordDate(JsoniqParser.KeyWordDateContext ctx) { return visitChildren(ctx); }
-	/**
-	 * {@inheritDoc}
-	 *
-	 * <p>The default implementation returns the result of calling
-	 * {@link #visitChildren} on {@code ctx}.</p>
-	 */
-	@Override public T visitKeyWordTime(JsoniqParser.KeyWordTimeContext ctx) { return visitChildren(ctx); }
-	/**
-	 * {@inheritDoc}
-	 *
-	 * <p>The default implementation returns the result of calling
-	 * {@link #visitChildren} on {@code ctx}.</p>
-	 */
-	@Override public T visitKeyWordAnyURI(JsoniqParser.KeyWordAnyURIContext ctx) { return visitChildren(ctx); }
-	/**
-	 * {@inheritDoc}
-	 *
-	 * <p>The default implementation returns the result of calling
-	 * {@link #visitChildren} on {@code ctx}.</p>
-	 */
-	@Override public T visitTypesKeywords(JsoniqParser.TypesKeywordsContext ctx) { return visitChildren(ctx); }
-	/**
-	 * {@inheritDoc}
-	 *
-	 * <p>The default implementation returns the result of calling
-	 * {@link #visitChildren} on {@code ctx}.</p>
-	 */
-=======
->>>>>>> 5784cf43
 	@Override public T visitSingleType(JsoniqParser.SingleTypeContext ctx) { return visitChildren(ctx); }
 	/**
 	 * {@inheritDoc}
