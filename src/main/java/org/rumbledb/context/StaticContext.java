--- conflicted
+++ resolved
@@ -54,8 +54,6 @@
     private transient SequenceType contextItemStaticType;
     private transient Map<FunctionIdentifier, FunctionSignature> staticallyKnownFunctionSignatures;
 
-<<<<<<< HEAD
-=======
     private static final Map<String, String> defaultBindings;
 
     static {
@@ -70,7 +68,6 @@
         defaultBindings.put("js", Name.JS_NS);
     }
 
->>>>>>> 7bade9fb
     private RumbleRuntimeConfiguration configuration;
 
     public StaticContext() {
@@ -366,13 +363,10 @@
             current = current.parent;
         }
     }
-<<<<<<< HEAD
-=======
 
     public void bindDefaultNamespaces() {
         for (String prefix : defaultBindings.keySet()) {
             bindNamespace(prefix, defaultBindings.get(prefix));
         }
     }
->>>>>>> 7bade9fb
 }