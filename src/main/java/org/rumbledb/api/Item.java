package org.rumbledb.api;

import java.io.Serializable;
import java.math.BigDecimal;
import java.math.BigInteger;
import java.util.List;
import java.util.Map;

import org.apache.spark.api.java.JavaRDD;
import org.apache.spark.sql.Dataset;
import org.apache.spark.sql.Row;
import org.joda.time.DateTime;
import org.joda.time.Period;
import org.rumbledb.context.DynamicContext;
import org.rumbledb.context.FunctionIdentifier;
import org.rumbledb.context.Name;
import org.rumbledb.runtime.RuntimeIterator;
import org.rumbledb.runtime.flwor.NativeClauseContext;
import org.rumbledb.types.FunctionSignature;
import org.rumbledb.types.ItemType;

import com.esotericsoftware.kryo.KryoSerializable;


/**
 * An instance of this class is an item in the JSONiq data model.
 *
 * JSONiq manipulates sequences of items.
 *
 * All calls should be made via this interface. Objects of type Item should never be cast to a subclass (in a subsequent
 * version,
 * we will make the classes implementing this interface visible only at the package level).
 *
 * An item can be structured or atomic or a function.
 *
 * Structured items include objects and arrays. Objects are mappings from strings (keys) to items. Arrays are ordered
 * lists of items.
 *
 * Atomic items have a lexical value and a type. Rumble does not support all atomic types yet.
 *
 * @author Ghislain Fourny, Stefan Irimescu, Can Berker Cikis
 */
public interface Item extends Serializable, KryoSerializable {

    /**
     * Tests whether the item is an array.
     *
     * @return true if it is an array, false otherwise.
     */
    default boolean isArray() {
        return false;
    }

    /**
     * Tests whether the item is an object.
     *
     * @return true if it is an object, false otherwise.
     */
    default boolean isObject() {
        return false;
    }

    /**
     * Tests whether the item is a function.
     *
     * @return true if it is a function, false otherwise
     */
    default boolean isFunction() {
        return false;
    }

    /**
     * Tests whether the item is an atomic item.
     *
     * @return true if it is an atomic item, false otherwise.
     */
    default boolean isAtomic() {
        return false;
    }

    /**
     * Tests whether the item is an atomic item of type string.
     *
     * @return true if it is an atomic item of type string, false otherwise.
     */
    default boolean isString() {
        return false;
    }

    /**
     * Tests whether the item is an atomic item of type default boolean.
     *
     * @return true if it is an atomic item of type default boolean, false otherwise.
     */
    default boolean isBoolean() {
        return false;
    }

    /**
     * Tests whether the item is the null item.
     *
     * @return true if it is the null item, false otherwise.
     */
    default boolean isNull() {
        return false;
    }

    /**
     * Tests whether the item is a number (decimal or double).
     *
     * @return true if it is a number, false otherwise.
     */
    default boolean isNumeric() {
        return false;
    }

    /**
     * Tests whether the item is an atomic item of type decimal.
     *
     * @return true if it is an atomic item of type decimal, false otherwise.
     */
    default boolean isDecimal() {
        return false;
    }

    /**
     * Tests whether the item is an atomic item of type integer.
     *
     * @return true if it is an atomic item of type integer, false otherwise.
     */
    default boolean isInteger() {
        return false;
    }

    /**
     * Tests whether the item is an atomic item of type int.
     *
     * @return true if it is an atomic item of type int, false otherwise.
     */
    default boolean isInt() {
        return false;
    }

    /**
     * Tests whether the item is an atomic item of type double.
     *
     * @return true if it is an atomic item of type double, false otherwise.
     */
    default boolean isDouble() {
        return false;
    }

    /**
     * Tests whether the item is an atomic item of type float.
     *
     * @return true if it is an atomic item of type float, false otherwise.
     */
    default boolean isFloat() {
        return false;
    }

    /**
     * Tests whether the item is an atomic item of type duration.
     *
     * @return true if it is an atomic item of type duration, false otherwise.
     */
    default boolean isDuration() {
        return false;
    }

    /**
     * Tests whether the item is an atomic item of type yearMonthDuration.
     *
     * @return true if it is an atomic item of type yearMonthDuration, false otherwise.
     */
    default boolean isYearMonthDuration() {
        return false;
    }

    /**
     * Tests whether the item is an atomic item of type dayTimeDuration.
     *
     * @return true if it is an atomic item of type dayTimeDuration, false otherwise.
     */
    default boolean isDayTimeDuration() {
        return false;
    }

    /**
     * Tests whether the item is an atomic item of type dateTime.
     *
     * @return true if it is an atomic item of type dateTime, false otherwise.
     */
    default boolean isDateTime() {
        return false;
    }

    /**
     * Tests whether the item is an atomic item of type date.
     *
     * @return true if it is an atomic item of type date, false otherwise.
     */
    default boolean isDate() {
        return false;
    }

    /**
     * Tests whether the item is an atomic item of type time.
     *
     * @return true if it is an atomic item of type time, false otherwise.
     */
    default boolean isTime() {
        return false;
    }

    /**
     * Tests whether the item is an atomic item of type anyURI.
     *
     * @return true if it is an atomic item of type anyURI, false otherwise.
     */
    default boolean isAnyURI() {
        return false;
    }

    /**
     * Tests whether the item is an atomic item of type base64Binary or hexBinary.
     *
     * @return true if it is an atomic item of type base64Binary or hexBinary, false otherwise.
     */
    default boolean isBinary() {
        return false;
    }

    /**
     * Tests whether the item is an atomic item of type hexBinary.
     *
     * @return true if it is an atomic item of type hexBinary, false otherwise.
     */
    default boolean isHexBinary() {
        return false;
    }

    /**
     * Tests whether the item is an atomic item of type base64Binary.
     *
     * @return true if it is an atomic item of type base64Binary, false otherwise.
     */
    default boolean isBase64Binary() {
        return false;
    }

    /**
     * Returns the members of the item if it is an array.
     *
     * @return the list of the array members.
     */
    default List<Item> getItems() {
        throw new UnsupportedOperationException("Operation not defined for type " + this.getDynamicType());
    }

    /**
     * Returns the member of the item at the specified position if it is an array.
     *
     * @param position a position.
     * @return the member at position position.
     */
    default Item getItemAt(int position) {
        throw new UnsupportedOperationException("Operation not defined for type " + this.getDynamicType());
    }

    /**
     * Returns the keys of the item, if it is an object.
     *
     * @return the list of the keys.
     */
    default List<String> getKeys() {
        throw new UnsupportedOperationException("Operation not defined for type " + this.getDynamicType());
    }

    /**
     * Returns the values of the item, if it is an object.
     *
     * @return the list of the value items.
     */
    default List<Item> getValues() {
        throw new UnsupportedOperationException("Operation not defined for type " + this.getDynamicType());
    }

    /**
     * Returns the value associated with a specific key, if it is an object.
     *
     * @param key a key.
     * @return the value associated with key.
     */
    default Item getItemByKey(String key) {
        throw new UnsupportedOperationException("Operation not defined for type " + this.getDynamicType());
    }

    /**
     * Returns the size of the item, if it is an array.
     *
     * @return the size as an int.
     */
    default int getSize() {
        throw new UnsupportedOperationException("Operation not defined for type " + this.getDynamicType());
    }

    /**
     * Returns the string value of the item, if it is a string.
     *
     * @return the string value.
     */
    default String getStringValue() {
        throw new UnsupportedOperationException("Operation not defined for type " + this.getDynamicType());
    }

    /**
     * Returns the boolean value of the item, if it is a boolean.
     *
     * @return the boolean value.
     */
    default boolean getBooleanValue() {
        throw new UnsupportedOperationException("Operation not defined for type " + this.getDynamicType());
    }

    /**
     * Returns the double value of the item, if it is a double.
     *
     * @return the double value.
     */
    default double getDoubleValue() {
        throw new UnsupportedOperationException("Operation not defined for type " + this.getDynamicType());
    }

    /**
     * Returns the float value of the item, if it is a float.
     *
     * @return the float value.
     */
    default float getFloatValue() {
        throw new UnsupportedOperationException("Operation not defined for type " + this.getDynamicType());
    }

    /**
     * Returns the int value of the item, if it is an int.
     *
     * @return the integer value as an int.
     */
    default int getIntValue() {
        throw new UnsupportedOperationException("Operation not defined for type " + this.getDynamicType());
    }

    /**
     * Returns the integer value of the item as a bit integer, if it is an integer.
     *
     * @return the integer value as a BigInteger.
     */
    default BigInteger getIntegerValue() {
        throw new UnsupportedOperationException("Operation not defined for type " + this.getDynamicType());
    }

    /**
     * Returns the decimal value of the item, if it is a decimal.
     *
     * @return the decimal value as a BigDecimal.
     */
    default BigDecimal getDecimalValue() {
        throw new UnsupportedOperationException("Operation not defined for type " + this.getDynamicType());
    }

    /**
     * Returns the period value of the item, if it is a duration.
     *
     * @return the period value as a Period.
     */
    default Period getDurationValue() {
        throw new UnsupportedOperationException("Operation not defined for type " + this.getDynamicType());
    }

    /**
     * Returns the dateTime value of the item, if it is a atomic item of type dateTimeItem or dateItem or timeItem.
     *
     * @return the dateTime value as a DateTime.
     */
    default DateTime getDateTimeValue() {
        throw new UnsupportedOperationException("Operation not defined for type " + this.getDynamicType());
    }

    /**
     * Returns the byte[] value of the item, if it is a atomic item of type hexBinary or Base64Binary.
     *
     * @return the binary value as an array of bytes.
     */
    default byte[] getBinaryValue() {
        throw new UnsupportedOperationException("Operation not defined for type " + this.getDynamicType());
    }

    /**
     * Returns the dynamic type of the item (only for error message purposes).
     * 
     * @return the dynamic type as an item type.
     */
    default ItemType getDynamicType() {
        throw new UnsupportedOperationException("Operation not defined for type " + this.getDynamicType());
    }

    /**
     * Returns the identifier (name and arity) of the function, if it is a function item.
     * 
     * @return the function identifier.
     */
    default FunctionIdentifier getIdentifier() {
        throw new UnsupportedOperationException("Operation not defined for type " + this.getDynamicType());
    }

    /**
     * Returns the names of the parameters of the function, if it is a function item.
     * 
     * @return the function parameter names.
     */
    default List<Name> getParameterNames() {
        throw new UnsupportedOperationException("Operation not defined for type " + this.getDynamicType());
    }

    /**
     * Returns the signature of the function, if it is a function item.
     * 
     * @return the function signature.
     */
    default FunctionSignature getSignature() {
        throw new UnsupportedOperationException("Operation not defined for type " + this.getDynamicType());
    }

    /**
     * Returns the body iterator, if it is a function item.
     * 
     * @return the function signature.
     */
    default public RuntimeIterator getBodyIterator() {
        throw new UnsupportedOperationException("Operation not defined for type " + this.getDynamicType());
    }

    /**
     * Returns the local variable bindings, if it is a function item.
     * 
     * @return the function signature.
     */
    default public Map<Name, List<Item>> getLocalVariablesInClosure() {
        throw new UnsupportedOperationException("Operation not defined for type " + this.getDynamicType());
    }

    /**
     * Returns the RDD variable bindings, if it is a function item.
     * 
     * @return the function signature.
     */
    default public Map<Name, JavaRDD<Item>> getRDDVariablesInClosure() {
        throw new UnsupportedOperationException("Operation not defined for type " + this.getDynamicType());
    }

    /**
     * Returns the DataFrame variable bindings, if it is a function item.
     * 
     * @return the function signature.
     */
    default public Map<Name, Dataset<Row>> getDFVariablesInClosure() {
        throw new UnsupportedOperationException("Operation not defined for type " + this.getDynamicType());
    }

    /**
     * Returns the module dynamic context, if it is a function item.
     * 
     * @return the function signature.
     */
    default public DynamicContext getDynamicModuleContext() {
        throw new UnsupportedOperationException("Operation not defined for type " + this.getDynamicType());
    }

    /**
     * @return true if the Item has a timeZone, false otherwise
     */
    default boolean hasTimeZone() {
        return false;
    }

    /**
     * Tests whether the item contains a representation of date or time (or both).
     *
     * @return true if it is an atomic item of type time, date or dateTime, false otherwise.
     */
    default boolean hasDateTime() {
        return false;
    }

    /**
     * Returns the effective boolean value of the item, if atomic.
     *
     * @return the effective boolean value.
     */
    default boolean getEffectiveBooleanValue() {
        throw new UnsupportedOperationException("Operation not defined for type " + this.getDynamicType());
    }

    /**
     * Appends an item, if it is an array.
     *
     * @param item an item.
     */
    default void putItem(Item item) {
        throw new UnsupportedOperationException("Operation not defined for type " + this.getDynamicType());
    }

    /**
     * Adds a value pair, if it is an array item.
     *
     * @param value a value.
     */
    default void append(Item value) {
        throw new UnsupportedOperationException("Operation not defined for type " + this.getDynamicType());
    }

    /**
     * Adds a key-value pair, if it is an object item.
     *
     * @param key a key.
     * @param value a value.
     */
    default void putItemByKey(String key, Item value) {
        throw new UnsupportedOperationException("Operation not defined for type " + this.getDynamicType());
    }

    /**
     * Casts the item to a double value (must be a numeric).
     *
     * @return the double value.
     */
    default double castToDoubleValue() {
        throw new UnsupportedOperationException("Operation not defined for type " + this.getDynamicType());
    }

    /**
     * Casts the item to a float value (must be a numeric).
     *
     * @return the float value.
     */
    default float castToFloatValue() {
        throw new UnsupportedOperationException("Operation not defined for type " + this.getDynamicType());
    }

    /**
     * Casts the item to a decimal value (must be a numeric).
     *
     * @return the BigDecimal value.
     */
    default BigDecimal castToDecimalValue() {
        throw new UnsupportedOperationException("Operation not defined for type " + this.getDynamicType());
    }

    /**
     * Casts the item to a big integer value (must be a numeric).
     *
     * @return the BigInteger value.
     */
    default BigInteger castToIntegerValue() {
        throw new UnsupportedOperationException("Operation not defined for type " + this.getDynamicType());
    }

    /**
     * Casts the item to an integer value (must be a numeric).
     *
     * @return the int value.
     */
    default int castToIntValue() {
        throw new UnsupportedOperationException("Operation not defined for type " + this.getDynamicType());
    }

    /**
     * Tests for logical equality. The semantics are that of the eq operator.
     *
     * @param other another item.
     * @return true it is equal to other, false otherwise.
     */
    boolean equals(Object other);

    /**
     * Computes a hash code.
     *
     * @return a hash code as an int.
     */
    int hashCode();

    String serialize();
<<<<<<< HEAD

    /**
     * Deprecated. Will be moved to iterator.
     *
     * @return a hash code as an int.
     */
    Item castAs(ItemType itemType);

    /**
     * Deprecated. Will be moved to iterator.
     *
     * @return a hash code as an int.
     */
    boolean isCastableAs(ItemType itemType);

    /**
     * Get sparkSql string for the item
     * 
     * @return String representing the item in a sparksql query or null if it is not supported for the item
     * @param context
     */
    NativeClauseContext generateNativeQuery(NativeClauseContext context);
=======
>>>>>>> 5784cf43
}<|MERGE_RESOLUTION|>--- conflicted
+++ resolved
@@ -590,29 +590,13 @@
     int hashCode();
 
     String serialize();
-<<<<<<< HEAD
-
-    /**
-     * Deprecated. Will be moved to iterator.
-     *
-     * @return a hash code as an int.
-     */
-    Item castAs(ItemType itemType);
-
-    /**
-     * Deprecated. Will be moved to iterator.
-     *
-     * @return a hash code as an int.
-     */
-    boolean isCastableAs(ItemType itemType);
 
     /**
      * Get sparkSql string for the item
-     * 
+     * @param context input context
      * @return String representing the item in a sparksql query or null if it is not supported for the item
-     * @param context
-     */
-    NativeClauseContext generateNativeQuery(NativeClauseContext context);
-=======
->>>>>>> 5784cf43
+     */
+    default NativeClauseContext generateNativeQuery(NativeClauseContext context) {
+        return NativeClauseContext.NoNativeQuery;
+    }
 }