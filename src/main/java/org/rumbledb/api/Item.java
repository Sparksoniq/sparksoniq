/*
 * Licensed to the Apache Software Foundation (ASF) under one or more
 * contributor license agreements.  See the NOTICE file distributed with
 * this work for additional information regarding copyright ownership.
 * The ASF licenses this file to You under the Apache License, Version 2.0
 * (the "License"); you may not use this file except in compliance with
 * the License.  You may obtain a copy of the License at
 *
 *     http://www.apache.org/licenses/LICENSE-2.0
 *
 * Unless required by applicable law or agreed to in writing, software
 * distributed under the License is distributed on an "AS IS" BASIS,
 * WITHOUT WARRANTIES OR CONDITIONS OF ANY KIND, either express or implied.
 * See the License for the specific language governing permissions and
 * limitations under the License.
 *
 * Authors: Ghislain Fourny, Stefan Irimescu, Can Berker Cikis
 *
 */

package org.rumbledb.api;

import org.joda.time.Period;
import org.joda.time.DateTime;
import sparksoniq.exceptions.IteratorFlowException;
import sparksoniq.jsoniq.compiler.translator.expr.operational.base.OperationalExpressionBase;
import sparksoniq.jsoniq.runtime.metadata.IteratorMetadata;
import sparksoniq.semantics.types.ItemType;

import java.io.IOException;
import java.io.ObjectInputStream;
import java.io.ObjectOutputStream;
import java.math.BigDecimal;
import java.util.List;

/**
 * An instance of this class is an item in the JSONiq data model.
 * 
 * JSONiq manipulates sequences of items.
 * 
 * An item can be structured or atomic.
 * 
 * Structured items include objects and arrays. Objects are mappings from strings (keys) to items. Arrays are ordered lists of items.
 * 
 * Atomic items have a lexical value and a type. Currently, Rumble only supports strings, numbers, booleans and null.
 * 
 * Numbers can be decimals, integers or doubles.
 * 
 * This class provides methods to identify what kind of item the instance is, and to access its properties.
 *
 * @author Ghislain Fourny, Stefan Irimescu, Can Berker Cikis
 */
public abstract class Item implements SerializableItem {

    private static final long serialVersionUID = 1L;

    /**
     * Please do not use. Items are produced by a JSONiq query via the Rumble API.
     */
    protected Item() {
    }

    /**
     * Tests whether the item is a number (integer, decimal or double).
     *
     * @return true if it is a number, false otherwise.
     */
    public boolean isNumeric() {
        return this.isInteger() || this.isDecimal() || this.isDouble();
    }

    /**
     * Casts the item to a double value.
     * @return the double value.
     */
    public double castToDoubleValue() {
        throw new IteratorFlowException("Cannot call castToDouble on non numeric");
    }

    /**
     * Casts the item to a decimal value.
     * @return the BigDecimal value.
     */
    public BigDecimal castToDecimalValue() {
        throw new IteratorFlowException("Cannot call castToDouble on non numeric");
    }

    /**
     * Casts the item to an integer value.
     * @return the int value.
     */
    public int castToIntegerValue() {
        throw new IteratorFlowException("Cannot call castToDouble on non numeric");
    }

    /**
     * Returns the effective boolean value of the item, if atomic.
     * @return the effective boolean value.
     */
    public abstract boolean getEffectiveBooleanValue();

    /**
     * Function that compares 2 items.
     * Non-atomics can't be compared.
     * Items have to be of the same type or one them has to be null.
     *
     * @param other another item.
     * @return -1 if this &lt; other; 0 if this == other; 1 if this &gt; other;
     */
    public int compareTo(Item other) {
        if (other.isNull()) return 1;
        return this.serialize().compareTo(other.serialize());
    }

    /**
     * Function that compare two items according to the operator defined for the comparison.
     * @param other another Item
     * @param operator the operator used for the comparison
     * @param metadata Metadata useful for throwing exceptions
     * @return BooleanItem result of the comparison
     */
    public Item compareItem(Item other, OperationalExpressionBase.Operator operator, IteratorMetadata metadata) {
        return operator.apply(this, other);
    }

    /**
     * Returns the members of the item if it is an array.
     *
     * @return the list of the array members.
     */
    public List<Item> getItems() {
        throw new RuntimeException("Item is not an array.");
    }

    /**
     * Returns the member of the item at the specified position if it is an array.
     *
     * @param position a position.
     * @return the member at position position.
     */
    public Item getItemAt(int position) {
        throw new RuntimeException("Item is not an array.");
    }

    /**
     * Appends an item, if it is an array.
     *
     * @param item an item.
     */
    public void putItem(Item item) {
        throw new RuntimeException("Item is not an array.");
    }

    /**
     * Returns the keys of the item, if it is an object item.
     *
     * @return the list of the keys.
     */
    public List<String> getKeys() {
        throw new RuntimeException("Item is not an object.");
    }

    /**
     * Returns the values of the item, if it is an object item.
     *
     * @return the list of the value items.
     */
    public List<Item> getValues() {
        throw new RuntimeException("Item is not an object.");
    }

    /**
     * Returns the value associated with a specific key, if it is an object item.
     *
     * @param key a key.
     * @return the value associated with key.
     */
    public Item getItemByKey(String key) {
        throw new RuntimeException("Item is not an object.");
    }

    /**
     * Adds a key-value pair, if it is an object item.
     *
     * @param key a key.
     * @param value a value.
     */
    public void putItemByKey(String key, Item value) {
        throw new RuntimeException("Item is not an object.");
    }

    /**
     * Returns the size of the item, if it is an array item.
     *
     * @return the size as an int.
     */
    public int getSize() {
        throw new RuntimeException("Item is not an array.");
    }

    /**
     * Returns the string value of the item, if it is a atomic item of type string.
     *
     * @return the string value.
     */
    public String getStringValue() {
        throw new RuntimeException("Item is not a string.");
    }

    /**
     * Returns the boolean value of the item, if it is a atomic item of type boolean.
     *
     * @return the boolean value.
     */
    public boolean getBooleanValue() {
        throw new RuntimeException("Item is not a boolean.");
    }

    /**
     * Returns the double value of the item, if it is a atomic item of type double.
     *
     * @return the double value.
     */
    public double getDoubleValue() {
        throw new RuntimeException("Item is not a double.");
    }

    /**
     * Returns the integer value of the item, if it is a atomic item of type integer.
     *
     * @return the integer value as an int.
     */
    public int getIntegerValue() {
        throw new RuntimeException("Item is not an integer.");
    }

    /**
     * Returns the decimal value of the item, if it is a atomic item of type decimal.
     *
     * @return the decimal value as a BigDecimal.
     */
    public BigDecimal getDecimalValue() {
        throw new RuntimeException("Item is not a big decimal.");
    }

    /**
     * Returns the period value of the item, if it is a atomic item of type duration.
     *
     * @return the period value as a Period.
     */
    public Period getDurationValue() {
        throw new RuntimeException("Item is not a duration.");
    }

    /**
     * Returns the dateTime value of the item, if it is a atomic item of type dateTimeItem.
     *
     * @return the dateTime value as a DateTime.
     */
    public DateTime getDateTimeValue() {
        throw new RuntimeException("Item is not a DateTime.");
    }

    /**
     * Returns the byte[] value of the item, if it is a atomic item of type hexBinary or Base64Binary.
     *
     * @return the binary value as an array of bytes.
     */
    public byte[] getBinaryValue() {
        throw new RuntimeException("Item is not a hexBinary.");
    }

    /**
     * Please do not use, item type API not publicly released yet.
     * @param type an ItemType.
     * @return true if it matches the item type.
     */
    public abstract boolean isTypeOf(ItemType type);

    /**
     * Tests whether the item is an array.
     *
     * @return true if it is an array, false otherwise.
     */
    public boolean isArray() {
        return false;
    }

    /**
     * Tests whether the item is an object.
     *
     * @return true if it is an object, false otherwise.
     */
    public boolean isObject() {
        return false;
    }

    /**
     * Tests whether the item is an atomic item.
     *
     * @return true if it is an atomic item, false otherwise.
     */
    public boolean isAtomic() {
        return false;
    }

    /**
     * Tests whether the item is an atomic item of type string.
     *
     * @return true if it is an atomic item of type string, false otherwise.
     */
    public boolean isString() {
        return false;
    }

    /**
     * Tests whether the item is an atomic item of type boolean.
     *
     * @return true if it is an atomic item of type boolean, false otherwise.
     */
    public boolean isBoolean() {
        return false;
    }

    /**
     * Tests whether the item is the null item.
     *
     * @return true if it is the null item, false otherwise.
     */
    public boolean isNull() {
        return false;
    }

    /**
     * Tests whether the item is an atomic item of type integer.
     *
     * @return true if it is an atomic item of type integer, false otherwise.
     */
    public boolean isInteger() {
        return false;
    }

    /**
     * Tests whether the item is an atomic item of type double.
     * 
     * @return true if it is an atomic item of type double, false otherwise.
     */
    public boolean isDouble() {
        return false;
    }

    /**
     * Tests whether the item is an atomic item of type decimal.
     *
     * @return true if it is an atomic item of type decimal, false otherwise.
     */
    public boolean isDecimal() {
        return false;
    }

    /**
     * Tests whether the item is an atomic item of type duration.
     *
     * @return true if it is an atomic item of type duration, false otherwise.
     */
    public boolean isDuration() {
        return false;
    }

    /**
     * Tests whether the item is an atomic item of type yearMonthDuration.
     *
     * @return true if it is an atomic item of type yearMonthDuration, false otherwise.
     */
    public boolean isYearMonthDuration() {
        return false;
    }

    /**
     * Tests whether the item is an atomic item of type dayTimeDuration.
     *
     * @return true if it is an atomic item of type dayTimeDuration, false otherwise.
     */
    public boolean isDayTimeDuration() {
        return false;
    }

    /**
     * Tests whether the item is an atomic item of type dateTime.
     *
     * @return true if it is an atomic item of type dateTime, false otherwise.
     */
    public boolean isDateTime() {
        return false;
    }

    /**
<<<<<<< HEAD
     * Tests whether the item is an atomic item of type hexBinary.
     *
     * @return true if it is an atomic item of type hexBinary, false otherwise.
     */
    public boolean isHexBinary() {
        return false;
    }

    /**
=======
>>>>>>> f5cbc28c
     * Tests whether the item is an atomic item of type date.
     *
     * @return true if it is an atomic item of type date, false otherwise.
     */
    public boolean isDate() {
        return false;
    }

    /**
<<<<<<< HEAD
     * Tests whether the item is an atomic item of type base64Binary.
     *
     * @return true if it is an atomic item of type base64Binary, false otherwise.
     */
    public boolean isBase64Binary() {
=======
     * Tests whether the item is an atomic item of type time.
     *
     * @return true if it is an atomic item of type time, false otherwise.
     */
    public boolean isTime() {
>>>>>>> f5cbc28c
        return false;
    }

    /**
<<<<<<< HEAD
     * Tests whether the item is an atomic item of type base64Binary.
     *
     * @return true if it is an atomic item of type base64Binary, false otherwise.
=======
     * Tests whether the item contains a representation of date or time (or both).
     *
     * @return true if it is an atomic item of type time, date or dateTime, false otherwise.
>>>>>>> f5cbc28c
     */
    public boolean hasDateOrTime() {
        return false;
    }

    private void readObject(ObjectInputStream aInputStream)
            throws ClassNotFoundException, IOException {
        aInputStream.defaultReadObject();
    }

    private void writeObject(ObjectOutputStream aOutputStream)
            throws IOException {
        aOutputStream.defaultWriteObject();
    }

    /**
     * Tests for logical equality.
     *
     * @param other another item.
     * @return true it is equal to other, false otherwise.
     */
    @Override
    public abstract boolean equals(Object other);

    /**
     * Computes a hash code.
     * 
     * @return a hash code as an int.
     */
    @Override
    public abstract int hashCode();


<<<<<<< HEAD
    public Item add(Item other) { throw new UnsupportedOperationException("Operation not defined"); }
    public Item subtract(Item other) { throw new UnsupportedOperationException("Operation not defined"); }
    public Item multiply(Item other) { throw new UnsupportedOperationException("Operation not defined"); }
    public Item divide(Item other) { throw new UnsupportedOperationException("Operation not defined"); }
    public Item modulo(Item other) { throw new UnsupportedOperationException("Operation not defined"); }
    public Item idivide(Item other) { throw new UnsupportedOperationException("Operation not defined"); }
=======
    public Item add(Item other) { throw new IteratorFlowException("Operation not defined"); }
    public Item subtract(Item other, boolean negated) { throw new IteratorFlowException("Operation not defined"); }
    public Item multiply(Item other) { throw new IteratorFlowException("Operation not defined"); }
    public Item divide(Item other, boolean inverted) { throw new IteratorFlowException("Operation not defined"); }
    public Item modulo(Item other, boolean inverted) { throw new IteratorFlowException("Operation not defined"); }
    public Item idivide(Item other, boolean inverted) { throw new IteratorFlowException("Operation not defined"); }
>>>>>>> f5cbc28c
}<|MERGE_RESOLUTION|>--- conflicted
+++ resolved
@@ -262,6 +262,24 @@
     }
 
     /**
+     * Returns the dateTime value of the item, if it is a atomic item of type dateItem.
+     *
+     * @return the dateTime value as a DateTime.
+     */
+    public DateTime getDateValue() {
+        throw new RuntimeException("Item is not a Date.");
+    }
+
+    /**
+     * Returns the dateTime value of the item, if it is a atomic item of type timeItem.
+     *
+     * @return the dateTime value as a DateTime.
+     */
+    public DateTime getTimeValue() {
+        throw new RuntimeException("Item is not a Time.");
+    }
+
+    /**
      * Returns the byte[] value of the item, if it is a atomic item of type hexBinary or Base64Binary.
      *
      * @return the binary value as an array of bytes.
@@ -395,7 +413,33 @@
     }
 
     /**
-<<<<<<< HEAD
+     * Tests whether the item is an atomic item of type date.
+     *
+     * @return true if it is an atomic item of type date, false otherwise.
+     */
+    public boolean isDate() {
+        return false;
+    }
+
+    /**
+     * Tests whether the item is an atomic item of type time.
+     *
+     * @return true if it is an atomic item of type time, false otherwise.
+     */
+    public boolean isTime() {
+        return false;
+    }
+
+    /**
+     * Tests whether the item contains a representation of date or time (or both).
+     *
+     * @return true if it is an atomic item of type time, date or dateTime, false otherwise.
+     */
+    public boolean hasDateOrTime() {
+        return false;
+    }
+
+    /**
      * Tests whether the item is an atomic item of type hexBinary.
      *
      * @return true if it is an atomic item of type hexBinary, false otherwise.
@@ -405,45 +449,11 @@
     }
 
     /**
-=======
->>>>>>> f5cbc28c
-     * Tests whether the item is an atomic item of type date.
-     *
-     * @return true if it is an atomic item of type date, false otherwise.
-     */
-    public boolean isDate() {
-        return false;
-    }
-
-    /**
-<<<<<<< HEAD
      * Tests whether the item is an atomic item of type base64Binary.
      *
      * @return true if it is an atomic item of type base64Binary, false otherwise.
      */
     public boolean isBase64Binary() {
-=======
-     * Tests whether the item is an atomic item of type time.
-     *
-     * @return true if it is an atomic item of type time, false otherwise.
-     */
-    public boolean isTime() {
->>>>>>> f5cbc28c
-        return false;
-    }
-
-    /**
-<<<<<<< HEAD
-     * Tests whether the item is an atomic item of type base64Binary.
-     *
-     * @return true if it is an atomic item of type base64Binary, false otherwise.
-=======
-     * Tests whether the item contains a representation of date or time (or both).
-     *
-     * @return true if it is an atomic item of type time, date or dateTime, false otherwise.
->>>>>>> f5cbc28c
-     */
-    public boolean hasDateOrTime() {
         return false;
     }
 
@@ -475,19 +485,10 @@
     public abstract int hashCode();
 
 
-<<<<<<< HEAD
     public Item add(Item other) { throw new UnsupportedOperationException("Operation not defined"); }
     public Item subtract(Item other) { throw new UnsupportedOperationException("Operation not defined"); }
     public Item multiply(Item other) { throw new UnsupportedOperationException("Operation not defined"); }
     public Item divide(Item other) { throw new UnsupportedOperationException("Operation not defined"); }
     public Item modulo(Item other) { throw new UnsupportedOperationException("Operation not defined"); }
     public Item idivide(Item other) { throw new UnsupportedOperationException("Operation not defined"); }
-=======
-    public Item add(Item other) { throw new IteratorFlowException("Operation not defined"); }
-    public Item subtract(Item other, boolean negated) { throw new IteratorFlowException("Operation not defined"); }
-    public Item multiply(Item other) { throw new IteratorFlowException("Operation not defined"); }
-    public Item divide(Item other, boolean inverted) { throw new IteratorFlowException("Operation not defined"); }
-    public Item modulo(Item other, boolean inverted) { throw new IteratorFlowException("Operation not defined"); }
-    public Item idivide(Item other, boolean inverted) { throw new IteratorFlowException("Operation not defined"); }
->>>>>>> f5cbc28c
 }