/*
 * Licensed to the Apache Software Foundation (ASF) under one or more
 * contributor license agreements.  See the NOTICE file distributed with
 * this work for additional information regarding copyright ownership.
 * The ASF licenses this file to You under the Apache License, Version 2.0
 * (the "License"); you may not use this file except in compliance with
 * the License.  You may obtain a copy of the License at
 *
 *     http://www.apache.org/licenses/LICENSE-2.0
 *
 * Unless required by applicable law or agreed to in writing, software
 * distributed under the License is distributed on an "AS IS" BASIS,
 * WITHOUT WARRANTIES OR CONDITIONS OF ANY KIND, either express or implied.
 * See the License for the specific language governing permissions and
 * limitations under the License.
 *
 * Authors: Ghislain Fourny, Stefan Irimescu, Can Berker Cikis
 *
 */

package org.rumbledb.api;

import org.joda.time.Period;
import sparksoniq.exceptions.IteratorFlowException;
import sparksoniq.jsoniq.compiler.translator.expr.operational.base.OperationalExpressionBase;
import sparksoniq.jsoniq.runtime.metadata.IteratorMetadata;
import sparksoniq.semantics.types.ItemType;

import java.io.IOException;
import java.io.ObjectInputStream;
import java.io.ObjectOutputStream;
import java.math.BigDecimal;
import java.util.List;

/**
 * An instance of this class is an item in the JSONiq data model.
 * 
 * JSONiq manipulates sequences of items.
 * 
 * An item can be structured or atomic.
 * 
 * Structured items include objects and arrays. Objects are mappings from strings (keys) to items. Arrays are ordered lists of items.
 * 
 * Atomic items have a lexical value and a type. Currently, Rumble only supports strings, numbers, booleans and null.
 * 
 * Numbers can be decimals, integers or doubles.
 * 
 * This class provides methods to identify what kind of item the instance is, and to access its properties.
 *
 * @author Ghislain Fourny, Stefan Irimescu, Can Berker Cikis
 */
public abstract class Item implements SerializableItem {

    private static final long serialVersionUID = 1L;

    /**
     * Please do not use. Items are produced by a JSONiq query via the Rumble API.
     */
    protected Item() {
    }

    /**
     * Tests whether the item is a number (integer, decimal or double).
     *
     * @return true if it is a number, false otherwise.
     */
    public boolean isNumeric() {
        return this.isInteger() || this.isDecimal() || this.isDouble();
    }

    /**
     * Casts the item to a double value.
     * @return the double value.
     */
    public double castToDoubleValue() {
        throw new IteratorFlowException("Cannot call castToDouble on non numeric");
    }

    /**
     * Casts the item to a decimal value.
     * @return the BigDecimal value.
     */
    public BigDecimal castToDecimalValue() {
        throw new IteratorFlowException("Cannot call castToDouble on non numeric");
    }

    /**
     * Casts the item to an integer value.
     * @return the int value.
     */
    public int castToIntegerValue() {
        throw new IteratorFlowException("Cannot call castToDouble on non numeric");
    }

    /**
     * Returns the effective boolean value of the item, if atomic.
     * @return the effective boolean value.
     */
    public abstract boolean getEffectiveBooleanValue();

    /**
     * Function that compares 2 items.
     * Non-atomics can't be compared.
     * Items have to be of the same type or one them has to be null.
     *
     * @param other another item.
     * @return -1 if this &lt; other; 0 if this == other; 1 if this &gt; other;
     */
    public int compareTo(Item other) {
        if (other.isNull()) return 1;
        return this.serialize().compareTo(other.serialize());
    }

    /**
     * Function that compare two items according to the operator defined for the comparison.
     * @param other another Item
     * @param operator the operator used for the comparison
     * @param metadata Metadata useful for throwing exceptions
     * @return BooleanItem result of the comparison
     */
    public Item compareItem(Item other, OperationalExpressionBase.Operator operator, IteratorMetadata metadata) {
        return operator.apply(this, other);
    }

    /**
     * Returns the members of the item if it is an array.
     *
     * @return the list of the array members.
     */
    public List<Item> getItems() {
        throw new RuntimeException("Item is not an array.");
    }

    /**
     * Returns the member of the item at the specified position if it is an array.
     *
     * @param position a position.
     * @return the member at position position.
     */
    public Item getItemAt(int position) {
        throw new RuntimeException("Item is not an array.");
    }

    /**
     * Appends an item, if it is an array.
     *
     * @param item an item.
     */
    public void putItem(Item item) {
        throw new RuntimeException("Item is not an array.");
    }

    /**
     * Returns the keys of the item, if it is an object item.
     *
     * @return the list of the keys.
     */
    public List<String> getKeys() {
        throw new RuntimeException("Item is not an object.");
    }

    /**
     * Returns the values of the item, if it is an object item.
     *
     * @return the list of the value items.
     */
    public List<Item> getValues() {
        throw new RuntimeException("Item is not an object.");
    }

    /**
     * Returns the value associated with a specific key, if it is an object item.
     *
     * @param key a key.
     * @return the value associated with key.
     */
    public Item getItemByKey(String key) {
        throw new RuntimeException("Item is not an object.");
    }

    /**
     * Adds a key-value pair, if it is an object item.
     *
     * @param key a key.
     * @param value a value.
     */
    public void putItemByKey(String key, Item value) {
        throw new RuntimeException("Item is not an object.");
    }

    /**
     * Returns the size of the item, if it is an array item.
     *
     * @return the size as an int.
     */
    public int getSize() {
        throw new RuntimeException("Item is not an array.");
    }

    /**
     * Returns the string value of the item, if it is a atomic item of type string.
     *
     * @return the string value.
     */
    public String getStringValue() {
        throw new RuntimeException("Item is not a string.");
    }

    /**
     * Returns the boolean value of the item, if it is a atomic item of type boolean.
     *
     * @return the boolean value.
     */
    public boolean getBooleanValue() {
        throw new RuntimeException("Item is not a boolean.");
    }

    /**
     * Returns the double value of the item, if it is a atomic item of type double.
     *
     * @return the double value.
     */
    public double getDoubleValue() {
        throw new RuntimeException("Item is not a double.");
    }

    /**
     * Returns the integer value of the item, if it is a atomic item of type integer.
     *
     * @return the integer value as an int.
     */
    public int getIntegerValue() {
        throw new RuntimeException("Item is not an integer.");
    }

    /**
     * Returns the decimal value of the item, if it is a atomic item of type decimal.
     *
     * @return the decimal value as a BigDecimal.
     */
    public BigDecimal getDecimalValue() {
        throw new RuntimeException("Item is not a big decimal.");
    }

    /**
<<<<<<< HEAD
     * Returns the period value of the item, if it is a atomic item of type duration.
     *
     * @return the period value as a Period.
     */
    public Period getDurationValue() {
        throw new RuntimeException("Item is not a duration.");
    }

    /**
     * Returns the period value of the item, if it is a atomic item of type yearMonthDuration.
     *
     * @return the period value as a Period.
     */
    public Period getYearMonthDurationValue() {
        throw new RuntimeException("Item is not a YearMonthDuration.");
    }

    /**
     * Returns the period value of the item, if it is a atomic item of type dayTimeDuration.
     *
     * @return the period value as a Period.
     */
    public Period getDayTimeDurationValue() {
        throw new RuntimeException("Item is not a DayTimeDuration.");
    }

    /**
=======
>>>>>>> 6ae67b36
     * Returns the byte[] value of the item, if it is a atomic item of type hexBinary.
     *
     * @return the hexBinary value as an array of bytes.
     */
    public byte[] getBinaryValue() {
        throw new RuntimeException("Item is not a hexBinary.");
    }

    /**
     * Please do not use, item type API not publicly released yet.
     * @param type an ItemType.
     * @return true if it matches the item type.
     */
    public abstract boolean isTypeOf(ItemType type);

    /**
     * Tests whether the item is an array.
     *
     * @return true if it is an array, false otherwise.
     */
    public boolean isArray() {
        return false;
    }

    /**
     * Tests whether the item is an object.
     *
     * @return true if it is an object, false otherwise.
     */
    public boolean isObject() {
        return false;
    }

    /**
     * Tests whether the item is an atomic item.
     *
     * @return true if it is an atomic item, false otherwise.
     */
    public boolean isAtomic() {
        return false;
    }

    /**
     * Tests whether the item is an atomic item of type string.
     *
     * @return true if it is an atomic item of type string, false otherwise.
     */
    public boolean isString() {
        return false;
    }

    /**
     * Tests whether the item is an atomic item of type boolean.
     *
     * @return true if it is an atomic item of type boolean, false otherwise.
     */
    public boolean isBoolean() {
        return false;
    }

    /**
     * Tests whether the item is the null item.
     *
     * @return true if it is the null item, false otherwise.
     */
    public boolean isNull() {
        return false;
    }

    /**
     * Tests whether the item is an atomic item of type integer.
     *
     * @return true if it is an atomic item of type integer, false otherwise.
     */
    public boolean isInteger() {
        return false;
    }

    /**
     * Tests whether the item is an atomic item of type double.
     * 
     * @return true if it is an atomic item of type double, false otherwise.
     */
    public boolean isDouble() {
        return false;
    }

    /**
     * Tests whether the item is an atomic item of type decimal.
     *
     * @return true if it is an atomic item of type decimal, false otherwise.
     */
    public boolean isDecimal() {
        return false;
    }

    /**
<<<<<<< HEAD
     * Tests whether the item is an atomic item of type duration.
     *
     * @return true if it is an atomic item of type duration, false otherwise.
     */
    public boolean isDuration() {
        return false;
    }

    /**
     * Tests whether the item is an atomic item of type yearMonthDuration.
     *
     * @return true if it is an atomic item of type yearMonthDuration, false otherwise.
     */
    public boolean isYearMonthDuration() {
        return false;
    }

    /**
     * Tests whether the item is an atomic item of type dayTimeDuration.
     *
     * @return true if it is an atomic item of type dayTimeDuration, false otherwise.
     */
    public boolean isDayTimeDuration() {
        return false;
    }

    /**
=======
>>>>>>> 6ae67b36
     * Tests whether the item is an atomic item of type hexBinary.
     *
     * @return true if it is an atomic item of type hexBinary, false otherwise.
     */
    public boolean isHexBinary() {
        return false;
    }

<<<<<<< HEAD
    /**
     * Tests whether the item is an atomic item of type base64Binary.
     *
     * @return true if it is an atomic item of type base64Binary, false otherwise.
     */
    public boolean isBase64Binary() {
        return false;
    }

=======
>>>>>>> 6ae67b36
    private void readObject(ObjectInputStream aInputStream)
            throws ClassNotFoundException, IOException {
        aInputStream.defaultReadObject();
    }

    private void writeObject(ObjectOutputStream aOutputStream)
            throws IOException {
        aOutputStream.defaultWriteObject();
    }

    /**
     * Tests for logical equality.
     *
     * @param other another item.
     * @return true it is equal to other, false otherwise.
     */
    @Override
    public abstract boolean equals(Object other);

    /**
     * Computes a hash code.
     * 
     * @return a hash code as an int.
     */
    @Override
    public abstract int hashCode();


<<<<<<< HEAD
    public Item add(Item other) { throw new IteratorFlowException("Operation not defined"); }
    public Item subtract(Item other, boolean negated) { throw new IteratorFlowException("Operation not defined"); }
    public Item multiply(Item other) { throw new IteratorFlowException("Operation not defined"); }
    public Item divide(Item other, boolean inverted) { throw new IteratorFlowException("Operation not defined"); }
    public Item modulo(Item other, boolean inverted) { throw new IteratorFlowException("Operation not defined"); }
    public Item idivide(Item other, boolean inverted) { throw new IteratorFlowException("Operation not defined"); }
=======
    public Item add(Item other) { throw new UnsupportedOperationException("Operation not defined"); }
    public Item subtract(Item other) { throw new UnsupportedOperationException("Operation not defined"); }
    public Item multiply(Item other) { throw new UnsupportedOperationException("Operation not defined"); }
    public Item divide(Item other) { throw new UnsupportedOperationException("Operation not defined"); }
    public Item modulo(Item other) { throw new UnsupportedOperationException("Operation not defined"); }
    public Item idivide(Item other) { throw new UnsupportedOperationException("Operation not defined"); }
>>>>>>> 6ae67b36
}<|MERGE_RESOLUTION|>--- conflicted
+++ resolved
@@ -243,7 +243,6 @@
     }
 
     /**
-<<<<<<< HEAD
      * Returns the period value of the item, if it is a atomic item of type duration.
      *
      * @return the period value as a Period.
@@ -271,11 +270,9 @@
     }
 
     /**
-=======
->>>>>>> 6ae67b36
-     * Returns the byte[] value of the item, if it is a atomic item of type hexBinary.
-     *
-     * @return the hexBinary value as an array of bytes.
+     * Returns the byte[] value of the item, if it is a atomic item of type hexBinary or Base64Binary.
+     *
+     * @return the binary value as an array of bytes.
      */
     public byte[] getBinaryValue() {
         throw new RuntimeException("Item is not a hexBinary.");
@@ -370,7 +367,6 @@
     }
 
     /**
-<<<<<<< HEAD
      * Tests whether the item is an atomic item of type duration.
      *
      * @return true if it is an atomic item of type duration, false otherwise.
@@ -398,8 +394,6 @@
     }
 
     /**
-=======
->>>>>>> 6ae67b36
      * Tests whether the item is an atomic item of type hexBinary.
      *
      * @return true if it is an atomic item of type hexBinary, false otherwise.
@@ -408,7 +402,6 @@
         return false;
     }
 
-<<<<<<< HEAD
     /**
      * Tests whether the item is an atomic item of type base64Binary.
      *
@@ -418,8 +411,6 @@
         return false;
     }
 
-=======
->>>>>>> 6ae67b36
     private void readObject(ObjectInputStream aInputStream)
             throws ClassNotFoundException, IOException {
         aInputStream.defaultReadObject();
@@ -448,19 +439,10 @@
     public abstract int hashCode();
 
 
-<<<<<<< HEAD
-    public Item add(Item other) { throw new IteratorFlowException("Operation not defined"); }
-    public Item subtract(Item other, boolean negated) { throw new IteratorFlowException("Operation not defined"); }
-    public Item multiply(Item other) { throw new IteratorFlowException("Operation not defined"); }
-    public Item divide(Item other, boolean inverted) { throw new IteratorFlowException("Operation not defined"); }
-    public Item modulo(Item other, boolean inverted) { throw new IteratorFlowException("Operation not defined"); }
-    public Item idivide(Item other, boolean inverted) { throw new IteratorFlowException("Operation not defined"); }
-=======
     public Item add(Item other) { throw new UnsupportedOperationException("Operation not defined"); }
     public Item subtract(Item other) { throw new UnsupportedOperationException("Operation not defined"); }
     public Item multiply(Item other) { throw new UnsupportedOperationException("Operation not defined"); }
     public Item divide(Item other) { throw new UnsupportedOperationException("Operation not defined"); }
     public Item modulo(Item other) { throw new UnsupportedOperationException("Operation not defined"); }
     public Item idivide(Item other) { throw new UnsupportedOperationException("Operation not defined"); }
->>>>>>> 6ae67b36
 }