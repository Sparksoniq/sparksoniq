--- conflicted
+++ resolved
@@ -82,7 +82,6 @@
         generateStaticContext(visitor.getQueryExpression());
         // generate iterators
         RuntimeIterator result = generateRuntimeIterators(visitor.getQueryExpression());
-<<<<<<< HEAD
         if(result.isRDD())
         {
             JavaRDD<Item> rdd = result.getRDD(new DynamicContext());
@@ -90,14 +89,11 @@
             output.saveAsTextFile(outputPath);
         }
         else {
-            String output = runIterators(result, true);
+            String output = runIterators(result);
             List<String> lines = Arrays.asList(output);
             java.nio.file.Path file = Paths.get(outputPath);
             Files.write(file, lines, Charset.forName("UTF-8"));
         }
-=======
-        String output = runIterators(result);
->>>>>>> e49cb71d
         long endTime = System.currentTimeMillis();
         long totalTime = endTime - startTime;
         if (this._outputTimeLog) {
