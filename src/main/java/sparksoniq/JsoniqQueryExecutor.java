--- conflicted
+++ resolved
@@ -91,15 +91,9 @@
         long startTime = System.currentTimeMillis();
         JsoniqExpressionTreeVisitor visitor = this.parse(new JsoniqLexer(charStream));
         // generate static context
-<<<<<<< HEAD
-        generateStaticContext(visitor.getMainModuleExpression());
-        // generate iterators
-        RuntimeIterator result = generateRuntimeIterators(visitor.getMainModuleExpression());
-=======
         generateStaticContext(visitor.getMainModule());
         // generate iterators
         RuntimeIterator result = generateRuntimeIterators(visitor.getMainModule());
->>>>>>> 40540f9e
         if(_configuration.isPrintIteratorTree())
         {
             StringBuffer sb = new StringBuffer();
@@ -132,15 +126,9 @@
         long startTime = System.currentTimeMillis();
         JsoniqExpressionTreeVisitor visitor = this.parse(lexer);
         // generate static context
-<<<<<<< HEAD
-        generateStaticContext(visitor.getMainModuleExpression());
-        // generate iterators
-        RuntimeIterator result = generateRuntimeIterators(visitor.getMainModuleExpression());
-=======
         generateStaticContext(visitor.getMainModule());
         // generate iterators
         RuntimeIterator result = generateRuntimeIterators(visitor.getMainModule());
->>>>>>> 40540f9e
         // collect output in memory and write to filesystem from java
         if (_useLocalOutputLog) {
             String output = runIterators(result);
@@ -193,15 +181,9 @@
         JsoniqLexer lexer = getInputSource(queryFile.toString());
         JsoniqExpressionTreeVisitor visitor = this.parse(lexer);
         // generate static context
-<<<<<<< HEAD
-        generateStaticContext(visitor.getMainModuleExpression());
-        // generate iterators
-        RuntimeIterator runtimeIterator = generateRuntimeIterators(visitor.getMainModuleExpression());
-=======
         generateStaticContext(visitor.getMainModule());
         // generate iterators
         RuntimeIterator runtimeIterator = generateRuntimeIterators(visitor.getMainModule());
->>>>>>> 40540f9e
         // execute locally for simple expressions
         if (!runtimeIterator.isRDD()) {
             String localOutput = this.runIterators(runtimeIterator);
