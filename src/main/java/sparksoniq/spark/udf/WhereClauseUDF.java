--- conflicted
+++ resolved
@@ -40,16 +40,10 @@
 import java.util.Set;
 
 public class WhereClauseUDF implements UDF1<WrappedArray, Boolean> {
-<<<<<<< HEAD
-
-	private static final long serialVersionUID = 1L;
-	private RuntimeIterator _expression;
-
-    Set<String> _dependencies;
-=======
+	  private static final long serialVersionUID = 1L;
     private RuntimeIterator _expression;
     Map<String, DynamicContext.VariableDependency> _dependencies;
->>>>>>> a52a7f39
+
     List<String> _columnNames;
 
     private List<List<Item>> _deserializedParams;
