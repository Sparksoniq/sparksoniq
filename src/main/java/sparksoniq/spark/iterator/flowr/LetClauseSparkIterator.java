--- conflicted
+++ resolved
@@ -27,8 +27,6 @@
 import org.rumbledb.api.Item;
 import sparksoniq.exceptions.IteratorFlowException;
 import sparksoniq.exceptions.SparksoniqRuntimeException;
-import sparksoniq.exceptions.TreatException;
-import sparksoniq.exceptions.UnexpectedTypeException;
 import sparksoniq.jsoniq.runtime.iterator.RuntimeIterator;
 import sparksoniq.jsoniq.runtime.iterator.primary.VariableReferenceIterator;
 import sparksoniq.jsoniq.runtime.metadata.IteratorMetadata;
@@ -116,16 +114,10 @@
     @Override
     public void open(DynamicContext context) {
         super.open(context);
-<<<<<<< HEAD
-
-        // isRDD checks omitted, as open is used for non-RDD(local) operations
-
-        if (this._child != null) { //if it's not a start clause
-=======
+
         if (this._child != null) { // if it's not a start clause
->>>>>>> cec24219
             _child.open(_currentDynamicContext);
-            _tupleContext = new DynamicContext(_currentDynamicContext);     // assign current context as parent
+            _tupleContext = new DynamicContext(_currentDynamicContext); // assign current context as parent
 
             setNextLocalTupleResult();
         } else { // if it's a start clause, it returns only one tuple
@@ -216,12 +208,7 @@
         for (int i = 0; i < indent + 1; ++i) {
             buffer.append("  ");
         }
-<<<<<<< HEAD
         buffer.append("Variable ").append(_variableName).append("\n");
-=======
-        buffer.append("Variable ").append(_variableName);
-        buffer.append("\n");
->>>>>>> cec24219
         _expression.print(buffer, indent + 1);
     }
 
@@ -236,7 +223,7 @@
 
         // copy over the projection needed by the parent clause.
         Map<String, DynamicContext.VariableDependency> projection =
-                new TreeMap<>(parentProjection);
+            new TreeMap<>(parentProjection);
 
         // remove the variable that this clause binds.
         projection.remove(_variableName);
