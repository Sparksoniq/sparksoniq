--- conflicted
+++ resolved
@@ -107,19 +107,6 @@
         }
     }
 
-<<<<<<< HEAD
-    @Override
-    public void open(DynamicContext context) {
-        super.open(context);
-
-        if (this._child != null) { // if it's not a start clause
-            _child.open(_currentDynamicContext);
-            _tupleContext = new DynamicContext(_currentDynamicContext); // assign current context as parent
-
-            setNextLocalTupleResult();
-        } else { // if it's a start clause, it returns only one tuple
-            // expression is materialized
-=======
     private FlworTuple generateTupleFromExpressionWithContext(FlworTuple inputTuple, DynamicContext context) {
         FlworTuple resultTuple;
         if (inputTuple == null) {
@@ -134,7 +121,6 @@
             JavaRDD<Item> itemRDD = _expression.getRDD(context);
             resultTuple.putValue(_variableName, itemRDD);
         } else {
->>>>>>> 7b3f7c67
             List<Item> results = new ArrayList<>();
             _expression.open(context);
             while (_expression.hasNext()) {
