package sparksoniq.spark.ml;

import org.apache.spark.ml.Estimator;
import org.apache.spark.ml.Transformer;
import org.apache.spark.ml.feature.VectorAssembler;
import org.apache.spark.ml.param.Param;
import org.apache.spark.ml.param.ParamMap;
import org.apache.spark.sql.Dataset;
import org.apache.spark.sql.Row;
import org.rumbledb.api.Item;
import org.rumbledb.exceptions.ExceptionMetadata;
import org.rumbledb.exceptions.InvalidArgumentTypeException;
import org.rumbledb.exceptions.InvalidRumbleMLParamException;
import org.rumbledb.exceptions.OurBadException;
import org.rumbledb.types.AtomicItemType;
import org.rumbledb.items.ItemFactory;
import org.rumbledb.runtime.typing.CastIterator;

import java.lang.reflect.InvocationTargetException;
import java.util.ArrayList;
import java.util.List;

public class RumbleMLUtils {
    public static ParamMap convertRumbleObjectItemToSparkMLParamMap(
            String transformerShortName,
            Transformer transformer,
            Item paramMapItem,
            ExceptionMetadata metadata
    ) {
        ParamMap result = new ParamMap();
        // paramMapItem is expected to be an ObjectItem
        for (int paramIndex = 0; paramIndex < paramMapItem.getKeys().size(); paramIndex++) {
            String paramName = paramMapItem.getKeys().get(paramIndex);
            Item paramValue = paramMapItem.getValues().get(paramIndex);

            RumbleMLCatalog.validateTransformerParameterByName(transformerShortName, paramName, metadata);
            String paramJavaTypeName = RumbleMLCatalog.getJavaTypeNameOfParamByName(paramName, metadata);

            Object paramValueInJava = convertParamItemToJava(paramName, paramValue, paramJavaTypeName, metadata);

            try {
                @SuppressWarnings("unchecked")
                Param<Object> sparkMLParam = (Param<Object>) transformer.getClass()
                    .getMethod(paramName)
                    .invoke(transformer);
                result.put(sparkMLParam.w(paramValueInJava));
            } catch (
                    NoSuchMethodException
                    | IllegalAccessException
                    | InvocationTargetException
                    | ClassCastException e
            ) {
                throw new OurBadException(
                        "Error while extracting " + paramName + " for " + transformerShortName + ".",
                        metadata
                );
            }
        }
        return result;
    }

    public static ParamMap convertRumbleObjectItemToSparkMLParamMap(
            String estimatorShortName,
            Estimator<?> estimator,
            Item paramMapItem,
            ExceptionMetadata metadata
    ) {
        ParamMap result = new ParamMap();
        // paramMapItem is expected to be an ObjectItem
        for (int paramIndex = 0; paramIndex < paramMapItem.getKeys().size(); paramIndex++) {
            String paramName = paramMapItem.getKeys().get(paramIndex);
            Item paramValue = paramMapItem.getValues().get(paramIndex);

            RumbleMLCatalog.validateEstimatorParameterByName(estimatorShortName, paramName, metadata);
            String paramJavaTypeName = RumbleMLCatalog.getJavaTypeNameOfParamByName(paramName, metadata);

            Object paramValueInJava = convertParamItemToJava(paramName, paramValue, paramJavaTypeName, metadata);

            try {
                @SuppressWarnings("unchecked")
                Param<Object> sparkMLParam = (Param<Object>) estimator.getClass()
                    .getMethod(paramName)
                    .invoke(estimator);
                result.put(sparkMLParam.w(paramValueInJava));
            } catch (
                    NoSuchMethodException
                    | IllegalAccessException
                    | InvocationTargetException
                    | ClassCastException e
            ) {
                throw new OurBadException(
                        "Error while extracting " + paramName + " for " + estimatorShortName + ".",
                        metadata
                );
            }
        }
        return result;
    }

    public static Object convertParamItemToJava(
            String paramName,
            Item param,
            String paramJavaTypeName,
            ExceptionMetadata metadata
    ) {
        if (paramJavaTypeName.endsWith("[]")) {
            if (!(param.isArray())) {
                throw new InvalidArgumentTypeException(paramName + " is expected to be an array type", metadata);
            }
            List<Object> paramAsListInJava = new ArrayList<>();
            // paramValue is expected to be an ArrayItem
            param.getItems().forEach(item -> {
                paramAsListInJava.add(
                    convertParamItemToJava(
                        paramName,
                        item,
                        paramJavaTypeName.substring(0, paramJavaTypeName.length() - 2),
                        metadata
                    )
                );
            });
            return convertArrayListToPrimitiveArray(paramAsListInJava, paramJavaTypeName);
        } else if (expectedJavaTypeMatchesRumbleAtomic(paramJavaTypeName)) {
            return convertRumbleAtomicToJava(param, paramJavaTypeName);
        } else {
            // complex SparkML parameters such as Estimator, Transformer, Classifier etc. are not implemented yet
            throw new OurBadException("Not Implemented");
        }
    }

    private static Object convertArrayListToPrimitiveArray(List<Object> paramAsListInJava, String paramJavaTypeName) {
        switch (paramJavaTypeName) {
            case "String[]":
                String[] stringArray = new String[paramAsListInJava.size()];
                for (int i = 0; i < stringArray.length; i++) {
                    stringArray[i] = (String) paramAsListInJava.get(i);
                }
                return stringArray;
            case "int[]":
                int[] intArray = new int[paramAsListInJava.size()];
                for (int i = 0; i < intArray.length; i++) {
                    intArray[i] = (Integer) paramAsListInJava.get(i);
                }
                return intArray;
            case "double[]":
                double[] doubleArray = new double[paramAsListInJava.size()];
                for (int i = 0; i < doubleArray.length; i++) {
                    doubleArray[i] = (Double) paramAsListInJava.get(i);
                }
                return doubleArray;
            default:
                throw new OurBadException("Unhandled case of arrayList to primitive[] conversion found.");
        }
    }


    private static boolean expectedJavaTypeMatchesRumbleAtomic(String javaTypeName) {
        return (javaTypeName.equals("boolean")
            || javaTypeName.equals("String")
            || javaTypeName.equals("int")
            || javaTypeName.equals("double")
            || javaTypeName.equals("long"));
    }

    private static Object convertRumbleAtomicToJava(Item atomicItem, String javaTypeName) {
        Item castItem;
        switch (javaTypeName) {
            case "boolean":
<<<<<<< HEAD
                return atomicItem.castAs(AtomicItemType.booleanItem).getBooleanValue();
            case "String":
                return atomicItem.castAs(AtomicItemType.stringItem).getStringValue();
            case "int":
                return atomicItem.castAs(AtomicItemType.integerItem).getIntValue();
            case "double":
                return atomicItem.castAs(AtomicItemType.doubleItem).getDoubleValue();
            case "long":
                return atomicItem.castAs(AtomicItemType.decimalItem).getDecimalValue().longValue();
=======
                castItem = CastIterator.castItemToType(
                    atomicItem,
                    AtomicItemType.booleanItem,
                    ExceptionMetadata.EMPTY_METADATA
                );
                if (castItem == null) {
                    throw new OurBadException("We were not able to cast " + atomicItem + " to " + javaTypeName);
                }
                return castItem.getBooleanValue();
            case "String":
                castItem = CastIterator.castItemToType(
                    atomicItem,
                    AtomicItemType.stringItem,
                    ExceptionMetadata.EMPTY_METADATA
                );
                if (castItem == null) {
                    throw new OurBadException("We were not able to cast " + atomicItem + " to " + javaTypeName);
                }
                return castItem.getStringValue();
            case "int":
                castItem = CastIterator.castItemToType(
                    atomicItem,
                    AtomicItemType.integerItem,
                    ExceptionMetadata.EMPTY_METADATA
                );
                if (castItem == null) {
                    throw new OurBadException("We were not able to cast " + atomicItem + " to " + javaTypeName);
                }
                return castItem.getIntValue();
            case "double":
                castItem = CastIterator.castItemToType(
                    atomicItem,
                    AtomicItemType.doubleItem,
                    ExceptionMetadata.EMPTY_METADATA
                );
                if (castItem == null) {
                    throw new OurBadException("We were not able to cast " + atomicItem + " to " + javaTypeName);
                }
                return castItem.getDoubleValue();
            case "long":
                castItem = CastIterator.castItemToType(
                    atomicItem,
                    AtomicItemType.decimalItem,
                    ExceptionMetadata.EMPTY_METADATA
                );
                if (castItem == null) {
                    throw new OurBadException("We were not able to cast " + atomicItem + " to " + javaTypeName);
                }
                return castItem.getDecimalValue()
                    .longValue();
>>>>>>> 5784cf43
            default:
                throw new OurBadException(
                        "Unrecognized Java type name found \""
                            + javaTypeName
                            + "\" while casting from atomic parameters."
                );
        }
    }

    public static Item removeParameter(Item paramMapItem, String key, ExceptionMetadata metadata) {
        List<String> keys = paramMapItem.getKeys();
        List<Item> values = paramMapItem.getValues();
        int indexToRemove = keys.indexOf(key);
        keys.remove(indexToRemove);
        values.remove(indexToRemove);
        return ItemFactory.getInstance().createObjectItem(keys, values, metadata);
    }

    public static Dataset<Row> createDataFrameContainingVectorizedColumn(
            Dataset<Row> inputDataset,
            String paramNameExposedToTheUser,
            String[] arrayOfInputColumnNames,
            String outputColumnName,
            ExceptionMetadata metadata
    ) {
        VectorAssembler vectorAssembler = new VectorAssembler();
        vectorAssembler.setInputCols(arrayOfInputColumnNames);
        vectorAssembler.setOutputCol(outputColumnName);

        try {
            return vectorAssembler.transform(inputDataset);
        } catch (IllegalArgumentException e) {
            throw new InvalidRumbleMLParamException(
                    "Parameter provided to "
                        + paramNameExposedToTheUser
                        + " causes the following error: "
                        + e.getMessage(),
                    metadata
            );
        }
    }
}<|MERGE_RESOLUTION|>--- conflicted
+++ resolved
@@ -166,17 +166,6 @@
         Item castItem;
         switch (javaTypeName) {
             case "boolean":
-<<<<<<< HEAD
-                return atomicItem.castAs(AtomicItemType.booleanItem).getBooleanValue();
-            case "String":
-                return atomicItem.castAs(AtomicItemType.stringItem).getStringValue();
-            case "int":
-                return atomicItem.castAs(AtomicItemType.integerItem).getIntValue();
-            case "double":
-                return atomicItem.castAs(AtomicItemType.doubleItem).getDoubleValue();
-            case "long":
-                return atomicItem.castAs(AtomicItemType.decimalItem).getDecimalValue().longValue();
-=======
                 castItem = CastIterator.castItemToType(
                     atomicItem,
                     AtomicItemType.booleanItem,
@@ -227,7 +216,6 @@
                 }
                 return castItem.getDecimalValue()
                     .longValue();
->>>>>>> 5784cf43
             default:
                 throw new OurBadException(
                         "Unrecognized Java type name found \""
