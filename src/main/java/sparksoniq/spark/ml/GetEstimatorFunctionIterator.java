--- conflicted
+++ resolved
@@ -33,13 +33,9 @@
 import org.rumbledb.items.FunctionItem;
 import org.rumbledb.runtime.RuntimeIterator;
 import org.rumbledb.runtime.functions.base.LocalFunctionCallIterator;
-<<<<<<< HEAD
-import org.rumbledb.types.*;
-=======
 import org.rumbledb.types.AtomicItemType;
 import org.rumbledb.types.FunctionSignature;
 import org.rumbledb.types.SequenceType;
->>>>>>> 5784cf43
 
 import java.util.ArrayList;
 import java.util.Arrays;
@@ -130,11 +126,7 @@
                     )
                 );
                 SequenceType returnType = new SequenceType(
-<<<<<<< HEAD
-                        FunctionItemType.ANYFUNCTION,
-=======
                         AtomicItemType.functionItem,
->>>>>>> 5784cf43
                         SequenceType.Arity.One
                 );
 
