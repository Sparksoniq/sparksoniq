--- conflicted
+++ resolved
@@ -90,21 +90,6 @@
             ) {
                 throw new SparksoniqRuntimeException("Non atomic key not allowed");
             }
-<<<<<<< HEAD
-//            if ((currentItem != null && comparisonItem != null)
-//                    && (!currentItem.getClass().getSimpleName().equals(comparisonItem.getClass().getSimpleName()))
-//                    && ((!comparisonItem.isNumeric() || !currentItem.isNumeric()))) {
-//                throw new SparksoniqRuntimeException("Invalid sort key: Item types can't be different.");
-//            }
-=======
-            if (
-                (currentItem != null && comparisonItem != null)
-                    && (!currentItem.getClass().getSimpleName().equals(comparisonItem.getClass().getSimpleName()))
-                    && ((!comparisonItem.isNumeric() || !currentItem.isNumeric()))
-            ) {
-                throw new SparksoniqRuntimeException("Invalid sort key: Item types can't be different.");
-            }
->>>>>>> 1c703c4f
 
             // handle the Java null placeholder used in orderByClauseSparkIterator
             if (currentItem == null || comparisonItem == null) {
