--- conflicted
+++ resolved
@@ -18,35 +18,27 @@
 public class TypePromotionIterator extends HybridRuntimeIterator {
 
     private static final long serialVersionUID = 1L;
-    private final String _exceptionMessage;
+    private String _exceptionMessage;
     private SequenceType _sequenceType;
     private TreatIterator _treatIterator;
-    private RuntimeIterator _child;
 
-<<<<<<< HEAD
-    public TypePromotionIterator(RuntimeIterator iterator, IteratorMetadata iteratorMetadata) {
-=======
     public TypePromotionIterator(
-            String exceptionMessage,
+            RuntimeIterator iterator,
+            IteratorMetadata iteratorMetadata
+    ) {
+        super(Collections.singletonList(iterator), iteratorMetadata);
+        this._treatIterator = new TreatIterator(iterator, true, iteratorMetadata);
+    }
+
+    public TypePromotionIterator(
             RuntimeIterator iterator,
             SequenceType sequenceType,
+            String exceptionMessage,
             IteratorMetadata iteratorMetadata
     ) {
->>>>>>> 409511f3
-        super(Collections.singletonList(iterator), iteratorMetadata);
+        this(iterator, iteratorMetadata);
         this._exceptionMessage = exceptionMessage;
-        this._child = iterator;
-<<<<<<< HEAD
-        this._treatIterator = new TreatIterator(_child, iteratorMetadata);
-    }
-
-    public TypePromotionIterator(RuntimeIterator iterator, SequenceType sequenceType, IteratorMetadata iteratorMetadata) {
-        this(iterator, iteratorMetadata);
         this.setSequenceType(sequenceType);
-=======
-        this._sequenceType = sequenceType;
-        this._treatIterator = new TreatIterator(_child, _sequenceType, true, iteratorMetadata);
->>>>>>> 409511f3
     }
 
     @Override
@@ -122,4 +114,8 @@
         this._sequenceType = _sequenceType;
         this._treatIterator.setSequenceType(_sequenceType);
     }
+
+    public void setExceptionMessage(String exceptionMessage) {
+        this._exceptionMessage = exceptionMessage;
+    }
 }