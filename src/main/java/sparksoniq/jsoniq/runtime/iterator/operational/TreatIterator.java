package sparksoniq.jsoniq.runtime.iterator.operational;

import org.apache.spark.api.java.JavaRDD;
import org.apache.spark.api.java.function.Function;
import org.rumbledb.api.Item;
import sparksoniq.exceptions.IteratorFlowException;
import sparksoniq.exceptions.TreatException;
import sparksoniq.exceptions.UnexpectedTypeException;
import sparksoniq.jsoniq.runtime.iterator.HybridRuntimeIterator;
import sparksoniq.jsoniq.runtime.iterator.RuntimeIterator;
import sparksoniq.jsoniq.runtime.iterator.functions.sequences.general.TreatAsClosure;
import sparksoniq.jsoniq.runtime.metadata.IteratorMetadata;
import sparksoniq.semantics.DynamicContext;
import sparksoniq.semantics.types.ItemType;
import sparksoniq.semantics.types.ItemTypes;
import sparksoniq.semantics.types.SequenceType;

import java.util.Collections;


public class TreatIterator extends HybridRuntimeIterator {

    private static final long serialVersionUID = 1L;
    private RuntimeIterator _iterator;
<<<<<<< HEAD
    private SequenceType _sequenceType;
=======
    private final SequenceType _sequenceType;
>>>>>>> db1365d4
    private boolean _shouldThrowTreatException;

    private ItemType itemType;
    private String sequenceTypeName;

    private Item _nextResult;
<<<<<<< HEAD
=======
    private Item _currentResult;
>>>>>>> db1365d4
    private int _childIndex;

    public TreatIterator(
            RuntimeIterator iterator,
            SequenceType sequenceType,
            boolean shouldThrowTreatException,
            IteratorMetadata iteratorMetadata
    ) {
        super(Collections.singletonList(iterator), iteratorMetadata);
        this._iterator = iterator;
        this._sequenceType = sequenceType;
<<<<<<< HEAD
        this._shouldThrowTreatException = shouldThrowTreatException;
        this.itemType = _sequenceType.getItemType();
        this.sequenceTypeName = ItemTypes.getItemTypeName(itemType.getType().toString());
=======
        itemType = _sequenceType.getItemType();
        sequenceTypeName = ItemTypes.getItemTypeName(itemType.getType().toString());
        this._shouldThrowTreatException = shouldThrowTreatException;
>>>>>>> db1365d4
    }

    @Override
    public boolean hasNextLocal() {
        return _hasNext;
    }

    @Override
    public void resetLocal(DynamicContext context) {
        _iterator.reset(_currentDynamicContext);
        setNextResult();
    }

    @Override
    public void closeLocal() {
        _iterator.close();
    }

    @Override
    public void openLocal() {
        this._childIndex = 0;
        _iterator.open(_currentDynamicContext);
        this.setNextResult();
    }

    @Override
    public Item nextLocal() {
        if (this._hasNext) {
<<<<<<< HEAD
            Item _currentResult = _nextResult;
=======
            _currentResult = _nextResult;
>>>>>>> db1365d4
            setNextResult();
            return _currentResult;
        } else
            throw new IteratorFlowException(RuntimeIterator.FLOW_EXCEPTION_MESSAGE, getMetadata());
    }

    private void setNextResult() {
        _nextResult = null;
        if (_iterator.hasNext()) {
<<<<<<< HEAD
            _nextResult = _iterator.next();
            _childIndex++;
=======
            if (_iterator.isRDD()) {
                if (_currentResult == null) {
                    JavaRDD<Item> childRDD = _iterator.getRDD(_currentDynamicContext);
                    int size = childRDD.take(2).size();
                    checkMoreThanOneItemSequence(size);
                    _nextResult = childRDD.first();
                } else {
                    _nextResult = null;
                }
            } else {
                _nextResult = _iterator.next();
            }
            if (_nextResult != null)
                _childIndex++;
>>>>>>> db1365d4
        } else {
            _iterator.close();
            checkEmptySequence(_childIndex);
        }

        this._hasNext = _nextResult != null;
        if (!hasNext())
            return;

        checkTreatAsEmptySequence(_childIndex);
        checkMoreThanOneItemSequence(_childIndex);
        if (!_nextResult.isTypeOf(itemType)) {
            String message = ItemTypes.getItemTypeName(_nextResult.getClass().getSimpleName())
                + " cannot be treated as type "
                + sequenceTypeName
                + _sequenceType.getArity().getSymbol();
            throw _shouldThrowTreatException
                ? new TreatException(message, getMetadata())
                : new UnexpectedTypeException(message, getMetadata());
        }
    }

    @Override
    public JavaRDD<Item> getRDDAux(DynamicContext dynamicContext) {
        _currentDynamicContext = dynamicContext;
        JavaRDD<Item> childRDD = _iterator.getRDD(dynamicContext);

        if (_sequenceType.getArity() != SequenceType.Arity.ZeroOrMore)
            checkEmptySequence(childRDD.take(2).size());

        Function<Item, Boolean> transformation = new TreatAsClosure(_sequenceType, getMetadata());
        return childRDD.filter(transformation);
    }

    private void checkEmptySequence(int size) {
        if (
            size == 0
                && (_sequenceType.getArity() == SequenceType.Arity.One
                    ||
                    _sequenceType.getArity() == SequenceType.Arity.OneOrMore)
        ) {
            String message = "Empty sequence cannot be treated as type "
                + sequenceTypeName
                + _sequenceType.getArity().getSymbol();
            throw _shouldThrowTreatException
                ? new TreatException(message, getMetadata())
                : new UnexpectedTypeException(message, getMetadata());
        }
    }

<<<<<<< HEAD
    private void checkItemsSize(long size) {
=======
    private void checkTreatAsEmptySequence(int size) {
>>>>>>> db1365d4
        if (size > 0 && _sequenceType.isEmptySequence()) {
            String message = ItemTypes.getItemTypeName(_nextResult.getClass().getSimpleName())
                + " cannot be treated as type empty-sequence()";
            throw _shouldThrowTreatException
                ? new TreatException(message, getMetadata())
                : new UnexpectedTypeException(message, getMetadata());
        }
<<<<<<< HEAD

=======
    }
>>>>>>> db1365d4

    private void checkMoreThanOneItemSequence(int size) {
        if (
            size > 1
                && (_sequenceType.getArity() == SequenceType.Arity.One
                    ||
                    _sequenceType.getArity() == SequenceType.Arity.OneOrZero)
        ) {
            String message = "Sequences of more than one item cannot be treated as type "
                + sequenceTypeName
                + _sequenceType.getArity().getSymbol();
            throw _shouldThrowTreatException
                ? new TreatException(message, getMetadata())
                : new UnexpectedTypeException(message, getMetadata());
        }
    }

    @Override
    public boolean initIsRDD() {
        return _sequenceType.getArity() != SequenceType.Arity.One
            && _sequenceType.getArity() != SequenceType.Arity.OneOrZero
            && _iterator.isRDD();
    }

    public void setSequenceType(SequenceType _sequenceType) {
        this._sequenceType = _sequenceType;
        this.itemType = _sequenceType.getItemType();
        this.sequenceTypeName = ItemTypes.getItemTypeName(itemType.getType().toString());
    }
}
<|MERGE_RESOLUTION|>--- conflicted
+++ resolved
@@ -22,21 +22,14 @@
 
     private static final long serialVersionUID = 1L;
     private RuntimeIterator _iterator;
-<<<<<<< HEAD
-    private SequenceType _sequenceType;
-=======
     private final SequenceType _sequenceType;
->>>>>>> db1365d4
     private boolean _shouldThrowTreatException;
 
     private ItemType itemType;
     private String sequenceTypeName;
 
     private Item _nextResult;
-<<<<<<< HEAD
-=======
     private Item _currentResult;
->>>>>>> db1365d4
     private int _childIndex;
 
     public TreatIterator(
@@ -48,15 +41,9 @@
         super(Collections.singletonList(iterator), iteratorMetadata);
         this._iterator = iterator;
         this._sequenceType = sequenceType;
-<<<<<<< HEAD
         this._shouldThrowTreatException = shouldThrowTreatException;
         this.itemType = _sequenceType.getItemType();
         this.sequenceTypeName = ItemTypes.getItemTypeName(itemType.getType().toString());
-=======
-        itemType = _sequenceType.getItemType();
-        sequenceTypeName = ItemTypes.getItemTypeName(itemType.getType().toString());
-        this._shouldThrowTreatException = shouldThrowTreatException;
->>>>>>> db1365d4
     }
 
     @Override
@@ -66,6 +53,7 @@
 
     @Override
     public void resetLocal(DynamicContext context) {
+        this._childIndex = 0;
         _iterator.reset(_currentDynamicContext);
         setNextResult();
     }
@@ -85,11 +73,7 @@
     @Override
     public Item nextLocal() {
         if (this._hasNext) {
-<<<<<<< HEAD
-            Item _currentResult = _nextResult;
-=======
             _currentResult = _nextResult;
->>>>>>> db1365d4
             setNextResult();
             return _currentResult;
         } else
@@ -99,10 +83,6 @@
     private void setNextResult() {
         _nextResult = null;
         if (_iterator.hasNext()) {
-<<<<<<< HEAD
-            _nextResult = _iterator.next();
-            _childIndex++;
-=======
             if (_iterator.isRDD()) {
                 if (_currentResult == null) {
                     JavaRDD<Item> childRDD = _iterator.getRDD(_currentDynamicContext);
@@ -117,7 +97,6 @@
             }
             if (_nextResult != null)
                 _childIndex++;
->>>>>>> db1365d4
         } else {
             _iterator.close();
             checkEmptySequence(_childIndex);
@@ -168,11 +147,7 @@
         }
     }
 
-<<<<<<< HEAD
-    private void checkItemsSize(long size) {
-=======
     private void checkTreatAsEmptySequence(int size) {
->>>>>>> db1365d4
         if (size > 0 && _sequenceType.isEmptySequence()) {
             String message = ItemTypes.getItemTypeName(_nextResult.getClass().getSimpleName())
                 + " cannot be treated as type empty-sequence()";
@@ -180,11 +155,7 @@
                 ? new TreatException(message, getMetadata())
                 : new UnexpectedTypeException(message, getMetadata());
         }
-<<<<<<< HEAD
-
-=======
     }
->>>>>>> db1365d4
 
     private void checkMoreThanOneItemSequence(int size) {
         if (
@@ -208,10 +179,4 @@
             && _sequenceType.getArity() != SequenceType.Arity.OneOrZero
             && _iterator.isRDD();
     }
-
-    public void setSequenceType(SequenceType _sequenceType) {
-        this._sequenceType = _sequenceType;
-        this.itemType = _sequenceType.getItemType();
-        this.sequenceTypeName = ItemTypes.getItemTypeName(itemType.getType().toString());
-    }
 }
