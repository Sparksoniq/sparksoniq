--- conflicted
+++ resolved
@@ -23,6 +23,7 @@
     private static final long serialVersionUID = 1L;
     private RuntimeIterator _iterator;
     private Item _nextResult;
+    private Item _currentResult;
     private final SequenceType _sequenceType;
     private int _childIndex;
     private final ItemType itemType;
@@ -62,9 +63,9 @@
     @Override
     public Item nextLocal() {
         if (this._hasNext) {
-            Item result = _nextResult;
+            _currentResult = _nextResult;
             setNextResult();
-            return result;
+            return _currentResult;
         } else
             throw new IteratorFlowException(RuntimeIterator.FLOW_EXCEPTION_MESSAGE, getMetadata());
     }
@@ -72,22 +73,20 @@
     private void setNextResult() {
         _nextResult = null;
         if (_iterator.hasNext()) {
-<<<<<<< HEAD
             if (_iterator.isRDD()) {
-                JavaRDD<Item> childRDD = _iterator.getRDD(_currentDynamicContext);
-                List<Item> items = childRDD.take(2);
-                checkMoreThanOneItemSequence(items.size());
-                _nextResult = childRDD.first();
-            }
-            else {
+                if (_currentResult == null) {
+                    JavaRDD<Item> childRDD = _iterator.getRDD(_currentDynamicContext);
+                    int size = childRDD.take(2).size();
+                    checkMoreThanOneItemSequence(size);
+                    _nextResult = childRDD.first();
+                } else {
+                    _nextResult = null;
+                }
+            } else {
                 _nextResult = _iterator.next();
             }
-            if (_nextResult != null) _childIndex++;
-=======
-            _nextResult = _iterator.next();
             if (_nextResult != null)
                 _childIndex++;
->>>>>>> 7b3f7c67
         } else {
             _iterator.close();
             checkEmptySequence(_childIndex);
@@ -100,9 +99,6 @@
         checkTreatAsEmptySequence(_childIndex);
         checkMoreThanOneItemSequence(_childIndex);
         if (!_nextResult.isTypeOf(itemType)) {
-<<<<<<< HEAD
-            throw new TreatException(ItemTypes.getItemTypeName(_nextResult.getClass().getSimpleName()) + " cannot be treated as type " + sequenceTypeName + _sequenceType.getArity().getSymbol(), getMetadata());
-=======
             throw new TreatException(
                     " "
                         + ItemTypes.getItemTypeName(_nextResult.getClass().getSimpleName())
@@ -111,8 +107,6 @@
                         + _sequenceType.getArity().getSymbol(),
                     getMetadata()
             );
-
->>>>>>> 7b3f7c67
         }
     }
 
@@ -128,13 +122,7 @@
         return childRDD.filter(transformation);
     }
 
-<<<<<<< HEAD
     private void checkEmptySequence(int size) {
-        if (size == 0 && (_sequenceType.getArity() == SequenceType.Arity.One ||
-                _sequenceType.getArity() == SequenceType.Arity.OneOrMore)) {
-            throw new TreatException("Empty sequence cannot be treated as type " + sequenceTypeName + _sequenceType.getArity().getSymbol(), getMetadata());
-=======
-    private void checkEmptySequence(long size) {
         if (
             size == 0
                 && (_sequenceType.getArity() == SequenceType.Arity.One
@@ -147,29 +135,19 @@
                         + _sequenceType.getArity().getSymbol(),
                     getMetadata()
             );
->>>>>>> 7b3f7c67
         }
     }
 
     private void checkTreatAsEmptySequence(int size) {
         if (size > 0 && _sequenceType.isEmptySequence())
-<<<<<<< HEAD
-            throw new TreatException(ItemTypes.getItemTypeName(_nextResult.getClass().getSimpleName()) + " cannot be treated as type empty-sequence()", getMetadata());
+            throw new TreatException(
+                    ItemTypes.getItemTypeName(_nextResult.getClass().getSimpleName())
+                        + " cannot be treated as type empty-sequence()",
+                    getMetadata()
+            );
     }
 
     private void checkMoreThanOneItemSequence(int size) {
-        if (size > 1 && (_sequenceType.getArity() == SequenceType.Arity.One ||
-                _sequenceType.getArity() == SequenceType.Arity.OneOrZero)) {
-            throw new TreatException("Sequences of more than one item cannot be treated as type " + sequenceTypeName + _sequenceType.getArity().getSymbol(), getMetadata());
-=======
-            throw new TreatException(
-                    " "
-                        + ItemTypes.getItemTypeName(_nextResult.getClass().getSimpleName())
-                        + " cannot be treated as type empty-sequence()",
-                    getMetadata()
-            );
-
-
         if (
             size > 1
                 && (_sequenceType.getArity() == SequenceType.Arity.One
@@ -177,19 +155,18 @@
                     _sequenceType.getArity() == SequenceType.Arity.OneOrZero)
         ) {
             throw new TreatException(
-                    " Sequences of more than one item cannot be treated as type "
+                    "Sequences of more than one item cannot be treated as type "
                         + sequenceTypeName
                         + _sequenceType.getArity().getSymbol(),
                     getMetadata()
             );
->>>>>>> 7b3f7c67
         }
     }
 
     @Override
     public boolean initIsRDD() {
         return _sequenceType.getArity() != SequenceType.Arity.One
-                && _sequenceType.getArity() != SequenceType.Arity.OneOrZero
-                && _iterator.isRDD();
+            && _sequenceType.getArity() != SequenceType.Arity.OneOrZero
+            && _iterator.isRDD();
     }
 }
