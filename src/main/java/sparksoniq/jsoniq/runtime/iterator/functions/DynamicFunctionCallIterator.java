--- conflicted
+++ resolved
@@ -27,12 +27,7 @@
 import sparksoniq.jsoniq.item.FunctionItem;
 import sparksoniq.jsoniq.runtime.iterator.HybridRuntimeIterator;
 import sparksoniq.jsoniq.runtime.iterator.RuntimeIterator;
-<<<<<<< HEAD
-import sparksoniq.jsoniq.runtime.iterator.functions.base.FunctionIdentifier;
-import sparksoniq.jsoniq.runtime.iterator.functions.base.FunctionSignature;
-=======
 import sparksoniq.jsoniq.runtime.iterator.functions.base.Functions;
->>>>>>> eca04ee3
 import sparksoniq.jsoniq.runtime.metadata.IteratorMetadata;
 import sparksoniq.semantics.DynamicContext;
 
@@ -77,79 +72,6 @@
         setNextResult();
     }
 
-<<<<<<< HEAD
-    private void processArguments() {
-        if (_functionItem.getParameterNames().size() != _functionArguments.size()) {
-            String formattedName = (!_functionItem.getIdentifier().getName().equals(""))
-                ? _functionItem.getIdentifier().getName() + " "
-                : "";
-            throw new UnexpectedTypeException(
-                    "Dynamic function "
-                        + formattedName
-                        + "invoked with incorrect number of arguments. Expected: "
-                        + _functionItem.getParameterNames().size()
-                        + ", Found: "
-                        + _functionArguments.size(),
-                    getMetadata()
-            );
-        }
-
-        RuntimeIterator argIterator;
-        String argName;
-        Map<String, List<Item>> argumentValues = new LinkedHashMap<>(_functionItem.getNonLocalVariableBindings());
-
-        if (!_isPartialApplication) {
-            // calculate argument values
-            for (int i = 0; i < _functionArguments.size(); i++) {
-                argIterator = _functionArguments.get(i);
-                argName = _functionItem.getParameterNames().get(i);
-
-                List<Item> argValue = getItemsFromIteratorWithCurrentContext(argIterator);
-                argumentValues.put(argName, argValue);
-            }
-            // place argument values into dynamic context
-            _currentDynamicContext = new DynamicContext(_currentDynamicContext);
-            for (Map.Entry<String, List<Item>> argumentEntry : argumentValues.entrySet()) {
-                _currentDynamicContext.addVariableValue(
-                    "$" + argumentEntry.getKey(),
-                    argumentEntry.getValue()
-                );
-            }
-        } else {
-            List<String> partialAppParametersNames = new ArrayList<>();
-            List<SequenceType> partialAppParameters = new ArrayList<>();
-
-            for (int i = 0; i < _functionArguments.size(); i++) {
-                argIterator = _functionArguments.get(i);
-                argName = _functionItem.getParameterNames().get(i);
-
-                if (argIterator == null) { // == ArgumentPlaceholder
-                    partialAppParametersNames.add(argName);
-                    partialAppParameters.add(_functionItem.getSignature().getParameterTypes().get(i));
-                } else {
-                    List<Item> argValue = getItemsFromIteratorWithCurrentContext(argIterator);
-                    argumentValues.put(argName, argValue);
-                }
-            }
-
-            // partial application should return a new FunctionItem with given parameters set as NonLocalVariables
-            // and argument placeholders as new parameters to the new FunctionItem
-            FunctionItem partiallyAppliedFunction = new FunctionItem(
-                    new FunctionIdentifier("", partialAppParametersNames.size()),
-                    partialAppParametersNames,
-                    new FunctionSignature(
-                            partialAppParameters,
-                            _functionItem.getSignature().getReturnType()
-                    ),
-                    _functionItem.getBodyIterator(),
-                    argumentValues
-            );
-            _functionCallIterator = new FunctionRuntimeIterator(partiallyAppliedFunction, getMetadata());
-        }
-    }
-
-=======
->>>>>>> eca04ee3
     @Override
     public Item nextLocal() {
         if (this._hasNext) {
