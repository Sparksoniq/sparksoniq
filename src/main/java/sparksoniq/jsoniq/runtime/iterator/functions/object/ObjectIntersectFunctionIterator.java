/*
 * Licensed to the Apache Software Foundation (ASF) under one or more
 * contributor license agreements.  See the NOTICE file distributed with
 * this work for additional information regarding copyright ownership.
 * The ASF licenses this file to You under the Apache License, Version 2.0
 * (the "License"); you may not use this file except in compliance with
 * the License.  You may obtain a copy of the License at
 *
 *     http://www.apache.org/licenses/LICENSE-2.0
 *
 * Unless required by applicable law or agreed to in writing, software
 * distributed under the License is distributed on an "AS IS" BASIS,
 * WITHOUT WARRANTIES OR CONDITIONS OF ANY KIND, either express or implied.
 * See the License for the specific language governing permissions and
 * limitations under the License.
 *
 * Authors: Stefan Irimescu, Can Berker Cikis
 *
 */

package sparksoniq.jsoniq.runtime.iterator.functions.object;

import sparksoniq.exceptions.IteratorFlowException;
import sparksoniq.jsoniq.item.Item;
import sparksoniq.jsoniq.item.ItemFactory;
import sparksoniq.jsoniq.runtime.iterator.RuntimeIterator;
import sparksoniq.jsoniq.runtime.iterator.functions.base.LocalFunctionCallIterator;
import sparksoniq.jsoniq.runtime.metadata.IteratorMetadata;

import java.util.ArrayList;
import java.util.Iterator;
import java.util.LinkedHashMap;
import java.util.List;

<<<<<<< HEAD
public class ObjectIntersectFunctionIterator extends ObjectFunctionIterator {
    /**
	 * 
	 */
	private static final long serialVersionUID = 1L;

	public ObjectIntersectFunctionIterator(List<RuntimeIterator> arguments, IteratorMetadata iteratorMetadata) {
        super(arguments, ObjectFunctionOperators.INTERSECT, iteratorMetadata);
=======
public class ObjectIntersectFunctionIterator extends LocalFunctionCallIterator {
    public ObjectIntersectFunctionIterator(List<RuntimeIterator> arguments, IteratorMetadata iteratorMetadata) {
        super(arguments, iteratorMetadata);
>>>>>>> 29966ba7
    }

    @Override
    public Item next() {
        if (this._hasNext) {
            RuntimeIterator sequenceIterator = this._children.get(0);
            List<Item> items = getItemsFromIteratorWithCurrentContext(sequenceIterator);
            LinkedHashMap<String, List<Item>> keyValuePairs = new LinkedHashMap<>();
            boolean firstItem = true;
            for (Item item : items) {
                // ignore non-object items
                if (item.isObject()) {
                    if (firstItem) {
                        // add all key-value pairs of the first item
                        for (String key : item.getKeys()) {
                            Item value = item.getItemByKey(key);
                            ArrayList<Item> valueList = new ArrayList<>();
                            valueList.add(value);
                            keyValuePairs.put(key, valueList);
                        }
                        firstItem = false;
                    } else {
                        // iterate over existing keys in the map of results
                        Iterator<String> keyIterator = keyValuePairs.keySet().iterator();
                        while (keyIterator.hasNext()) {
                            String key = keyIterator.next();
                            // if the new item doesn't contain the same keys
                            if (!item.getKeys().contains(key)) {
                                // remove the key from the map
                                keyIterator.remove();
                            } else {
                                // add the matching key's value to the list
                                Item value = item.getItemByKey(key);
                                keyValuePairs.get(key).add(value);
                            }
                        }
                    }
                }
            }

            Item result = ItemFactory.getInstance().createObjectItem(keyValuePairs);

            this._hasNext = false;
            return result;
        }
        throw new IteratorFlowException(RuntimeIterator.FLOW_EXCEPTION_MESSAGE + " INTERSECT function",
                getMetadata());
    }
}<|MERGE_RESOLUTION|>--- conflicted
+++ resolved
@@ -32,20 +32,14 @@
 import java.util.LinkedHashMap;
 import java.util.List;
 
-<<<<<<< HEAD
-public class ObjectIntersectFunctionIterator extends ObjectFunctionIterator {
-    /**
+public class ObjectIntersectFunctionIterator extends LocalFunctionCallIterator {
+	/**
 	 * 
 	 */
 	private static final long serialVersionUID = 1L;
 
 	public ObjectIntersectFunctionIterator(List<RuntimeIterator> arguments, IteratorMetadata iteratorMetadata) {
-        super(arguments, ObjectFunctionOperators.INTERSECT, iteratorMetadata);
-=======
-public class ObjectIntersectFunctionIterator extends LocalFunctionCallIterator {
-    public ObjectIntersectFunctionIterator(List<RuntimeIterator> arguments, IteratorMetadata iteratorMetadata) {
         super(arguments, iteratorMetadata);
->>>>>>> 29966ba7
     }
 
     @Override
