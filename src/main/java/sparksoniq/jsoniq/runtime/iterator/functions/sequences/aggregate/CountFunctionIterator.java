/*
 * Licensed to the Apache Software Foundation (ASF) under one or more
 * contributor license agreements.  See the NOTICE file distributed with
 * this work for additional information regarding copyright ownership.
 * The ASF licenses this file to You under the Apache License, Version 2.0
 * (the "License"); you may not use this file except in compliance with
 * the License.  You may obtain a copy of the License at
 *
 *     http://www.apache.org/licenses/LICENSE-2.0
 *
 * Unless required by applicable law or agreed to in writing, software
 * distributed under the License is distributed on an "AS IS" BASIS,
 * WITHOUT WARRANTIES OR CONDITIONS OF ANY KIND, either express or implied.
 * See the License for the specific language governing permissions and
 * limitations under the License.
 *
 * Authors: Stefan Irimescu, Can Berker Cikis
 *
 */

package sparksoniq.jsoniq.runtime.iterator.functions.sequences.aggregate;

import sparksoniq.exceptions.IteratorFlowException;
import sparksoniq.exceptions.SparksoniqRuntimeException;
import sparksoniq.jsoniq.item.Item;
import sparksoniq.jsoniq.item.ItemFactory;
import sparksoniq.jsoniq.runtime.iterator.RuntimeIterator;
import sparksoniq.jsoniq.runtime.iterator.functions.base.LocalFunctionCallIterator;
import sparksoniq.jsoniq.runtime.metadata.IteratorMetadata;

import java.util.List;

<<<<<<< HEAD
public class CountFunctionIterator extends AggregateFunctionIterator {
    /**
	 * 
	 */
	private static final long serialVersionUID = 1L;

	public CountFunctionIterator(List<RuntimeIterator> arguments, IteratorMetadata iteratorMetadata) {
        super(arguments, AggregateFunctionIterator.AggregateFunctionOperator.COUNT, iteratorMetadata);
=======
public class CountFunctionIterator extends LocalFunctionCallIterator {
    public CountFunctionIterator(List<RuntimeIterator> arguments, IteratorMetadata iteratorMetadata) {
        super(arguments, iteratorMetadata);
>>>>>>> 29966ba7
    }

    @Override
    public Item next() {
        if (this._hasNext) {
            RuntimeIterator iterator = this._children.get(0);
            if (!iterator.isRDD()) {
                List<Item> results = getItemsFromIteratorWithCurrentContext(iterator);
                this._hasNext = false;
                return ItemFactory.getInstance().createIntegerItem(results.size());
            } else {
                Long count = iterator.getRDD(_currentDynamicContext).count();
                this._hasNext = false;
                if (count > (long) Integer.MAX_VALUE) {
                    // TODO: handle too big x values
                    throw new SparksoniqRuntimeException("The count value is too big to convert to integer type.");
                } else {
                    return ItemFactory.getInstance().createIntegerItem(count.intValue());
                }
            }
        } else
            throw new IteratorFlowException(FLOW_EXCEPTION_MESSAGE + " count function",
                    getMetadata());
    }
}<|MERGE_RESOLUTION|>--- conflicted
+++ resolved
@@ -30,20 +30,14 @@
 
 import java.util.List;
 
-<<<<<<< HEAD
-public class CountFunctionIterator extends AggregateFunctionIterator {
-    /**
+public class CountFunctionIterator extends LocalFunctionCallIterator {
+	/**
 	 * 
 	 */
 	private static final long serialVersionUID = 1L;
 
 	public CountFunctionIterator(List<RuntimeIterator> arguments, IteratorMetadata iteratorMetadata) {
-        super(arguments, AggregateFunctionIterator.AggregateFunctionOperator.COUNT, iteratorMetadata);
-=======
-public class CountFunctionIterator extends LocalFunctionCallIterator {
-    public CountFunctionIterator(List<RuntimeIterator> arguments, IteratorMetadata iteratorMetadata) {
         super(arguments, iteratorMetadata);
->>>>>>> 29966ba7
     }
 
     @Override
