--- conflicted
+++ resolved
@@ -115,10 +115,7 @@
 import sparksoniq.jsoniq.runtime.iterator.functions.strings.MatchesFunctionIterator;
 import sparksoniq.jsoniq.runtime.iterator.functions.strings.NormalizeSpaceFunctionIterator;
 import sparksoniq.jsoniq.runtime.iterator.functions.strings.StartsWithFunctionIterator;
-<<<<<<< HEAD
-=======
 import sparksoniq.jsoniq.runtime.iterator.functions.strings.StringFunctionIterator;
->>>>>>> db1365d4
 import sparksoniq.jsoniq.runtime.iterator.functions.strings.StringJoinFunctionIterator;
 import sparksoniq.jsoniq.runtime.iterator.functions.strings.StringLengthFunctionIterator;
 import sparksoniq.jsoniq.runtime.iterator.functions.strings.SubstringAfterFunctionIterator;
@@ -175,19 +172,13 @@
 import static sparksoniq.jsoniq.runtime.iterator.functions.base.Functions.FunctionNames.day_from_date;
 import static sparksoniq.jsoniq.runtime.iterator.functions.base.Functions.FunctionNames.day_from_dateTime;
 import static sparksoniq.jsoniq.runtime.iterator.functions.base.Functions.FunctionNames.days_from_duration;
-<<<<<<< HEAD
-=======
 import static sparksoniq.jsoniq.runtime.iterator.functions.base.Functions.FunctionNames.decimal_function;
->>>>>>> db1365d4
 import static sparksoniq.jsoniq.runtime.iterator.functions.base.Functions.FunctionNames.deep_equal;
 import static sparksoniq.jsoniq.runtime.iterator.functions.base.Functions.FunctionNames.descendant_arrays;
 import static sparksoniq.jsoniq.runtime.iterator.functions.base.Functions.FunctionNames.descendant_objects;
 import static sparksoniq.jsoniq.runtime.iterator.functions.base.Functions.FunctionNames.descendant_pairs;
 import static sparksoniq.jsoniq.runtime.iterator.functions.base.Functions.FunctionNames.distinct_values;
-<<<<<<< HEAD
-=======
 import static sparksoniq.jsoniq.runtime.iterator.functions.base.Functions.FunctionNames.double_function;
->>>>>>> db1365d4
 import static sparksoniq.jsoniq.runtime.iterator.functions.base.Functions.FunctionNames.duration;
 import static sparksoniq.jsoniq.runtime.iterator.functions.base.Functions.FunctionNames.empty;
 import static sparksoniq.jsoniq.runtime.iterator.functions.base.Functions.FunctionNames.ends_with;
@@ -204,10 +195,7 @@
 import static sparksoniq.jsoniq.runtime.iterator.functions.base.Functions.FunctionNames.hours_from_time;
 import static sparksoniq.jsoniq.runtime.iterator.functions.base.Functions.FunctionNames.index_of;
 import static sparksoniq.jsoniq.runtime.iterator.functions.base.Functions.FunctionNames.insert_before;
-<<<<<<< HEAD
-=======
 import static sparksoniq.jsoniq.runtime.iterator.functions.base.Functions.FunctionNames.integer_function;
->>>>>>> db1365d4
 import static sparksoniq.jsoniq.runtime.iterator.functions.base.Functions.FunctionNames.intersect;
 import static sparksoniq.jsoniq.runtime.iterator.functions.base.Functions.FunctionNames.json_doc;
 import static sparksoniq.jsoniq.runtime.iterator.functions.base.Functions.FunctionNames.json_file1;
@@ -250,10 +238,7 @@
 import static sparksoniq.jsoniq.runtime.iterator.functions.base.Functions.FunctionNames.size;
 import static sparksoniq.jsoniq.runtime.iterator.functions.base.Functions.FunctionNames.sqrt;
 import static sparksoniq.jsoniq.runtime.iterator.functions.base.Functions.FunctionNames.starts_with;
-<<<<<<< HEAD
-=======
 import static sparksoniq.jsoniq.runtime.iterator.functions.base.Functions.FunctionNames.string_function;
->>>>>>> db1365d4
 import static sparksoniq.jsoniq.runtime.iterator.functions.base.Functions.FunctionNames.string_join1;
 import static sparksoniq.jsoniq.runtime.iterator.functions.base.Functions.FunctionNames.string_join2;
 import static sparksoniq.jsoniq.runtime.iterator.functions.base.Functions.FunctionNames.string_length;
@@ -425,12 +410,9 @@
         builtInFunctions.put(index_of.getIdentifier(), index_of);
         builtInFunctions.put(deep_equal.getIdentifier(), deep_equal);
 
-<<<<<<< HEAD
-=======
         builtInFunctions.put(integer_function.getIdentifier(), integer_function);
         builtInFunctions.put(decimal_function.getIdentifier(), decimal_function);
         builtInFunctions.put(double_function.getIdentifier(), double_function);
->>>>>>> db1365d4
         builtInFunctions.put(abs.getIdentifier(), abs);
         builtInFunctions.put(ceiling.getIdentifier(), ceiling);
         builtInFunctions.put(floor.getIdentifier(), floor);
@@ -454,10 +436,7 @@
         builtInFunctions.put(atan.getIdentifier(), atan);
         builtInFunctions.put(atan2.getIdentifier(), atan2);
 
-<<<<<<< HEAD
-=======
         builtInFunctions.put(string_function.getIdentifier(), string_function);
->>>>>>> db1365d4
         builtInFunctions.put(substring2.getIdentifier(), substring2);
         builtInFunctions.put(substring3.getIdentifier(), substring3);
         builtInFunctions.put(substring_before.getIdentifier(), substring_before);
@@ -547,15 +526,9 @@
                 arguments.set(
                     i,
                     new TypePromotionIterator(
-<<<<<<< HEAD
                             arguments.get(i),
                             builtinFunction.getSignature().getParameterTypes().get(i),
                             "Invalid argument for function " + identifier.getName() + ". ",
-=======
-                            "Invalid argument for function " + identifier.getName() + ". ",
-                            arguments.get(i),
-                            builtinFunction.getSignature().getParameterTypes().get(i),
->>>>>>> db1365d4
                             arguments.get(i).getMetadata()
                     )
                 );
@@ -576,15 +549,9 @@
 
         if (!builtinFunction.getSignature().getReturnType().equals(mostGeneralSequenceType)) {
             return new TypePromotionIterator(
-<<<<<<< HEAD
                     functionCallIterator,
                     builtinFunction.getSignature().getReturnType(),
                     "Invalid return type for function " + identifier.getName() + ". ",
-=======
-                    "Invalid return type for function " + identifier.getName() + ". ",
-                    functionCallIterator,
-                    builtinFunction.getSignature().getReturnType(),
->>>>>>> db1365d4
                     functionCallIterator.getMetadata()
             );
         }
@@ -618,10 +585,10 @@
                     functionCallIterator,
                     functionItem.getSignature().getReturnType(),
                     "Invalid return type for "
-                            + (functionItem.getIdentifier().getName().equals("")
+                        + (functionItem.getIdentifier().getName().equals("")
                             ? ""
                             : (functionItem.getIdentifier().getName()) + " ")
-                            + "function. ",
+                        + "function. ",
                     metadata
             );
         }
@@ -1039,10 +1006,7 @@
             "boolean",
             DeepEqualFunctionIterator.class
         );
-<<<<<<< HEAD
-=======
-
->>>>>>> db1365d4
+
 
         /**
          * function that returns the integer from the supplied argument
