/*
 * Licensed to the Apache Software Foundation (ASF) under one or more
 * contributor license agreements.  See the NOTICE file distributed with
 * this work for additional information regarding copyright ownership.
 * The ASF licenses this file to You under the Apache License, Version 2.0
 * (the "License"); you may not use this file except in compliance with
 * the License.  You may obtain a copy of the License at
 *
 *     http://www.apache.org/licenses/LICENSE-2.0
 *
 * Unless required by applicable law or agreed to in writing, software
 * distributed under the License is distributed on an "AS IS" BASIS,
 * WITHOUT WARRANTIES OR CONDITIONS OF ANY KIND, either express or implied.
 * See the License for the specific language governing permissions and
 * limitations under the License.
 *
 * Authors: Stefan Irimescu, Can Berker Cikis
 *
 */

package sparksoniq.jsoniq.runtime.iterator.functions.base;

import sparksoniq.exceptions.DuplicateFunctionIdentifierException;
import sparksoniq.exceptions.SparksoniqRuntimeException;
import sparksoniq.exceptions.UnknownFunctionCallException;
import sparksoniq.jsoniq.compiler.translator.metadata.ExpressionMetadata;
import sparksoniq.jsoniq.item.FunctionItem;
import sparksoniq.jsoniq.runtime.iterator.RuntimeIterator;
import sparksoniq.jsoniq.runtime.iterator.functions.NullFunctionIterator;
import sparksoniq.jsoniq.runtime.iterator.functions.arrays.ArrayDescendantFunctionIterator;
import sparksoniq.jsoniq.runtime.iterator.functions.arrays.ArrayFlattenFunctionIterator;
import sparksoniq.jsoniq.runtime.iterator.functions.arrays.ArrayMembersFunctionIterator;
import sparksoniq.jsoniq.runtime.iterator.functions.arrays.ArraySizeFunctionIterator;
import sparksoniq.jsoniq.runtime.iterator.functions.binaries.Base64BinaryFunctionIterator;
import sparksoniq.jsoniq.runtime.iterator.functions.binaries.HexBinaryFunctionIterator;
import sparksoniq.jsoniq.runtime.iterator.functions.booleans.BooleanFunctionIterator;
import sparksoniq.jsoniq.runtime.iterator.functions.datetime.DateTimeFunctionIterator;
import sparksoniq.jsoniq.runtime.iterator.functions.datetime.DateFunctionIterator;
import sparksoniq.jsoniq.runtime.iterator.functions.durations.DayTimeDurationFunctionIterator;
import sparksoniq.jsoniq.runtime.iterator.functions.durations.DurationFunctionIterator;
import sparksoniq.jsoniq.runtime.iterator.functions.durations.YearMonthDurationFunctionIterator;
import sparksoniq.jsoniq.runtime.iterator.functions.numerics.AbsFunctionIterator;
import sparksoniq.jsoniq.runtime.iterator.functions.numerics.CeilingFunctionIterator;
import sparksoniq.jsoniq.runtime.iterator.functions.numerics.FloorFunctionIterator;
import sparksoniq.jsoniq.runtime.iterator.functions.numerics.PiFunctionIterator;
import sparksoniq.jsoniq.runtime.iterator.functions.numerics.RoundFunctionIterator;
import sparksoniq.jsoniq.runtime.iterator.functions.numerics.RoundHalfToEvenFunctionIterator;
import sparksoniq.jsoniq.runtime.iterator.functions.numerics.exponential.Exp10FunctionIterator;
import sparksoniq.jsoniq.runtime.iterator.functions.numerics.exponential.ExpFunctionIterator;
import sparksoniq.jsoniq.runtime.iterator.functions.numerics.exponential.Log10FunctionIterator;
import sparksoniq.jsoniq.runtime.iterator.functions.numerics.exponential.LogFunctionIterator;
import sparksoniq.jsoniq.runtime.iterator.functions.numerics.exponential.PowFunctionIterator;
import sparksoniq.jsoniq.runtime.iterator.functions.numerics.exponential.SqrtFunctionIterator;
import sparksoniq.jsoniq.runtime.iterator.functions.numerics.trigonometric.ACosFunctionIterator;
import sparksoniq.jsoniq.runtime.iterator.functions.numerics.trigonometric.ASinFunctionIterator;
import sparksoniq.jsoniq.runtime.iterator.functions.numerics.trigonometric.ATan2FunctionIterator;
import sparksoniq.jsoniq.runtime.iterator.functions.numerics.trigonometric.ATanFunctionIterator;
import sparksoniq.jsoniq.runtime.iterator.functions.numerics.trigonometric.CosFunctionIterator;
import sparksoniq.jsoniq.runtime.iterator.functions.numerics.trigonometric.SinFunctionIterator;
import sparksoniq.jsoniq.runtime.iterator.functions.numerics.trigonometric.TanFunctionIterator;
import sparksoniq.jsoniq.runtime.iterator.functions.object.ObjectAccumulateFunctionIterator;
import sparksoniq.jsoniq.runtime.iterator.functions.object.ObjectDescendantFunctionIterator;
import sparksoniq.jsoniq.runtime.iterator.functions.object.ObjectDescendantPairsFunctionIterator;
import sparksoniq.jsoniq.runtime.iterator.functions.object.ObjectIntersectFunctionIterator;
import sparksoniq.jsoniq.runtime.iterator.functions.object.ObjectKeysFunctionIterator;
import sparksoniq.jsoniq.runtime.iterator.functions.object.ObjectProjectFunctionIterator;
import sparksoniq.jsoniq.runtime.iterator.functions.object.ObjectRemoveKeysFunctionIterator;
import sparksoniq.jsoniq.runtime.iterator.functions.object.ObjectValuesFunctionIterator;
import sparksoniq.jsoniq.runtime.iterator.functions.sequences.aggregate.AvgFunctionIterator;
import sparksoniq.jsoniq.runtime.iterator.functions.sequences.aggregate.CountFunctionIterator;
import sparksoniq.jsoniq.runtime.iterator.functions.sequences.aggregate.MaxFunctionIterator;
import sparksoniq.jsoniq.runtime.iterator.functions.sequences.aggregate.MinFunctionIterator;
import sparksoniq.jsoniq.runtime.iterator.functions.sequences.aggregate.SumFunctionIterator;
import sparksoniq.jsoniq.runtime.iterator.functions.sequences.cardinality.ExactlyOneIterator;
import sparksoniq.jsoniq.runtime.iterator.functions.sequences.cardinality.OneOrMoreIterator;
import sparksoniq.jsoniq.runtime.iterator.functions.sequences.cardinality.ZeroOrOneIterator;
import sparksoniq.jsoniq.runtime.iterator.functions.sequences.general.EmptyFunctionIterator;
import sparksoniq.jsoniq.runtime.iterator.functions.sequences.general.ExistsFunctionIterator;
import sparksoniq.jsoniq.runtime.iterator.functions.sequences.general.HeadFunctionIterator;
import sparksoniq.jsoniq.runtime.iterator.functions.sequences.general.InsertBeforeFunctionIterator;
import sparksoniq.jsoniq.runtime.iterator.functions.sequences.general.RemoveFunctionIterator;
import sparksoniq.jsoniq.runtime.iterator.functions.sequences.general.ReverseFunctionIterator;
import sparksoniq.jsoniq.runtime.iterator.functions.sequences.general.SubsequenceFunctionIterator;
import sparksoniq.jsoniq.runtime.iterator.functions.sequences.general.TailFunctionIterator;
import sparksoniq.jsoniq.runtime.iterator.functions.sequences.value.DeepEqualFunctionIterator;
import sparksoniq.jsoniq.runtime.iterator.functions.sequences.value.DistinctValuesFunctionIterator;
import sparksoniq.jsoniq.runtime.iterator.functions.sequences.value.IndexOfFunctionIterator;
import sparksoniq.jsoniq.runtime.iterator.functions.strings.ConcatFunctionIterator;
import sparksoniq.jsoniq.runtime.iterator.functions.strings.ContainsFunctionIterator;
import sparksoniq.jsoniq.runtime.iterator.functions.strings.EndsWithFunctionIterator;
import sparksoniq.jsoniq.runtime.iterator.functions.strings.MatchesFunctionIterator;
import sparksoniq.jsoniq.runtime.iterator.functions.strings.NormalizeSpaceFunctionIterator;
import sparksoniq.jsoniq.runtime.iterator.functions.strings.StartsWithFunctionIterator;
import sparksoniq.jsoniq.runtime.iterator.functions.strings.StringJoinFunction;
import sparksoniq.jsoniq.runtime.iterator.functions.strings.StringLengthFunctionIterator;
import sparksoniq.jsoniq.runtime.iterator.functions.strings.SubstringAfterFunctionIterator;
import sparksoniq.jsoniq.runtime.iterator.functions.strings.SubstringBeforeFunctionIterator;
import sparksoniq.jsoniq.runtime.iterator.functions.strings.SubstringFunctionIterator;
import sparksoniq.jsoniq.runtime.iterator.functions.strings.TokenizeFunctionIterator;
import sparksoniq.jsoniq.runtime.metadata.IteratorMetadata;
import sparksoniq.spark.iterator.function.ParallelizeFunctionIterator;
import sparksoniq.spark.iterator.function.ParseJsonFunctionIterator;
import sparksoniq.spark.iterator.function.ParseTextFunctionIterator;

import java.io.ByteArrayInputStream;
import java.io.ByteArrayOutputStream;
import java.io.ObjectInputStream;
import java.io.ObjectOutputStream;
import java.util.HashMap;

import static sparksoniq.jsoniq.runtime.iterator.functions.base.Functions.FunctionNames.ABS;
import static sparksoniq.jsoniq.runtime.iterator.functions.base.Functions.FunctionNames.ACCUMULATE;
import static sparksoniq.jsoniq.runtime.iterator.functions.base.Functions.FunctionNames.ACOS;
import static sparksoniq.jsoniq.runtime.iterator.functions.base.Functions.FunctionNames.ASIN;
import static sparksoniq.jsoniq.runtime.iterator.functions.base.Functions.FunctionNames.ATAN;
import static sparksoniq.jsoniq.runtime.iterator.functions.base.Functions.FunctionNames.ATAN2;
import static sparksoniq.jsoniq.runtime.iterator.functions.base.Functions.FunctionNames.AVG;
import static sparksoniq.jsoniq.runtime.iterator.functions.base.Functions.FunctionNames.BASE64BINARY;
import static sparksoniq.jsoniq.runtime.iterator.functions.base.Functions.FunctionNames.BOOLEAN;
import static sparksoniq.jsoniq.runtime.iterator.functions.base.Functions.FunctionNames.CEILING;
import static sparksoniq.jsoniq.runtime.iterator.functions.base.Functions.FunctionNames.CONCAT;
import static sparksoniq.jsoniq.runtime.iterator.functions.base.Functions.FunctionNames.CONTAINS;
import static sparksoniq.jsoniq.runtime.iterator.functions.base.Functions.FunctionNames.COS;
import static sparksoniq.jsoniq.runtime.iterator.functions.base.Functions.FunctionNames.COUNT;
import static sparksoniq.jsoniq.runtime.iterator.functions.base.Functions.FunctionNames.DAYTIMEDURATION;
import static sparksoniq.jsoniq.runtime.iterator.functions.base.Functions.FunctionNames.DEEPEQUAL;
import static sparksoniq.jsoniq.runtime.iterator.functions.base.Functions.FunctionNames.DESCENDANTARRAYS;
import static sparksoniq.jsoniq.runtime.iterator.functions.base.Functions.FunctionNames.DESCENDANTOBJECTS;
import static sparksoniq.jsoniq.runtime.iterator.functions.base.Functions.FunctionNames.DESCENDANTPAIRS;
import static sparksoniq.jsoniq.runtime.iterator.functions.base.Functions.FunctionNames.DISTINCTVALUES;
import static sparksoniq.jsoniq.runtime.iterator.functions.base.Functions.FunctionNames.DURATION;
import static sparksoniq.jsoniq.runtime.iterator.functions.base.Functions.FunctionNames.EMPTY;
import static sparksoniq.jsoniq.runtime.iterator.functions.base.Functions.FunctionNames.ENDSWITH;
import static sparksoniq.jsoniq.runtime.iterator.functions.base.Functions.FunctionNames.EXACTLYONE;
import static sparksoniq.jsoniq.runtime.iterator.functions.base.Functions.FunctionNames.EXISTS;
import static sparksoniq.jsoniq.runtime.iterator.functions.base.Functions.FunctionNames.EXP;
import static sparksoniq.jsoniq.runtime.iterator.functions.base.Functions.FunctionNames.EXP10;
import static sparksoniq.jsoniq.runtime.iterator.functions.base.Functions.FunctionNames.FLATTEN;
import static sparksoniq.jsoniq.runtime.iterator.functions.base.Functions.FunctionNames.FLOOR;
import static sparksoniq.jsoniq.runtime.iterator.functions.base.Functions.FunctionNames.HEAD;
import static sparksoniq.jsoniq.runtime.iterator.functions.base.Functions.FunctionNames.HEXBINARY;
import static sparksoniq.jsoniq.runtime.iterator.functions.base.Functions.FunctionNames.INDEXOF;
import static sparksoniq.jsoniq.runtime.iterator.functions.base.Functions.FunctionNames.INSERTBEFORE;
import static sparksoniq.jsoniq.runtime.iterator.functions.base.Functions.FunctionNames.INTERSECT;
import static sparksoniq.jsoniq.runtime.iterator.functions.base.Functions.FunctionNames.JSON_FILE;
import static sparksoniq.jsoniq.runtime.iterator.functions.base.Functions.FunctionNames.KEYS;
import static sparksoniq.jsoniq.runtime.iterator.functions.base.Functions.FunctionNames.LOG;
import static sparksoniq.jsoniq.runtime.iterator.functions.base.Functions.FunctionNames.LOG10;
import static sparksoniq.jsoniq.runtime.iterator.functions.base.Functions.FunctionNames.MATCHES;
import static sparksoniq.jsoniq.runtime.iterator.functions.base.Functions.FunctionNames.MAX;
import static sparksoniq.jsoniq.runtime.iterator.functions.base.Functions.FunctionNames.MEMBERS;
import static sparksoniq.jsoniq.runtime.iterator.functions.base.Functions.FunctionNames.MIN;
import static sparksoniq.jsoniq.runtime.iterator.functions.base.Functions.FunctionNames.DATETIME;
import static sparksoniq.jsoniq.runtime.iterator.functions.base.Functions.FunctionNames.DATE;
import static sparksoniq.jsoniq.runtime.iterator.functions.base.Functions.FunctionNames.NORMALIZESPACE;
import static sparksoniq.jsoniq.runtime.iterator.functions.base.Functions.FunctionNames.NULL;
import static sparksoniq.jsoniq.runtime.iterator.functions.base.Functions.FunctionNames.ONEORMORE;
import static sparksoniq.jsoniq.runtime.iterator.functions.base.Functions.FunctionNames.PARALLELIZE;
import static sparksoniq.jsoniq.runtime.iterator.functions.base.Functions.FunctionNames.PI;
import static sparksoniq.jsoniq.runtime.iterator.functions.base.Functions.FunctionNames.POW;
import static sparksoniq.jsoniq.runtime.iterator.functions.base.Functions.FunctionNames.PROJECT;
import static sparksoniq.jsoniq.runtime.iterator.functions.base.Functions.FunctionNames.REMOVE;
import static sparksoniq.jsoniq.runtime.iterator.functions.base.Functions.FunctionNames.REMOVEKEYS;
import static sparksoniq.jsoniq.runtime.iterator.functions.base.Functions.FunctionNames.REVERSE;
import static sparksoniq.jsoniq.runtime.iterator.functions.base.Functions.FunctionNames.ROUND;
import static sparksoniq.jsoniq.runtime.iterator.functions.base.Functions.FunctionNames.ROUNDHALFTOEVEN;
import static sparksoniq.jsoniq.runtime.iterator.functions.base.Functions.FunctionNames.SIN;
import static sparksoniq.jsoniq.runtime.iterator.functions.base.Functions.FunctionNames.SIZE;
import static sparksoniq.jsoniq.runtime.iterator.functions.base.Functions.FunctionNames.SQRT;
import static sparksoniq.jsoniq.runtime.iterator.functions.base.Functions.FunctionNames.STARTSWITH;
import static sparksoniq.jsoniq.runtime.iterator.functions.base.Functions.FunctionNames.STRINGJOIN;
import static sparksoniq.jsoniq.runtime.iterator.functions.base.Functions.FunctionNames.STRINGLENGTH;
import static sparksoniq.jsoniq.runtime.iterator.functions.base.Functions.FunctionNames.SUBSEQUENCE;
import static sparksoniq.jsoniq.runtime.iterator.functions.base.Functions.FunctionNames.SUBSTRING;
import static sparksoniq.jsoniq.runtime.iterator.functions.base.Functions.FunctionNames.SUBSTRING_AFTER;
import static sparksoniq.jsoniq.runtime.iterator.functions.base.Functions.FunctionNames.SUBSTRING_BEFORE;
import static sparksoniq.jsoniq.runtime.iterator.functions.base.Functions.FunctionNames.SUM;
import static sparksoniq.jsoniq.runtime.iterator.functions.base.Functions.FunctionNames.TAIL;
import static sparksoniq.jsoniq.runtime.iterator.functions.base.Functions.FunctionNames.TAN;
import static sparksoniq.jsoniq.runtime.iterator.functions.base.Functions.FunctionNames.TEXT_FILE;
import static sparksoniq.jsoniq.runtime.iterator.functions.base.Functions.FunctionNames.TOKENIZE;
import static sparksoniq.jsoniq.runtime.iterator.functions.base.Functions.FunctionNames.VALUES;
import static sparksoniq.jsoniq.runtime.iterator.functions.base.Functions.FunctionNames.YEARMONTHDURATION;
import static sparksoniq.jsoniq.runtime.iterator.functions.base.Functions.FunctionNames.ZEROORONE;


public class Functions {
    private static HashMap<FunctionIdentifier, Class<? extends RuntimeIterator>> builtInFunctions;
    private static HashMap<FunctionIdentifier, FunctionItem> userDefinedFunctions;

    static {
        userDefinedFunctions = new HashMap<>();
        builtInFunctions = new HashMap<>();

        builtInFunctions.put(new FunctionIdentifier(JSON_FILE, 1), ParseJsonFunctionIterator.class);
        builtInFunctions.put(new FunctionIdentifier(JSON_FILE, 2), ParseJsonFunctionIterator.class);
        builtInFunctions.put(new FunctionIdentifier(TEXT_FILE, 1), ParseTextFunctionIterator.class);
        builtInFunctions.put(new FunctionIdentifier(TEXT_FILE, 2), ParseTextFunctionIterator.class);
        builtInFunctions.put(new FunctionIdentifier(PARALLELIZE, 1), ParallelizeFunctionIterator.class);
        builtInFunctions.put(new FunctionIdentifier(PARALLELIZE, 2), ParallelizeFunctionIterator.class);
        builtInFunctions.put(new FunctionIdentifier(COUNT, 1), CountFunctionIterator.class);

        builtInFunctions.put(new FunctionIdentifier(BOOLEAN, 1), BooleanFunctionIterator.class);

        builtInFunctions.put(new FunctionIdentifier(MIN, 1), MinFunctionIterator.class);
        builtInFunctions.put(new FunctionIdentifier(MAX, 1), MaxFunctionIterator.class);
        builtInFunctions.put(new FunctionIdentifier(SUM, 1), SumFunctionIterator.class);
        builtInFunctions.put(new FunctionIdentifier(SUM, 2), SumFunctionIterator.class);
        builtInFunctions.put(new FunctionIdentifier(AVG, 1), AvgFunctionIterator.class);

        builtInFunctions.put(new FunctionIdentifier(EMPTY, 1), EmptyFunctionIterator.class);
        builtInFunctions.put(new FunctionIdentifier(EXISTS, 1), ExistsFunctionIterator.class);
        builtInFunctions.put(new FunctionIdentifier(HEAD, 1), HeadFunctionIterator.class);
        builtInFunctions.put(new FunctionIdentifier(TAIL, 1), TailFunctionIterator.class);
        builtInFunctions.put(new FunctionIdentifier(INSERTBEFORE, 3), InsertBeforeFunctionIterator.class);
        builtInFunctions.put(new FunctionIdentifier(REMOVE, 2), RemoveFunctionIterator.class);
        builtInFunctions.put(new FunctionIdentifier(REVERSE, 1), ReverseFunctionIterator.class);
        builtInFunctions.put(new FunctionIdentifier(SUBSEQUENCE, 2), SubsequenceFunctionIterator.class);
        builtInFunctions.put(new FunctionIdentifier(SUBSEQUENCE, 3), SubsequenceFunctionIterator.class);

        builtInFunctions.put(new FunctionIdentifier(ZEROORONE, 1), ZeroOrOneIterator.class);
        builtInFunctions.put(new FunctionIdentifier(ONEORMORE, 1), OneOrMoreIterator.class);
        builtInFunctions.put(new FunctionIdentifier(EXACTLYONE, 1), ExactlyOneIterator.class);

        builtInFunctions.put(new FunctionIdentifier(DISTINCTVALUES, 1), DistinctValuesFunctionIterator.class);
        builtInFunctions.put(new FunctionIdentifier(INDEXOF, 2), IndexOfFunctionIterator.class);
        builtInFunctions.put(new FunctionIdentifier(DEEPEQUAL, 2), DeepEqualFunctionIterator.class);

        builtInFunctions.put(new FunctionIdentifier(ABS, 1), AbsFunctionIterator.class);
        builtInFunctions.put(new FunctionIdentifier(CEILING, 1), CeilingFunctionIterator.class);
        builtInFunctions.put(new FunctionIdentifier(FLOOR, 1), FloorFunctionIterator.class);
        builtInFunctions.put(new FunctionIdentifier(ROUND, 1), RoundFunctionIterator.class);
        builtInFunctions.put(new FunctionIdentifier(ROUND, 2), RoundFunctionIterator.class);
        builtInFunctions.put(new FunctionIdentifier(ROUNDHALFTOEVEN, 1), RoundHalfToEvenFunctionIterator.class);
        builtInFunctions.put(new FunctionIdentifier(ROUNDHALFTOEVEN, 2), RoundHalfToEvenFunctionIterator.class);

        builtInFunctions.put(new FunctionIdentifier(PI, 0), PiFunctionIterator.class);
        builtInFunctions.put(new FunctionIdentifier(EXP, 1), ExpFunctionIterator.class);
        builtInFunctions.put(new FunctionIdentifier(EXP10, 1), Exp10FunctionIterator.class);
        builtInFunctions.put(new FunctionIdentifier(LOG, 1), LogFunctionIterator.class);
        builtInFunctions.put(new FunctionIdentifier(LOG10, 1), Log10FunctionIterator.class);
        builtInFunctions.put(new FunctionIdentifier(POW, 2), PowFunctionIterator.class);
        builtInFunctions.put(new FunctionIdentifier(SQRT, 1), SqrtFunctionIterator.class);
        builtInFunctions.put(new FunctionIdentifier(SIN, 1), SinFunctionIterator.class);
        builtInFunctions.put(new FunctionIdentifier(COS, 1), CosFunctionIterator.class);
        builtInFunctions.put(new FunctionIdentifier(TAN, 1), TanFunctionIterator.class);
        builtInFunctions.put(new FunctionIdentifier(ASIN, 1), ASinFunctionIterator.class);
        builtInFunctions.put(new FunctionIdentifier(ACOS, 1), ACosFunctionIterator.class);
        builtInFunctions.put(new FunctionIdentifier(ATAN, 1), ATanFunctionIterator.class);
        builtInFunctions.put(new FunctionIdentifier(ATAN2, 2), ATan2FunctionIterator.class);

        builtInFunctions.put(new FunctionIdentifier(SUBSTRING, 2), SubstringFunctionIterator.class);
        builtInFunctions.put(new FunctionIdentifier(SUBSTRING, 3), SubstringFunctionIterator.class);
        builtInFunctions.put(new FunctionIdentifier(SUBSTRING_BEFORE, 2), SubstringBeforeFunctionIterator.class);
        builtInFunctions.put(new FunctionIdentifier(SUBSTRING_AFTER, 2), SubstringAfterFunctionIterator.class);
        for (int i = 0; i <= 100; i++)
            builtInFunctions.put(new FunctionIdentifier(CONCAT, i), ConcatFunctionIterator.class);

        builtInFunctions.put(new FunctionIdentifier(ENDSWITH, 2), EndsWithFunctionIterator.class);
        builtInFunctions.put(new FunctionIdentifier(STRINGJOIN, 1), StringJoinFunction.class);
        builtInFunctions.put(new FunctionIdentifier(STRINGJOIN, 2), StringJoinFunction.class);
        builtInFunctions.put(new FunctionIdentifier(STRINGLENGTH, 1), StringLengthFunctionIterator.class);
        builtInFunctions.put(new FunctionIdentifier(TOKENIZE, 1), TokenizeFunctionIterator.class);
        builtInFunctions.put(new FunctionIdentifier(TOKENIZE, 2), TokenizeFunctionIterator.class);
        builtInFunctions.put(new FunctionIdentifier(STARTSWITH, 2), StartsWithFunctionIterator.class);
        builtInFunctions.put(new FunctionIdentifier(MATCHES, 2), MatchesFunctionIterator.class);
        builtInFunctions.put(new FunctionIdentifier(CONTAINS, 2), ContainsFunctionIterator.class);
        builtInFunctions.put(new FunctionIdentifier(NORMALIZESPACE, 1), NormalizeSpaceFunctionIterator.class);

        builtInFunctions.put(new FunctionIdentifier(DURATION, 1), DurationFunctionIterator.class);
        builtInFunctions.put(new FunctionIdentifier(YEARMONTHDURATION, 1), YearMonthDurationFunctionIterator.class);
        builtInFunctions.put(new FunctionIdentifier(DAYTIMEDURATION, 1), DayTimeDurationFunctionIterator.class);

        builtInFunctions.put(new FunctionIdentifier(DATETIME, 1), DateTimeFunctionIterator.class);
        builtInFunctions.put(new FunctionIdentifier(DATE, 1), DateFunctionIterator.class);

        builtInFunctions.put(new FunctionIdentifier(HEXBINARY, 1), HexBinaryFunctionIterator.class);
        builtInFunctions.put(new FunctionIdentifier(BASE64BINARY, 1), Base64BinaryFunctionIterator.class);

        builtInFunctions.put(new FunctionIdentifier(KEYS, 1), ObjectKeysFunctionIterator.class);
        builtInFunctions.put(new FunctionIdentifier(MEMBERS, 1), ArrayMembersFunctionIterator.class);
        builtInFunctions.put(new FunctionIdentifier(NULL, 0), NullFunctionIterator.class);
        builtInFunctions.put(new FunctionIdentifier(SIZE, 1), ArraySizeFunctionIterator.class);
        builtInFunctions.put(new FunctionIdentifier(ACCUMULATE, 1), ObjectAccumulateFunctionIterator.class);
        builtInFunctions.put(new FunctionIdentifier(DESCENDANTARRAYS, 1), ArrayDescendantFunctionIterator.class);
        builtInFunctions.put(new FunctionIdentifier(DESCENDANTOBJECTS, 1), ObjectDescendantFunctionIterator.class);
        builtInFunctions.put(new FunctionIdentifier(DESCENDANTPAIRS, 1), ObjectDescendantPairsFunctionIterator.class);
        builtInFunctions.put(new FunctionIdentifier(FLATTEN, 1), ArrayFlattenFunctionIterator.class);
        builtInFunctions.put(new FunctionIdentifier(INTERSECT, 1), ObjectIntersectFunctionIterator.class);
        builtInFunctions.put(new FunctionIdentifier(PROJECT, 2), ObjectProjectFunctionIterator.class);
        builtInFunctions.put(new FunctionIdentifier(REMOVEKEYS, 2), ObjectRemoveKeysFunctionIterator.class);
        builtInFunctions.put(new FunctionIdentifier(VALUES, 1), ObjectValuesFunctionIterator.class);
    }

    public static void clearUserDefinedFunctions() {
        userDefinedFunctions.clear();
    }

    public static void addUserDefinedFunction(FunctionItem function, ExpressionMetadata meta) {
        if (builtInFunctions.containsKey(function.getIdentifier())
                || userDefinedFunctions.containsKey(function.getIdentifier())) {
            throw new DuplicateFunctionIdentifierException(function.getIdentifier(), meta);
        }
        userDefinedFunctions.put(function.getIdentifier(), function);
    }

    public static Class<? extends RuntimeIterator> getBuiltInFunction(FunctionIdentifier identifier, IteratorMetadata metadata) {
        if (builtInFunctions.containsKey(identifier))
            return builtInFunctions.get(identifier);
        throw new UnknownFunctionCallException(identifier.getName(), identifier.getArity(), metadata);
    }

    public static FunctionItem getUserDefinedFunction(FunctionIdentifier identifier, IteratorMetadata metadata) {
        if (userDefinedFunctions.containsKey(identifier)) {
            FunctionItem fnItem = userDefinedFunctions.get(identifier);
            try {
                ByteArrayOutputStream bos = new ByteArrayOutputStream();
                ObjectOutputStream oos = new ObjectOutputStream(bos);
                oos.writeObject(fnItem);
                oos.flush();
                byte[] data = bos.toByteArray();
                ByteArrayInputStream bis = new ByteArrayInputStream(data);
                ObjectInputStream ois = new ObjectInputStream(bis);
                return (FunctionItem) ois.readObject();
            } catch (Exception e) {
                throw new SparksoniqRuntimeException("Error while deep copying the function body runtimeIterator");
            }
        }
        throw new UnknownFunctionCallException(identifier.getName(), identifier.getArity(), metadata);
    }

    public static class FunctionNames {

        /**
         * function that parses a JSON lines file
         */
        public static final String JSON_FILE = "json-file";
        /**
         * function that parses a text file
         */
        public static final String TEXT_FILE = "text-file";
        /**
         * function that parallelizes item collections into a Spark RDD
         */
        public static final String PARALLELIZE = "parallelize";
        /**
         * function that returns the length of a sequence
         */
        public static final String COUNT = "count";


        /**
         * function that returns the effective boolean value of the given parameter
         */
        public static final String BOOLEAN = "boolean";


        /**
         * function that returns the minimum of a sequence
         */
        public static final String MIN = "min";
        /**
         * function that returns the maximum of a sequence
         */
        public static final String MAX = "max";
        /**
         * function that returns the average of a sequence
         */
        public static final String AVG = "avg";
        /**
         * function that returns the sum of a sequence
         */
        public static final String SUM = "sum";


        /**
         * function that returns true if the argument is the empty sequence
         */
        public static final String EMPTY = "empty";
        /**
         * function that returns true if the argument is a non-empty sequence
         */
        public static final String EXISTS = "exists";
        /**
         * function that returns the first item in a sequence
         */
        public static final String HEAD = "head";
        /**
         * function that returns all but the first item in a sequence
         */
        public static final String TAIL = "tail";
        /**
         * function that returns a sequence constructed by inserting an item or a sequence of items at a given position within an existing sequence
         */
        public static final String INSERTBEFORE = "insert-before";
        /**
         * function that returns a new sequence containing all the items of $target except the item at position $position.
         */
        public static final String REMOVE = "remove";
        /**
         * function that reverses the order of items in a sequence.
         */
        public static final String REVERSE = "reverse";
        /**
         * function that applies a subsequence operation to the given sequence with the given start index and length parameters
         */
        public static final String SUBSEQUENCE = "subsequence";


        /**
         * function that returns $arg if it contains zero or one items. Otherwise, raises an error.
         */
        public static final String ZEROORONE = "zero-or-one";
        /**
         * function that returns $arg if it contains one or more items. Otherwise, raises an error.
         */
        public static final String ONEORMORE = "one-or-more";
        /**
         * function that returns $arg if it contains exactly one item. Otherwise, raises an error.
         */
        public static final String EXACTLYONE = "exactly-one";


        /**
         * function that returns the values that appear in a sequence, with duplicates eliminated
         */
        public static final String DISTINCTVALUES = "distinct-values";
        /**
         * function that returns indices of items that are equal to the search parameter
         */
        public static final String INDEXOF = "index-of";
        /**
         * function that returns whether two sequences are deep-equal to each other
         */
        public static final String DEEPEQUAL = "deep-equal";

        /**
         * function that returns the absolute value of the arg
         */
        public static final String ABS = "abs";
        /**
         * function that rounds $arg upwards to a whole number
         */
        public static final String CEILING = "ceiling";
        /**
         * function that rounds $arg downwards to a whole number
         */
        public static final String FLOOR = "floor";
        /**
         * function that rounds a value to a specified number of decimal places, rounding upwards if two such values are equally near
         */
        public static final String ROUND = "round";
        /**
         * function that rounds a value to a specified number of decimal places, rounding to make the last digit even if two such values are equally near
         */
        public static final String ROUNDHALFTOEVEN = "round-half-to-even";


        /**
         * function that returns the approximation the mathematical constant
         */
        public static final String PI = "pi";
        /**
         * function that returns the value of e^x
         */
        public static final String EXP = "exp";
        /**
         * function that returns the value of 10^x
         */
        public static final String EXP10 = "exp10";
        /**
         * function that returns the natural logarithm of the argument
         */
        public static final String LOG = "log";
        /**
         * function that returns the  base-ten logarithm of the argument
         */
        public static final String LOG10 = "log10";
        /**
         * function that returns the result of raising the first argument to the power of the second
         */
        public static final String POW = "pow";
        /**
         * function that returns the non-negative square root of the argument
         */
        public static final String SQRT = "sqrt";
        /**
         * function that returns the sine of the angle given in radians
         */
        public static final String SIN = "sin";
        /**
         * function that returns the cosine of the angle given in radians
         */
        public static final String COS = "cos";
        /**
         * function that returns the tangent of the angle given in radians
         */
        public static final String TAN = "tan";
        /**
         * function that returns the arc sine of the angle given in radians
         */
        public static final String ASIN = "asin";
        /**
         * function that returns the arc cosine of the angle given in radians
         */
        public static final String ACOS = "acos";
        /**
         * function that returns the arc tangent of the angle given in radians
         */
        public static final String ATAN = "atan";
        /**
         * function that returns the the angle in radians subtended at the origin by the point on a plane with coordinates (x, y) and the positive x-axis.
         */
        public static final String ATAN2 = "atan2";


        /**
         * function that returns substrings
         */
        public static final String SUBSTRING = "substring";
        /**
         * function that returns the part of the first variable that precedes the first occurrence of the second vairable.
         */
        public static final String SUBSTRING_BEFORE = "substring-before";
        /**
         * function that returns the part of the first variable that follows the first occurrence of the second vairable.
         */
        public static final String SUBSTRING_AFTER = "substring-after";
        /**
         * function that returns substrings
         */
        public static final String CONCAT = "concat";
        /**
         * function that returns substrings
         */
        public static final String STRINGJOIN = "string-join";
        /**
         * function that returns the string length
         */
        public static final String STRINGLENGTH = "string-length";
        /**
         * function that returns tokens
         */
        public static final String TOKENIZE = "tokenize";
        /**
         * function that checks whether a string ends with a substring
         */
        public static final String ENDSWITH = "ends-with";
        /**
         * function that checks whether a string starts with a substring
         */
        public static final String STARTSWITH = "starts-with";
        /**
         * function that checks whether a string contains a substring
         */
        public static final String CONTAINS = "contains";
        /**
         * function that checks whether a string matches a regular expression
         */
        public static final String MATCHES = "matches";
        /**
<<<<<<< HEAD
=======
         * function that normalizes spaces in a string
         */
        public static final String NORMALIZESPACE = "normalize-space";
        /**
>>>>>>> c63e154c
         * function that returns the duration item from the supplied string
         */
        public static final String DURATION = "duration";
        /**
         * function that returns the yearMonthDuration item from the supplied string
         */
        public static final String YEARMONTHDURATION = "yearMonthDuration";
        /**
         * function that returns the dayTimeDuration item from the supplied string
         */
        public static final String DAYTIMEDURATION = "dayTimeDuration";
        /**
         * function that returns the dateTime item from the supplied string
         */
        public static final String DATETIME = "dateTime";
        /**
<<<<<<< HEAD
         * function that returns the date item from the supplied string
         */
        public static final String DATE = "date";
        /**
=======
>>>>>>> c63e154c
         * function that returns the hexBinary item from the supplied string
         */
        public static final String HEXBINARY = "hexBinary";
        /**
         * function that returns the base64Binary item from the supplied string
         */
        public static final String BASE64BINARY = "base64Binary";
<<<<<<< HEAD
        /**
         * function that normalizes spaces in a string
         */
        public static final String NORMALIZESPACE = "normalize-space";
=======
>>>>>>> c63e154c


        /**
         * function that returns the keys of a Json Object
         */
        public static final String KEYS = "keys";
        /**
         * function that returns returns all members of all arrays of the supplied sequence
         */
        public static final String MEMBERS = "members";
        /**
         * function that returns the JSON null
         */
        public static final String NULL = "null";
        /**
         * function that returns the length of an array
         */
        public static final String SIZE = "size";
        /**
         * function that dynamically creates an object that merges the values of key collisions into arrays
         */
        public static final String ACCUMULATE = "accumulate";
        /**
         * function that returns all arrays contained within the supplied items, regardless of depth.
         */
        public static final String DESCENDANTARRAYS = "descendant-arrays";
        /**
         * function that returns all objects contained within the supplied items, regardless of depth
         */
        public static final String DESCENDANTOBJECTS = "descendant-objects";
        /**
         * function that returns all objects contained within the supplied items, regardless of depth
         */
        public static final String DESCENDANTPAIRS = "descendant-pairs";
        /**
         * function that recursively flattens arrays in the input sequence, leaving non-arrays intact
         */
        public static final String FLATTEN = "flatten";
        /**
         * function that returns the intersection of the supplied objects, and aggregates values corresponding to the same name into an array
         */
        public static final String INTERSECT = "intersect";
        /**
         * function that projects objects by filtering their pairs and leaves non-objects intact
         */
        public static final String PROJECT = "project";
        /**
         * function that removes the pairs with the given keys from all objects and leaves non-objects intact
         */
        public static final String REMOVEKEYS = "remove-keys";
        /**
         * function that returns the values of a Json Object
         */
        public static final String VALUES = "values";

    }

}<|MERGE_RESOLUTION|>--- conflicted
+++ resolved
@@ -559,13 +559,12 @@
          */
         public static final String MATCHES = "matches";
         /**
-<<<<<<< HEAD
-=======
          * function that normalizes spaces in a string
          */
         public static final String NORMALIZESPACE = "normalize-space";
-        /**
->>>>>>> c63e154c
+
+
+        /**
          * function that returns the duration item from the supplied string
          */
         public static final String DURATION = "duration";
@@ -577,18 +576,19 @@
          * function that returns the dayTimeDuration item from the supplied string
          */
         public static final String DAYTIMEDURATION = "dayTimeDuration";
+
+
         /**
          * function that returns the dateTime item from the supplied string
          */
         public static final String DATETIME = "dateTime";
         /**
-<<<<<<< HEAD
          * function that returns the date item from the supplied string
          */
         public static final String DATE = "date";
-        /**
-=======
->>>>>>> c63e154c
+
+
+        /**
          * function that returns the hexBinary item from the supplied string
          */
         public static final String HEXBINARY = "hexBinary";
@@ -596,13 +596,6 @@
          * function that returns the base64Binary item from the supplied string
          */
         public static final String BASE64BINARY = "base64Binary";
-<<<<<<< HEAD
-        /**
-         * function that normalizes spaces in a string
-         */
-        public static final String NORMALIZESPACE = "normalize-space";
-=======
->>>>>>> c63e154c
 
 
         /**
