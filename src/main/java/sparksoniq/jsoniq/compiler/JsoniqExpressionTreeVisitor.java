/*
 * Licensed to the Apache Software Foundation (ASF) under one or more
 * contributor license agreements.  See the NOTICE file distributed with
 * this work for additional information regarding copyright ownership.
 * The ASF licenses this file to You under the Apache License, Version 2.0
 * (the "License"); you may not use this file except in compliance with
 * the License.  You may obtain a copy of the License at
 *
 *     http://www.apache.org/licenses/LICENSE-2.0
 *
 * Unless required by applicable law or agreed to in writing, software
 * distributed under the License is distributed on an "AS IS" BASIS,
 * WITHOUT WARRANTIES OR CONDITIONS OF ANY KIND, either express or implied.
 * See the License for the specific language governing permissions and
 * limitations under the License.
 *
 * Authors: Stefan Irimescu, Can Berker Cikis
 *
 */

package sparksoniq.jsoniq.compiler;

import org.antlr.v4.runtime.ParserRuleContext;
import org.antlr.v4.runtime.tree.ParseTree;
import org.antlr.v4.runtime.tree.TerminalNode;
import sparksoniq.exceptions.JsoniqVersionException;
import sparksoniq.exceptions.ModuleDeclarationException;
import sparksoniq.exceptions.UnsupportedFeatureException;
import sparksoniq.jsoniq.compiler.parser.JsoniqParser;
import sparksoniq.jsoniq.compiler.translator.expr.CommaExpression;
import sparksoniq.jsoniq.compiler.translator.expr.Expression;
import sparksoniq.jsoniq.compiler.translator.expr.control.IfExpression;
import sparksoniq.jsoniq.compiler.translator.expr.control.SwitchCaseExpression;
import sparksoniq.jsoniq.compiler.translator.expr.control.SwitchExpression;
import sparksoniq.jsoniq.compiler.translator.expr.flowr.CountClause;
import sparksoniq.jsoniq.compiler.translator.expr.flowr.FlworClause;
import sparksoniq.jsoniq.compiler.translator.expr.flowr.FlworExpression;
import sparksoniq.jsoniq.compiler.translator.expr.flowr.FlworVarSequenceType;
import sparksoniq.jsoniq.compiler.translator.expr.flowr.FlworVarSingleType;
import sparksoniq.jsoniq.compiler.translator.expr.flowr.ForClause;
import sparksoniq.jsoniq.compiler.translator.expr.flowr.ForClauseVar;
import sparksoniq.jsoniq.compiler.translator.expr.flowr.GroupByClause;
import sparksoniq.jsoniq.compiler.translator.expr.flowr.GroupByClauseVar;
import sparksoniq.jsoniq.compiler.translator.expr.flowr.LetClause;
import sparksoniq.jsoniq.compiler.translator.expr.flowr.LetClauseVar;
import sparksoniq.jsoniq.compiler.translator.expr.flowr.OrderByClause;
import sparksoniq.jsoniq.compiler.translator.expr.flowr.OrderByClauseExpr;
import sparksoniq.jsoniq.compiler.translator.expr.flowr.ReturnClause;
import sparksoniq.jsoniq.compiler.translator.expr.flowr.WhereClause;
import sparksoniq.jsoniq.compiler.translator.expr.operational.AdditiveExpression;
import sparksoniq.jsoniq.compiler.translator.expr.operational.AndExpression;
<<<<<<< HEAD
=======
import sparksoniq.jsoniq.compiler.translator.expr.operational.CastExpression;
>>>>>>> 51c9e289
import sparksoniq.jsoniq.compiler.translator.expr.operational.CastableExpression;
import sparksoniq.jsoniq.compiler.translator.expr.operational.ComparisonExpression;
import sparksoniq.jsoniq.compiler.translator.expr.operational.InstanceOfExpression;
import sparksoniq.jsoniq.compiler.translator.expr.operational.MultiplicativeExpression;
import sparksoniq.jsoniq.compiler.translator.expr.operational.NotExpression;
import sparksoniq.jsoniq.compiler.translator.expr.operational.OrExpression;
import sparksoniq.jsoniq.compiler.translator.expr.operational.RangeExpression;
import sparksoniq.jsoniq.compiler.translator.expr.operational.StringConcatExpression;
import sparksoniq.jsoniq.compiler.translator.expr.operational.TreatExpression;
import sparksoniq.jsoniq.compiler.translator.expr.operational.UnaryExpression;
import sparksoniq.jsoniq.compiler.translator.expr.operational.base.OperationalExpressionBase;
import sparksoniq.jsoniq.compiler.translator.expr.postfix.PostFixExpression;
import sparksoniq.jsoniq.compiler.translator.expr.postfix.extensions.ArrayLookupExtension;
import sparksoniq.jsoniq.compiler.translator.expr.postfix.extensions.ArrayUnboxingExtension;
import sparksoniq.jsoniq.compiler.translator.expr.postfix.extensions.ObjectLookupExtension;
import sparksoniq.jsoniq.compiler.translator.expr.postfix.extensions.PostfixExtension;
import sparksoniq.jsoniq.compiler.translator.expr.postfix.extensions.PredicateExtension;
import sparksoniq.jsoniq.compiler.translator.expr.primary.ArrayConstructor;
import sparksoniq.jsoniq.compiler.translator.expr.primary.ContextExpression;
import sparksoniq.jsoniq.compiler.translator.expr.primary.FunctionCall;
import sparksoniq.jsoniq.compiler.translator.expr.primary.ObjectConstructor;
import sparksoniq.jsoniq.compiler.translator.expr.primary.ParenthesizedExpression;
import sparksoniq.jsoniq.compiler.translator.expr.primary.PrimaryExpression;
import sparksoniq.jsoniq.compiler.translator.expr.primary.StringLiteral;
import sparksoniq.jsoniq.compiler.translator.expr.primary.VariableReference;
import sparksoniq.jsoniq.compiler.translator.expr.quantifiers.QuantifiedExpression;
import sparksoniq.jsoniq.compiler.translator.expr.quantifiers.QuantifiedExpressionVar;
import sparksoniq.jsoniq.compiler.translator.metadata.ExpressionMetadata;
import sparksoniq.semantics.types.AtomicTypes;
import sparksoniq.semantics.types.ItemTypes;
import sparksoniq.semantics.types.SequenceType;

import java.util.ArrayList;
import java.util.List;


//used to build AST, will override methods
public class JsoniqExpressionTreeVisitor extends sparksoniq.jsoniq.compiler.parser.JsoniqBaseVisitor<Void> {

    private CommaExpression queryExpression;
    private Expression currentExpression;
    private PrimaryExpression currentPrimaryExpression;
    private PostfixExtension currentPostFixExtension;
    private FlworClause currentFlworClause;

    public JsoniqExpressionTreeVisitor() {
    }
    //endregion expr

    public Expression getQueryExpression() {
        return queryExpression;
    }

    @Override
    public Void visitModule(JsoniqParser.ModuleContext ctx) {
        if (!(ctx.vers == null) && !ctx.vers.isEmpty() && !ctx.vers.getText().trim().equals("1.0"))
            throw new JsoniqVersionException(createMetadataFromContext(ctx));
        this.visitMainModule(ctx.mainModule());
        return null;
    }

    @Override
    public Void visitModuleImport(JsoniqParser.ModuleImportContext ctx) {
        throw new ModuleDeclarationException("Modules are not supported in Sparksoniq", createMetadataFromContext(ctx));
    }

    //region expr
    @Override
    public Void visitExpr(JsoniqParser.ExprContext ctx) {
        CommaExpression node;
        List<Expression> expressions = new ArrayList<>();
        Expression expression;
        for (JsoniqParser.ExprSingleContext expr : ctx.exprSingle()) {
            this.visitExprSingle(expr);
            expression = this.currentExpression;
            expressions.add(expression);

        }
        node = new CommaExpression(expressions, createMetadataFromContext(ctx));
        this.currentExpression = node;
        if (getDepthLevel(ctx) == 3)
            queryExpression = node;
        return null;
    }

    @Override
    public Void visitExprSingle(JsoniqParser.ExprSingleContext ctx) {

        Expression node;
        ParseTree content = ctx.children.get(0);
        if (content instanceof JsoniqParser.OrExprContext)
            this.visitOrExpr((JsoniqParser.OrExprContext) content);
        else if (content instanceof JsoniqParser.FlowrExprContext)
            this.visitFlowrExpr((JsoniqParser.FlowrExprContext) content);
        else if (content instanceof JsoniqParser.IfExprContext)
            this.visitIfExpr((JsoniqParser.IfExprContext) content);
        else if (content instanceof JsoniqParser.QuantifiedExprContext)
            this.visitQuantifiedExpr((JsoniqParser.QuantifiedExprContext) content);
        else if (content instanceof JsoniqParser.SwitchExprContext)
            this.visitSwitchExpr((JsoniqParser.SwitchExprContext) content);
        node = this.currentExpression;
        this.currentExpression = node;
        return null;
    }

    //region Flowr
    //TODO [EXPRVISITOR] count
    @Override
    public Void visitFlowrExpr(JsoniqParser.FlowrExprContext ctx) {
        FlworExpression node;
        FlworClause startClause, childClause;
        List<FlworClause> contentClauses = new ArrayList<>();
        ReturnClause returnClause;
        //check the start clause, for or let
        if (ctx.start_for == null) {
            this.visitLetClause(ctx.start_let);
            startClause = this.currentFlworClause;
        } else {
            this.visitForClause(ctx.start_for);
            startClause = this.currentFlworClause;
        }

        //exclude return + returnExpr
        for (ParseTree child : ctx.children.subList(1, ctx.children.size() - 2)) {
            if (child instanceof JsoniqParser.ForClauseContext) {
                this.visitForClause((JsoniqParser.ForClauseContext) child);
                childClause = this.currentFlworClause;
            } else if (child instanceof JsoniqParser.LetClauseContext) {
                this.visitLetClause((JsoniqParser.LetClauseContext) child);
                childClause = this.currentFlworClause;
            } else if (child instanceof JsoniqParser.WhereClauseContext) {
                this.visitWhereClause((JsoniqParser.WhereClauseContext) child);
                childClause = this.currentFlworClause;
            } else if (child instanceof JsoniqParser.GroupByClauseContext) {
                this.visitGroupByClause((JsoniqParser.GroupByClauseContext) child);
                childClause = this.currentFlworClause;
            } else if (child instanceof JsoniqParser.OrderByClauseContext) {
                this.visitOrderByClause((JsoniqParser.OrderByClauseContext) child);
                childClause = this.currentFlworClause;
            } else if (child instanceof JsoniqParser.CountClauseContext) {
                this.visitCountClause((JsoniqParser.CountClauseContext) child);
                childClause = this.currentFlworClause;
            } else
                throw new UnsupportedFeatureException("FLOWR clause not implemented yet", createMetadataFromContext(ctx));

            contentClauses.add(childClause);
        }

        //visit return
        this.visitExprSingle(ctx.return_Expr);
        Expression returnExpr = this.currentExpression;
        returnClause = new ReturnClause(returnExpr, new ExpressionMetadata(ctx.getStop().getLine(),
                ctx.getStop().getCharPositionInLine()));

        node = new FlworExpression(startClause, contentClauses, returnClause, createMetadataFromContext(ctx));
        this.currentExpression = node;
        return null;
    }

    @Override
    public Void visitForClause(JsoniqParser.ForClauseContext ctx) {
        ForClause node;
        List<ForClauseVar> vars = new ArrayList<>();
        ForClauseVar child;
        for (JsoniqParser.ForVarContext var : ctx.vars) {
            this.visitForVar(var);
            child = (ForClauseVar) this.currentFlworClause;
            vars.add(child);
        }

        node = new ForClause(vars, createMetadataFromContext(ctx));
        this.currentFlworClause = node;
        return null;
    }

    @Override
    public Void visitForVar(JsoniqParser.ForVarContext ctx) {
        VariableReference var, atVarRef = null;
        FlworVarSequenceType seq = null;
        Expression expr;
        boolean emptyFlag;
        this.visitVarRef(ctx.var_ref);
        var = (VariableReference) this.currentPrimaryExpression;
        if (ctx.seq != null) {
            this.visitSequenceType(ctx.seq);
            seq = (FlworVarSequenceType) this.currentExpression;
        }
        emptyFlag = (ctx.flag != null);
        if (ctx.at != null) {
            this.visitVarRef(ctx.at);
            atVarRef = (VariableReference) this.currentPrimaryExpression;
        }
        this.visitExprSingle(ctx.ex);
        expr = this.currentExpression;

        ForClauseVar node = new ForClauseVar(var, seq, emptyFlag, atVarRef, expr, createMetadataFromContext(ctx));
        this.currentFlworClause = node;
        return null;
    }

    @Override
    public Void visitLetClause(JsoniqParser.LetClauseContext ctx) {
        LetClause node;
        List<LetClauseVar> vars = new ArrayList<>();
        LetClauseVar child;
        for (JsoniqParser.LetVarContext var : ctx.vars) {
            this.visitLetVar(var);
            child = (LetClauseVar) this.currentFlworClause;
            vars.add(child);
        }

        node = new LetClause(vars, createMetadataFromContext(ctx));
        this.currentFlworClause = node;
        return null;
    }

    @Override
    public Void visitLetVar(JsoniqParser.LetVarContext ctx) {
        VariableReference var;
        FlworVarSequenceType seq = null;
        Expression expr;
        this.visitVarRef(ctx.var_ref);
        var = (VariableReference) this.currentPrimaryExpression;
        if (ctx.seq != null) {
            this.visitSequenceType(ctx.seq);
            seq = (FlworVarSequenceType) this.currentExpression;
        }
        this.visitExprSingle(ctx.ex);
        expr = this.currentExpression;

        LetClauseVar node = new LetClauseVar(var, seq, expr, createMetadataFromContext(ctx));
        this.currentFlworClause = node;
        return null;
    }

    @Override
    public Void visitGroupByClause(JsoniqParser.GroupByClauseContext ctx) {
        GroupByClause node;
        List<GroupByClauseVar> vars = new ArrayList<>();
        GroupByClauseVar child;
        for (JsoniqParser.GroupByVarContext var : ctx.vars) {
            this.visitGroupByVar(var);
            child = (GroupByClauseVar) this.currentFlworClause;
            vars.add(child);
        }
        node = new GroupByClause(vars, createMetadataFromContext(ctx));
        this.currentFlworClause = node;
        return null;

    }

    //endregion

    @Override
    public Void visitOrderByClause(JsoniqParser.OrderByClauseContext ctx) {
        OrderByClause node;
        boolean stable = false;
        List<OrderByClauseExpr> exprs = new ArrayList<>();
        OrderByClauseExpr child;
        for (JsoniqParser.OrderByExprContext var : ctx.orderByExpr()) {
            this.visitOrderByExpr(var);
            child = (OrderByClauseExpr) this.currentFlworClause;
            exprs.add(child);
        }
        if (ctx.stb != null && !ctx.stb.getText().isEmpty())
            stable = true;
        node = new OrderByClause(exprs, stable, createMetadataFromContext(ctx));
        this.currentFlworClause = node;
        return null;

    }

    @Override
    public Void visitOrderByExpr(JsoniqParser.OrderByExprContext ctx) {
        OrderByClauseExpr node;
        boolean ascending = true;
        if (ctx.desc != null && !ctx.desc.getText().isEmpty())
            ascending = false;
        String uri = null;
        if (ctx.uriLiteral() != null)
            uri = ctx.uriLiteral().getText();
        OrderByClauseExpr.EMPTY_ORDER empty_order = OrderByClauseExpr.EMPTY_ORDER.NONE;
        if (ctx.gr != null && !ctx.gr.getText().isEmpty())
            empty_order = OrderByClauseExpr.EMPTY_ORDER.LAST;
        if (ctx.ls != null && !ctx.ls.getText().isEmpty())
            empty_order = OrderByClauseExpr.EMPTY_ORDER.FIRST;
        this.visitExprSingle(ctx.exprSingle());
        Expression expression = this.currentExpression;
        node = new OrderByClauseExpr(expression, ascending, uri, empty_order, createMetadataFromContext(ctx));
        this.currentFlworClause = node;
        return null;
    }

    @Override
    public Void visitGroupByVar(JsoniqParser.GroupByVarContext ctx) {
        VariableReference var;
        FlworVarSequenceType seq = null;
        Expression expr = null;
        String uri = null;
        this.visitVarRef(ctx.var_ref);
        var = (VariableReference) this.currentPrimaryExpression;

        if (ctx.seq != null) {
            this.visitSequenceType(ctx.seq);
            seq = (FlworVarSequenceType) this.currentExpression;
        }

        if (ctx.ex != null) {
            this.visitExprSingle(ctx.ex);
            expr = this.currentExpression;
        }

        if (ctx.uri != null)
            uri = ctx.uri.getText();

        GroupByClauseVar node = new GroupByClauseVar(var, seq, expr, uri, createMetadataFromContext(ctx));
        this.currentFlworClause = node;
        return null;
    }

    @Override
    public Void visitWhereClause(JsoniqParser.WhereClauseContext ctx) {
        WhereClause node;
        Expression expr;
        this.visitExprSingle(ctx.exprSingle());
        expr = this.currentExpression;
        node = new WhereClause(expr, createMetadataFromContext(ctx));
        this.currentFlworClause = node;
        return null;
    }

    @Override
    public Void visitCountClause(JsoniqParser.CountClauseContext ctx) {
        CountClause node;
        VariableReference child;
        this.visitVarRef(ctx.varRef());
        child = (VariableReference) this.currentPrimaryExpression;
        node = new CountClause(child, createMetadataFromContext(ctx));
        this.currentFlworClause = node;
        return null;
    }

    //region operational
    @Override
    public Void visitOrExpr(JsoniqParser.OrExprContext ctx) {
        AndExpression mainExpression, childExpression;
        OrExpression node;
        List<Expression> rhs = new ArrayList<>();
        this.visitAndExpr(ctx.mainExpr);
        mainExpression = (AndExpression) this.currentExpression;
        if (!(ctx.rhs == null) && !ctx.rhs.isEmpty()) {
            for (JsoniqParser.AndExprContext child : ctx.rhs) {
                this.visitAndExpr(child);
                childExpression = (AndExpression) this.currentExpression;
                rhs.add(childExpression);
            }
            node = new OrExpression(mainExpression, rhs, createMetadataFromContext(ctx));
        } else {
            node = new OrExpression(mainExpression, createMetadataFromContext(ctx));
        }
        this.currentExpression = node;
        return null;

    }

    @Override
    public Void visitAndExpr(JsoniqParser.AndExprContext ctx) {
        NotExpression mainExpression, childExpression;
        AndExpression node;
        List<Expression> rhs = new ArrayList<>();
        this.visitNotExpr(ctx.mainExpr);
        mainExpression = (NotExpression) this.currentExpression;
        if (!(ctx.rhs == null) && !ctx.rhs.isEmpty()) {
            for (JsoniqParser.NotExprContext child : ctx.rhs) {
                this.visitNotExpr(child);
                childExpression = (NotExpression) this.currentExpression;
                rhs.add(childExpression);
            }
            node = new AndExpression(mainExpression, rhs, createMetadataFromContext(ctx));
        } else {
            node = new AndExpression(mainExpression, createMetadataFromContext(ctx));
        }
        this.currentExpression = node;
        return null;
    }

    @Override
    public Void visitNotExpr(JsoniqParser.NotExprContext ctx) {
        ComparisonExpression mainExpression;
        NotExpression node;
        this.visitComparisonExpr(ctx.mainExpr);
        mainExpression = (ComparisonExpression) this.currentExpression;
        node = new NotExpression(mainExpression, !(ctx.op == null || ctx.op.isEmpty()),
                createMetadataFromContext(ctx));
        this.currentExpression = node;
        return null;
    }

    @Override
    public Void visitComparisonExpr(JsoniqParser.ComparisonExprContext ctx) {
        StringConcatExpression mainExpression, childExpression;
        ComparisonExpression node;
        this.visitStringConcatExpr(ctx.mainExpr);
        mainExpression = (StringConcatExpression) this.currentExpression;
        if (ctx.rhs != null && !ctx.rhs.isEmpty()) {
            JsoniqParser.StringConcatExprContext child = ctx.rhs.get(0);
            this.visitStringConcatExpr(child);
            childExpression = (StringConcatExpression) this.currentExpression;

            node = new ComparisonExpression(mainExpression, childExpression,
                    OperationalExpressionBase.getOperatorFromString(ctx.op.get(0).getText()),
                    createMetadataFromContext(ctx));
        } else {
            node = new ComparisonExpression(mainExpression, createMetadataFromContext(ctx));
        }
        this.currentExpression = node;
        return null;
    }

    @Override
    public Void visitStringConcatExpr(JsoniqParser.StringConcatExprContext ctx) {
        RangeExpression mainExpression, childExpression;
        StringConcatExpression node;
        List<Expression> rhs = new ArrayList<>();
        this.visitRangeExpr(ctx.mainExpr);
        mainExpression = (RangeExpression) this.currentExpression;
        if (!(ctx.rhs == null) && !ctx.rhs.isEmpty()) {
            for (JsoniqParser.RangeExprContext child : ctx.rhs) {
                this.visitRangeExpr(child);
                childExpression = (RangeExpression) this.currentExpression;
                rhs.add(childExpression);
            }
            node = new StringConcatExpression(mainExpression, rhs, createMetadataFromContext(ctx));
        } else {
            node = new StringConcatExpression(mainExpression, createMetadataFromContext(ctx));
        }
        this.currentExpression = node;
        return null;
    }
    //endregion

    @Override
    public Void visitRangeExpr(JsoniqParser.RangeExprContext ctx) {

        AdditiveExpression mainExpression, childExpression;
        RangeExpression node;
        this.visitAdditiveExpr(ctx.mainExpr);
        mainExpression = (AdditiveExpression) this.currentExpression;
        if (ctx.rhs != null && !ctx.rhs.isEmpty()) {
            JsoniqParser.AdditiveExprContext child = ctx.rhs.get(0);
            this.visitAdditiveExpr(child);
            childExpression = (AdditiveExpression) this.currentExpression;
            node = new RangeExpression(mainExpression, childExpression, createMetadataFromContext(ctx));
        } else {
            node = new RangeExpression(mainExpression, createMetadataFromContext(ctx));
        }

        this.currentExpression = node;
        return null;
    }

    @Override
    public Void visitAdditiveExpr(JsoniqParser.AdditiveExprContext ctx) {
        MultiplicativeExpression mainExpression, childExpression;
        AdditiveExpression node;
        List<Expression> rhs = new ArrayList<>();
        this.visitMultiplicativeExpr(ctx.mainExpr);
        mainExpression = (MultiplicativeExpression) this.currentExpression;
        if (ctx.rhs != null && !ctx.rhs.isEmpty()) {
            for (JsoniqParser.MultiplicativeExprContext child : ctx.rhs) {
                this.visitMultiplicativeExpr(child);
                childExpression = (MultiplicativeExpression) this.currentExpression;
                rhs.add(childExpression);
            }
            node = new AdditiveExpression(mainExpression, rhs,
                    OperationalExpressionBase.getOperatorFromOpList(ctx.op),
                    createMetadataFromContext(ctx));
        } else {
            node = new AdditiveExpression(mainExpression, createMetadataFromContext(ctx));
        }
        this.currentExpression = node;
        return null;
    }

    @Override
    public Void visitMultiplicativeExpr(JsoniqParser.MultiplicativeExprContext ctx) {
        InstanceOfExpression mainExpression, childExpression;
        MultiplicativeExpression node;
        List<Expression> rhs = new ArrayList<>();
        this.visitInstanceOfExpr(ctx.mainExpr);
        mainExpression = (InstanceOfExpression) this.currentExpression;
        if (ctx.rhs != null && !ctx.rhs.isEmpty()) {
            for (JsoniqParser.InstanceOfExprContext child : ctx.rhs) {
                this.visitInstanceOfExpr(child);
                childExpression = (InstanceOfExpression) this.currentExpression;
                rhs.add(childExpression);
            }
            node = new MultiplicativeExpression(mainExpression, rhs,
                    OperationalExpressionBase.getOperatorFromOpList(ctx.op),
                    createMetadataFromContext(ctx));
        } else {
            node = new MultiplicativeExpression(mainExpression, createMetadataFromContext(ctx));
        }
        this.currentExpression = node;
        return null;
    }

    @Override
    public Void visitInstanceOfExpr(JsoniqParser.InstanceOfExprContext ctx) {
        TreatExpression mainExpression;
        FlworVarSequenceType sequenceType;
        InstanceOfExpression node;
        this.visitTreatExpr(ctx.mainExpr);
        mainExpression = (TreatExpression) this.currentExpression;
        if (ctx.seq != null && !ctx.seq.isEmpty()) {
            JsoniqParser.SequenceTypeContext child = ctx.seq;
            this.visitSequenceType(child);
            sequenceType = (FlworVarSequenceType) this.currentExpression;
            node = new InstanceOfExpression(mainExpression, sequenceType, createMetadataFromContext(ctx));
        } else {
            node = new InstanceOfExpression(mainExpression, createMetadataFromContext(ctx));
        }
        this.currentExpression = node;
        return null;
    }

    @Override
    public Void visitTreatExpr(JsoniqParser.TreatExprContext ctx) {
        CastableExpression mainExpression;
        FlworVarSequenceType sequenceType;
        TreatExpression node;
        this.visitCastableExpr(ctx.mainExpr);
        mainExpression = (CastableExpression) this.currentExpression;
        if (ctx.seq != null && !ctx.seq.isEmpty()) {
            JsoniqParser.SequenceTypeContext child = ctx.seq;
            this.visitSequenceType(child);
            sequenceType = (FlworVarSequenceType) this.currentExpression;
            node = new TreatExpression(mainExpression, sequenceType, createMetadataFromContext(ctx));
        } else {
            node = new TreatExpression(mainExpression, createMetadataFromContext(ctx));
        }
        this.currentExpression = node;
        return null;
    }

    @Override
    public Void visitCastableExpr(JsoniqParser.CastableExprContext ctx) {
<<<<<<< HEAD
        UnaryExpression mainExpression;
        FlworVarSingleType singleType;
        CastableExpression node;
        this.visitCastExpr(ctx.mainExpr);
        mainExpression = (UnaryExpression) this.currentExpression;
=======
        CastExpression mainExpression;
        FlworVarSingleType singleType;
        CastableExpression node;
        this.visitCastExpr(ctx.mainExpr);
        mainExpression = (CastExpression) this.currentExpression;
>>>>>>> 51c9e289
        if (ctx.single != null && !ctx.single.isEmpty()) {
            JsoniqParser.SingleTypeContext child = ctx.single;
            this.visitSingleType(child);
            singleType = (FlworVarSingleType) this.currentExpression;
            node = new CastableExpression(mainExpression, singleType, createMetadataFromContext(ctx));
        } else {
            node = new CastableExpression(mainExpression, createMetadataFromContext(ctx));
        }
        this.currentExpression = node;
        return null;
    }

    @Override
<<<<<<< HEAD
=======
    public Void visitCastExpr(JsoniqParser.CastExprContext ctx) {
        UnaryExpression mainExpression;
        FlworVarSingleType singleType;
        CastExpression node;
        this.visitUnaryExpr(ctx.mainExpr);
        mainExpression = (UnaryExpression) this.currentExpression;
        if (ctx.single != null && !ctx.single.isEmpty()) {
            JsoniqParser.SingleTypeContext child = ctx.single;
            this.visitSingleType(child);
            singleType = (FlworVarSingleType) this.currentExpression;
            node = new CastExpression(mainExpression, singleType, createMetadataFromContext(ctx));
        } else {
            node = new CastExpression(mainExpression, createMetadataFromContext(ctx));
        }
        this.currentExpression = node;
        return null;
    }

    @Override
>>>>>>> 51c9e289
    public Void visitUnaryExpr(JsoniqParser.UnaryExprContext ctx) {
        //TODO [EXPRVISITOR] jump from unary to postfix
        PostFixExpression mainExpression;
        UnaryExpression node;
        this.visitSimpleMapExpr(ctx.mainExpr);
        mainExpression = (PostFixExpression) this.currentExpression;
        if (ctx.op == null || ctx.op.isEmpty())
            node = new UnaryExpression(mainExpression, createMetadataFromContext(ctx));
        else
            node = new UnaryExpression(mainExpression,
                    OperationalExpressionBase.getOperatorFromOpList(ctx.op), createMetadataFromContext(ctx));
        this.currentExpression = node;
        return null;
    }
    //endregion

    //region postfix
    @Override
    public Void visitPostFixExpr(JsoniqParser.PostFixExprContext ctx) {
        PostfixExtension childExpression = null;
        PrimaryExpression mainExpression;
        PostFixExpression node;
        List<PostfixExtension> rhs = new ArrayList<>();
        this.visitPrimaryExpr(ctx.mainExpr);
        mainExpression = this.currentPrimaryExpression;
        for (ParseTree child : ctx.children.subList(1, ctx.children.size())) {
            if (child instanceof JsoniqParser.PredicateContext) {
                this.visitPredicate((JsoniqParser.PredicateContext) child);
                childExpression = this.currentPostFixExtension;
            } else if (child instanceof JsoniqParser.ObjectLookupContext) {
                this.visitObjectLookup((JsoniqParser.ObjectLookupContext) child);
                childExpression = this.currentPostFixExtension;
            } else if (child instanceof JsoniqParser.ArrayLookupContext) {
                this.visitArrayLookup((JsoniqParser.ArrayLookupContext) child);
                childExpression = this.currentPostFixExtension;
            } else if (child instanceof JsoniqParser.ArrayUnboxingContext) {
                this.visitArrayUnboxing((JsoniqParser.ArrayUnboxingContext) child);
                childExpression = this.currentPostFixExtension;
            }
            rhs.add(childExpression);
        }
        node = new PostFixExpression(mainExpression, rhs, createMetadataFromContext(ctx));
        rhs.forEach(e -> e.setParent(node));
        this.currentExpression = node;
        return null;
    }

    @Override
    public Void visitPredicate(JsoniqParser.PredicateContext ctx) {
        PredicateExtension node;
        CommaExpression content;
        this.visitExpr(ctx.expr());
        content = (CommaExpression) this.currentExpression;
        node = new PredicateExtension(content, createMetadataFromContext(ctx));
        this.currentPostFixExtension = node;
        return null;
    }

    @Override
    public Void visitObjectLookup(JsoniqParser.ObjectLookupContext ctx) {
        //TODO [EXPRVISITOR] support for ParenthesizedExpr | varRef | contextItemexpr in object lookup
        ObjectLookupExtension node;
        Expression expr = null;
        if (ctx.lt != null) {
            expr = new StringLiteral(ValueTypeHandler.getStringValue(ctx.lt), createMetadataFromContext(ctx));
        } else if (ctx.nc != null) {
            expr = new StringLiteral(ctx.nc.getText(), createMetadataFromContext(ctx));
        } else if (ctx.kw != null) {
            expr = new StringLiteral(ctx.kw.getText(), createMetadataFromContext(ctx));
        } else if (ctx.pe != null) {
            this.visitParenthesizedExpr(ctx.pe);
            expr = this.currentPrimaryExpression;
        } else if (ctx.vr != null) {
            this.visitVarRef(ctx.vr);
            expr = this.currentPrimaryExpression;
        } else if (ctx.ci != null) {
            this.visitContextItemExpr(ctx.ci);
            expr = this.currentPrimaryExpression;
        }

        node = new ObjectLookupExtension(expr, createMetadataFromContext(ctx));
        this.currentPostFixExtension = node;
        return null;
    }

    @Override
    public Void visitArrayLookup(JsoniqParser.ArrayLookupContext ctx) {
        ArrayLookupExtension node;
        CommaExpression content;
        this.visitExpr(ctx.expr());
        content = (CommaExpression) this.currentExpression;
        node = new ArrayLookupExtension(content, createMetadataFromContext(ctx));
        this.currentPostFixExtension = node;
        return null;
    }

    @Override
    public Void visitArrayUnboxing(JsoniqParser.ArrayUnboxingContext ctx) {
        this.currentPostFixExtension = new ArrayUnboxingExtension(createMetadataFromContext(ctx));
        return null;
    }

    //region primary
    //TODO [EXPRVISITOR] orderedExpr unorderedExpr;
    @Override
    public Void visitPrimaryExpr(JsoniqParser.PrimaryExprContext ctx) {
        PrimaryExpression node = null;

        for (ParseTree child : ctx.children) {
            if (child instanceof JsoniqParser.VarRefContext) {
                this.visitVarRef((JsoniqParser.VarRefContext) child);
                node = this.currentPrimaryExpression;
            } else if (child instanceof JsoniqParser.ObjectConstructorContext) {
                this.visitObjectConstructor((JsoniqParser.ObjectConstructorContext) child);
                node = this.currentPrimaryExpression;
            } else if (child instanceof JsoniqParser.ArrayConstructorContext) {
                this.visitArrayConstructor((JsoniqParser.ArrayConstructorContext) child);
                node = this.currentPrimaryExpression;
            } else if (child instanceof JsoniqParser.ParenthesizedExprContext) {
                this.visitParenthesizedExpr((JsoniqParser.ParenthesizedExprContext) child);
                node = this.currentPrimaryExpression;
            } else if (child instanceof JsoniqParser.StringLiteralContext) {
                node = new StringLiteral(ValueTypeHandler.
                        getStringValue((JsoniqParser.StringLiteralContext) child), createMetadataFromContext(ctx));
            } else if (child instanceof TerminalNode) {
                node = ValueTypeHandler.getValueType(child.getText(), createMetadataFromContext(ctx));
            } else if (child instanceof JsoniqParser.ContextItemExprContext) {
                this.visitContextItemExpr((JsoniqParser.ContextItemExprContext) child);
                node = this.currentPrimaryExpression;
            } else if (child instanceof JsoniqParser.FunctionCallContext) {
                this.visitFunctionCall((JsoniqParser.FunctionCallContext) child);
                node = this.currentPrimaryExpression;
            } else
                throw new UnsupportedFeatureException("Primary expression not yet implemented",
                        createMetadataFromContext(ctx));
        }

        this.currentPrimaryExpression = node;
        return null;

    }

    @Override
    public Void visitObjectConstructor(JsoniqParser.ObjectConstructorContext ctx) {
        ObjectConstructor node;
        //no merging constructor, just visit the k/v pairs
        if (ctx.mergeOperator == null || ctx.mergeOperator.size() == 0 ||
                ctx.mergeOperator.get(0).getText().isEmpty()) {
            List<Expression> keys = new ArrayList<>();
            List<Expression> values = new ArrayList<>();
            ObjectConstructor.PairConstructor pair;
            for (JsoniqParser.PairConstructorContext currentPair : ctx.pairConstructor()) {
                this.visitPairConstructor(currentPair);
                pair = (ObjectConstructor.PairConstructor) this.currentPrimaryExpression;
                keys.add(pair.get_key());
                values.add(pair.get_value());
            }
            node = new ObjectConstructor(keys, values, createMetadataFromContext(ctx));
        } else {
            Expression childExpr;
            this.visitExpr(ctx.expr());
            childExpr = this.currentExpression;
            node = new ObjectConstructor((CommaExpression) childExpr, createMetadataFromContext(ctx));
        }

        this.currentPrimaryExpression = node;
        return null;
    }

    //endregion

    //TODO[EXPRVISITOR]? not supported in Pair constructor
    @Override
    public Void visitPairConstructor(JsoniqParser.PairConstructorContext ctx) {
        ObjectConstructor.PairConstructor node;
        Expression rhs, lhs;
        this.visitExprSingle(ctx.rhs);
        rhs = this.currentExpression;
        if (ctx.lhs != null) {
            this.visitExprSingle(ctx.lhs);
            lhs = this.currentExpression;
        } else {
            lhs = new StringLiteral(ctx.name.getText(), createMetadataFromContext(ctx));
        }
        node = new ObjectConstructor.PairConstructor(lhs, rhs, createMetadataFromContext(ctx));
        this.currentPrimaryExpression = node;
        return null;

    }

    @Override
    public Void visitArrayConstructor(JsoniqParser.ArrayConstructorContext ctx) {
        ArrayConstructor node;
        CommaExpression content;
        if (ctx.expr() == null)
            node = new ArrayConstructor(createMetadataFromContext(ctx));
        else {
            this.visitExpr(ctx.expr());
            content = (CommaExpression) this.currentExpression;
            node = new ArrayConstructor(content, createMetadataFromContext(ctx));
        }
        this.currentPrimaryExpression = node;
        return null;

    }

    @Override
    public Void visitParenthesizedExpr(JsoniqParser.ParenthesizedExprContext ctx) {
        ParenthesizedExpression node;
        CommaExpression content;
        if (ctx.expr() == null)
            node = new ParenthesizedExpression(createMetadataFromContext(ctx));
        else {
            this.visitExpr(ctx.expr());
            content = (CommaExpression) this.currentExpression;
            node = new ParenthesizedExpression(content, createMetadataFromContext(ctx));
        }
        this.currentPrimaryExpression = node;
        return null;
    }
    //endregion

    @Override
    public Void visitVarRef(JsoniqParser.VarRefContext ctx) {
        VariableReference node;
        String name = ctx.name.getText();
        if (ctx.ns != null)
            name = name + ":" + ctx.ns.getText();
        node = new VariableReference(name, createMetadataFromContext(ctx));
        this.currentPrimaryExpression = node;
        return null;
    }

    @Override
    public Void visitContextItemExpr(JsoniqParser.ContextItemExprContext ctx) {
        this.currentPrimaryExpression = new ContextExpression(createMetadataFromContext(ctx));
        return null;
    }

    @Override
    public Void visitSequenceType(JsoniqParser.SequenceTypeContext ctx) {
        FlworVarSequenceType node;
        if (ctx.item == null)
            node = new FlworVarSequenceType(createMetadataFromContext(ctx));
        else {
            ItemTypes item = FlworVarSequenceType.getItemType(ctx.item.getText());
            if (ctx.question.size() > 0)
                node = new FlworVarSequenceType(item, SequenceType.Arity.OneOrZero, createMetadataFromContext(ctx));
            else if (ctx.star.size() > 0)
                node = new FlworVarSequenceType(item, SequenceType.Arity.ZeroOrMore, createMetadataFromContext(ctx));
            else if (ctx.plus.size() > 0)
                node = new FlworVarSequenceType(item, SequenceType.Arity.OneOrMore, createMetadataFromContext(ctx));
            else
                node = new FlworVarSequenceType(item, createMetadataFromContext(ctx));
        }
        this.currentExpression = node;
        return null;
    }


    @Override
    public Void visitSingleType(JsoniqParser.SingleTypeContext ctx) {
        FlworVarSingleType node;
        if (ctx.item == null)
            node = new FlworVarSingleType(createMetadataFromContext(ctx));
        else {
            AtomicTypes item = FlworVarSingleType.getAtomicType(ctx.item.getText());
            if (ctx.question.size() > 0)
                node = new FlworVarSingleType(item, true, createMetadataFromContext(ctx));
            else
                node = new FlworVarSingleType(item, createMetadataFromContext(ctx));
        }
        this.currentExpression = node;
        return null;
    }

    //region new features
    @Override
    public Void visitFunctionCall(JsoniqParser.FunctionCallContext ctx) {
        FunctionCall node;
        String name;
        if (ctx.fcnName != null)
            name = ctx.fcnName.getText();
        else
            name = ctx.kw.getText();
        if (ctx.ns != null)
            name = name + ":" + ctx.ns.getText();
        List<Expression> parameters = new ArrayList<>();
        if (ctx.argumentList().args != null)
            for (JsoniqParser.ArgumentContext arg : ctx.argumentList().args) {
                this.visitArgument(arg);
                Expression currentArg = this.currentExpression;
                parameters.add(currentArg);
            }
        node = new FunctionCall(name, parameters, createMetadataFromContext(ctx));
        this.currentPrimaryExpression = node;
        return null;
    }

    @Override
    public Void visitArgument(JsoniqParser.ArgumentContext ctx) {
        this.visitExprSingle(ctx.exprSingle());
        return null;
    }

    @Override
    public Void visitIfExpr(JsoniqParser.IfExprContext ctx) {
        IfExpression node;
        Expression condition, branch, elseBranch;
        this.visitExpr(ctx.testCondition);
        condition = this.currentExpression;
        this.visitExprSingle(ctx.branch);
        branch = this.currentExpression;
        this.visitExprSingle(ctx.elseBranch);
        elseBranch = this.currentExpression;
        node = new IfExpression(condition, branch, elseBranch, createMetadataFromContext(ctx));
        this.currentExpression = node;
        return null;
    }

    @Override
    public Void visitSwitchExpr(JsoniqParser.SwitchExprContext ctx) {
        SwitchExpression node;
        Expression condition, defaultCase;
        this.visitExpr(ctx.cond);
        condition = this.currentExpression;
        List<SwitchCaseExpression> cases = new ArrayList<>();
        for (JsoniqParser.SwitchCaseClauseContext expr : ctx.cses) {
            this.visitSwitchCaseClause(expr);
            cases.add((SwitchCaseExpression) this.currentExpression);
        }
        this.visitExprSingle(ctx.def);
        defaultCase = this.currentExpression;
        node = new SwitchExpression(condition, cases, defaultCase, createMetadataFromContext(ctx));
        this.currentExpression = node;
        return null;
    }

    @Override
    public Void visitSwitchCaseClause(JsoniqParser.SwitchCaseClauseContext ctx) {
        SwitchCaseExpression node;
        Expression condition, returnExpression;
        //TODO multiple case expressions?
        this.visitExprSingle(ctx.cond.get(0));
        condition = this.currentExpression;
        this.visitExprSingle(ctx.ret);
        returnExpression = this.currentExpression;
        node = new SwitchCaseExpression(condition, returnExpression, createMetadataFromContext(ctx));
        this.currentExpression = node;
        return null;
    }

    @Override
    public Void visitQuantifiedExpr(JsoniqParser.QuantifiedExprContext ctx) {
        List<QuantifiedExpressionVar> vars = new ArrayList<>();
        QuantifiedExpression.QuantifiedOperators operator;
        Expression expression;
        this.visitExprSingle(ctx.exprSingle());

        expression = this.currentExpression;
        if (ctx.ev == null)
            operator = QuantifiedExpression.QuantifiedOperators.SOME;
        else
            operator = QuantifiedExpression.QuantifiedOperators.EVERY;
        for (JsoniqParser.QuantifiedExprVarContext currentVariable : ctx.vars) {
            VariableReference varRef;
            Expression varExpression;
            FlworVarSequenceType sequenceType = null;
            this.visitVarRef(currentVariable.varRef());
            varRef = (VariableReference) this.currentPrimaryExpression;
            if (currentVariable.sequenceType() != null) {
                this.visitSequenceType(currentVariable.sequenceType());
                sequenceType = (FlworVarSequenceType) this.currentExpression;
            }

            this.visitExprSingle(currentVariable.exprSingle());
            varExpression = this.currentExpression;
            vars.add(new QuantifiedExpressionVar(varRef, varExpression,
                    (sequenceType == null ? null : sequenceType.getSequence()), createMetadataFromContext(ctx)));
        }
        this.currentExpression = new QuantifiedExpression(operator, expression, vars, createMetadataFromContext(ctx));
        return null;
    }

    private int getDepthLevel(JsoniqParser.ExprContext ctx) {
        int count = 0;
        ParseTree level = ctx;
        while (level != null) {
            level = level.getParent();
            count++;
        }

        return count;
    }

    private ExpressionMetadata createMetadataFromContext(ParserRuleContext ctx) {
        int tokenLineNumber = ctx.getStart().getLine();
        int tokenColumnNumber = ctx.getStart().getCharPositionInLine();
        return new ExpressionMetadata(tokenLineNumber, tokenColumnNumber);
    }

}


<|MERGE_RESOLUTION|>--- conflicted
+++ resolved
@@ -49,10 +49,7 @@
 import sparksoniq.jsoniq.compiler.translator.expr.flowr.WhereClause;
 import sparksoniq.jsoniq.compiler.translator.expr.operational.AdditiveExpression;
 import sparksoniq.jsoniq.compiler.translator.expr.operational.AndExpression;
-<<<<<<< HEAD
-=======
 import sparksoniq.jsoniq.compiler.translator.expr.operational.CastExpression;
->>>>>>> 51c9e289
 import sparksoniq.jsoniq.compiler.translator.expr.operational.CastableExpression;
 import sparksoniq.jsoniq.compiler.translator.expr.operational.ComparisonExpression;
 import sparksoniq.jsoniq.compiler.translator.expr.operational.InstanceOfExpression;
@@ -600,19 +597,11 @@
 
     @Override
     public Void visitCastableExpr(JsoniqParser.CastableExprContext ctx) {
-<<<<<<< HEAD
-        UnaryExpression mainExpression;
-        FlworVarSingleType singleType;
-        CastableExpression node;
-        this.visitCastExpr(ctx.mainExpr);
-        mainExpression = (UnaryExpression) this.currentExpression;
-=======
         CastExpression mainExpression;
         FlworVarSingleType singleType;
         CastableExpression node;
         this.visitCastExpr(ctx.mainExpr);
         mainExpression = (CastExpression) this.currentExpression;
->>>>>>> 51c9e289
         if (ctx.single != null && !ctx.single.isEmpty()) {
             JsoniqParser.SingleTypeContext child = ctx.single;
             this.visitSingleType(child);
@@ -626,8 +615,6 @@
     }
 
     @Override
-<<<<<<< HEAD
-=======
     public Void visitCastExpr(JsoniqParser.CastExprContext ctx) {
         UnaryExpression mainExpression;
         FlworVarSingleType singleType;
@@ -647,7 +634,6 @@
     }
 
     @Override
->>>>>>> 51c9e289
     public Void visitUnaryExpr(JsoniqParser.UnaryExprContext ctx) {
         //TODO [EXPRVISITOR] jump from unary to postfix
         PostFixExpression mainExpression;
