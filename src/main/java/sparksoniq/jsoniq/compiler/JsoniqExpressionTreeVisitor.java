/*
 * Licensed to the Apache Software Foundation (ASF) under one or more
 * contributor license agreements.  See the NOTICE file distributed with
 * this work for additional information regarding copyright ownership.
 * The ASF licenses this file to You under the Apache License, Version 2.0
 * (the "License"); you may not use this file except in compliance with
 * the License.  You may obtain a copy of the License at
 *
 *     http://www.apache.org/licenses/LICENSE-2.0
 *
 * Unless required by applicable law or agreed to in writing, software
 * distributed under the License is distributed on an "AS IS" BASIS,
 * WITHOUT WARRANTIES OR CONDITIONS OF ANY KIND, either express or implied.
 * See the License for the specific language governing permissions and
 * limitations under the License.
 *
 * Authors: Stefan Irimescu, Can Berker Cikis
 *
 */

package sparksoniq.jsoniq.compiler;

import org.antlr.v4.runtime.ParserRuleContext;
import org.antlr.v4.runtime.tree.ParseTree;
import org.antlr.v4.runtime.tree.TerminalNode;
import sparksoniq.exceptions.JsoniqVersionException;
import sparksoniq.exceptions.ModuleDeclarationException;
import sparksoniq.exceptions.UnsupportedFeatureException;
import sparksoniq.jsoniq.compiler.parser.JsoniqParser;
import sparksoniq.jsoniq.compiler.translator.expr.CommaExpression;
import sparksoniq.jsoniq.compiler.translator.expr.Expression;
import sparksoniq.jsoniq.compiler.translator.expr.control.IfExpression;
import sparksoniq.jsoniq.compiler.translator.expr.control.SwitchCaseExpression;
import sparksoniq.jsoniq.compiler.translator.expr.control.SwitchExpression;
import sparksoniq.jsoniq.compiler.translator.expr.flowr.CountClause;
import sparksoniq.jsoniq.compiler.translator.expr.flowr.FlworClause;
import sparksoniq.jsoniq.compiler.translator.expr.flowr.FlworExpression;
import sparksoniq.jsoniq.compiler.translator.expr.flowr.FlworVarSequenceType;
import sparksoniq.jsoniq.compiler.translator.expr.flowr.FlworVarSingleType;
import sparksoniq.jsoniq.compiler.translator.expr.flowr.ForClause;
import sparksoniq.jsoniq.compiler.translator.expr.flowr.ForClauseVar;
import sparksoniq.jsoniq.compiler.translator.expr.flowr.GroupByClause;
import sparksoniq.jsoniq.compiler.translator.expr.flowr.GroupByClauseVar;
import sparksoniq.jsoniq.compiler.translator.expr.flowr.LetClause;
import sparksoniq.jsoniq.compiler.translator.expr.flowr.LetClauseVar;
import sparksoniq.jsoniq.compiler.translator.expr.flowr.OrderByClause;
import sparksoniq.jsoniq.compiler.translator.expr.flowr.OrderByClauseExpr;
import sparksoniq.jsoniq.compiler.translator.expr.flowr.ReturnClause;
import sparksoniq.jsoniq.compiler.translator.expr.flowr.WhereClause;
import sparksoniq.jsoniq.compiler.translator.expr.operational.AdditiveExpression;
import sparksoniq.jsoniq.compiler.translator.expr.operational.AndExpression;
import sparksoniq.jsoniq.compiler.translator.expr.operational.CastExpression;
import sparksoniq.jsoniq.compiler.translator.expr.operational.CastableExpression;
import sparksoniq.jsoniq.compiler.translator.expr.operational.ComparisonExpression;
import sparksoniq.jsoniq.compiler.translator.expr.operational.InstanceOfExpression;
import sparksoniq.jsoniq.compiler.translator.expr.operational.MultiplicativeExpression;
import sparksoniq.jsoniq.compiler.translator.expr.operational.NotExpression;
import sparksoniq.jsoniq.compiler.translator.expr.operational.OrExpression;
import sparksoniq.jsoniq.compiler.translator.expr.operational.RangeExpression;
import sparksoniq.jsoniq.compiler.translator.expr.operational.StringConcatExpression;
import sparksoniq.jsoniq.compiler.translator.expr.operational.TreatExpression;
import sparksoniq.jsoniq.compiler.translator.expr.operational.UnaryExpression;
import sparksoniq.jsoniq.compiler.translator.expr.operational.base.OperationalExpressionBase;
import sparksoniq.jsoniq.compiler.translator.expr.postfix.PostFixExpression;
import sparksoniq.jsoniq.compiler.translator.expr.postfix.extensions.ArrayLookupExtension;
import sparksoniq.jsoniq.compiler.translator.expr.postfix.extensions.ArrayUnboxingExtension;
import sparksoniq.jsoniq.compiler.translator.expr.postfix.extensions.ObjectLookupExtension;
import sparksoniq.jsoniq.compiler.translator.expr.postfix.extensions.PostfixExtension;
import sparksoniq.jsoniq.compiler.translator.expr.postfix.extensions.PredicateExtension;
import sparksoniq.jsoniq.compiler.translator.expr.primary.ArrayConstructor;
import sparksoniq.jsoniq.compiler.translator.expr.primary.ContextExpression;
import sparksoniq.jsoniq.compiler.translator.expr.primary.FunctionCall;
import sparksoniq.jsoniq.compiler.translator.expr.primary.ObjectConstructor;
import sparksoniq.jsoniq.compiler.translator.expr.primary.ParenthesizedExpression;
import sparksoniq.jsoniq.compiler.translator.expr.primary.PrimaryExpression;
import sparksoniq.jsoniq.compiler.translator.expr.primary.StringLiteral;
import sparksoniq.jsoniq.compiler.translator.expr.primary.VariableReference;
import sparksoniq.jsoniq.compiler.translator.expr.quantifiers.QuantifiedExpression;
import sparksoniq.jsoniq.compiler.translator.expr.quantifiers.QuantifiedExpressionVar;
import sparksoniq.jsoniq.compiler.translator.metadata.ExpressionMetadata;
import sparksoniq.semantics.types.AtomicTypes;
import sparksoniq.semantics.types.ItemTypes;
import sparksoniq.semantics.types.SequenceType;

import java.util.ArrayList;
import java.util.List;


//used to build AST, will override methods
public class JsoniqExpressionTreeVisitor extends sparksoniq.jsoniq.compiler.parser.JsoniqBaseVisitor<Void> {

    private CommaExpression queryExpression;
    private Expression currentExpression;
    private PrimaryExpression currentPrimaryExpression;
    private PostfixExtension currentPostFixExtension;
    private FlworClause currentFlworClause;

    public JsoniqExpressionTreeVisitor() {
    }
    //endregion expr

    public Expression getQueryExpression() {
        return queryExpression;
    }

    @Override
    public Void visitModule(JsoniqParser.ModuleContext ctx) {
        if (!(ctx.vers == null) && !ctx.vers.isEmpty() && !ctx.vers.getText().trim().equals("1.0"))
            throw new JsoniqVersionException(createMetadataFromContext(ctx));
        this.visitMainModule(ctx.mainModule());
        return null;
    }

    @Override
    public Void visitModuleImport(JsoniqParser.ModuleImportContext ctx) {
        throw new ModuleDeclarationException("Modules are not supported in Sparksoniq", createMetadataFromContext(ctx));
    }

    //region expr
    @Override
    public Void visitExpr(JsoniqParser.ExprContext ctx) {
        CommaExpression node;
        List<Expression> expressions = new ArrayList<>();
        Expression expression;
        for (JsoniqParser.ExprSingleContext expr : ctx.exprSingle()) {
            this.visitExprSingle(expr);
            expression = this.currentExpression;
            expressions.add(expression);

        }
        node = new CommaExpression(expressions, createMetadataFromContext(ctx));
        this.currentExpression = node;
        if (getDepthLevel(ctx) == 3)
            queryExpression = node;
        return null;
    }

    @Override
    public Void visitExprSingle(JsoniqParser.ExprSingleContext ctx) {

        Expression node;
        ParseTree content = ctx.children.get(0);
        if (content instanceof JsoniqParser.OrExprContext)
            this.visitOrExpr((JsoniqParser.OrExprContext) content);
        else if (content instanceof JsoniqParser.FlowrExprContext)
            this.visitFlowrExpr((JsoniqParser.FlowrExprContext) content);
        else if (content instanceof JsoniqParser.IfExprContext)
            this.visitIfExpr((JsoniqParser.IfExprContext) content);
        else if (content instanceof JsoniqParser.QuantifiedExprContext)
            this.visitQuantifiedExpr((JsoniqParser.QuantifiedExprContext) content);
        else if (content instanceof JsoniqParser.SwitchExprContext)
            this.visitSwitchExpr((JsoniqParser.SwitchExprContext) content);
        node = this.currentExpression;
        this.currentExpression = node;
        return null;
    }

    //region Flowr
    //TODO [EXPRVISITOR] count
    @Override
    public Void visitFlowrExpr(JsoniqParser.FlowrExprContext ctx) {
        FlworExpression node;
        FlworClause startClause, childClause;
        List<FlworClause> contentClauses = new ArrayList<>();
        ReturnClause returnClause;
        //check the start clause, for or let
        if (ctx.start_for == null) {
            this.visitLetClause(ctx.start_let);
            startClause = this.currentFlworClause;
        } else {
            this.visitForClause(ctx.start_for);
            startClause = this.currentFlworClause;
        }

        //exclude return + returnExpr
        for (ParseTree child : ctx.children.subList(1, ctx.children.size() - 2)) {
            if (child instanceof JsoniqParser.ForClauseContext) {
                this.visitForClause((JsoniqParser.ForClauseContext) child);
                childClause = this.currentFlworClause;
            } else if (child instanceof JsoniqParser.LetClauseContext) {
                this.visitLetClause((JsoniqParser.LetClauseContext) child);
                childClause = this.currentFlworClause;
            } else if (child instanceof JsoniqParser.WhereClauseContext) {
                this.visitWhereClause((JsoniqParser.WhereClauseContext) child);
                childClause = this.currentFlworClause;
            } else if (child instanceof JsoniqParser.GroupByClauseContext) {
                this.visitGroupByClause((JsoniqParser.GroupByClauseContext) child);
                childClause = this.currentFlworClause;
            } else if (child instanceof JsoniqParser.OrderByClauseContext) {
                this.visitOrderByClause((JsoniqParser.OrderByClauseContext) child);
                childClause = this.currentFlworClause;
            } else if (child instanceof JsoniqParser.CountClauseContext) {
                this.visitCountClause((JsoniqParser.CountClauseContext) child);
                childClause = this.currentFlworClause;
            } else
                throw new UnsupportedFeatureException("FLOWR clause not implemented yet", createMetadataFromContext(ctx));

            contentClauses.add(childClause);
        }

        //visit return
        this.visitExprSingle(ctx.return_expr);
        Expression returnExpr = this.currentExpression;
        returnClause = new ReturnClause(returnExpr, new ExpressionMetadata(ctx.getStop().getLine(),
                ctx.getStop().getCharPositionInLine()));

        node = new FlworExpression(startClause, contentClauses, returnClause, createMetadataFromContext(ctx));
        this.currentExpression = node;
        return null;
    }

    @Override
    public Void visitForClause(JsoniqParser.ForClauseContext ctx) {
        ForClause node;
        List<ForClauseVar> vars = new ArrayList<>();
        ForClauseVar child;
        for (JsoniqParser.ForVarContext var : ctx.vars) {
            this.visitForVar(var);
            child = (ForClauseVar) this.currentFlworClause;
            vars.add(child);
        }

        node = new ForClause(vars, createMetadataFromContext(ctx));
        this.currentFlworClause = node;
        return null;
    }

    @Override
    public Void visitForVar(JsoniqParser.ForVarContext ctx) {
        VariableReference var, atVarRef = null;
        FlworVarSequenceType seq = null;
        Expression expr;
        boolean emptyFlag;
        this.visitVarRef(ctx.var_ref);
        var = (VariableReference) this.currentPrimaryExpression;
        if (ctx.seq != null) {
            this.visitSequenceType(ctx.seq);
            seq = (FlworVarSequenceType) this.currentExpression;
        }
        emptyFlag = (ctx.flag != null);
        if (ctx.at != null) {
            this.visitVarRef(ctx.at);
            atVarRef = (VariableReference) this.currentPrimaryExpression;
        }
        this.visitExprSingle(ctx.ex);
        expr = this.currentExpression;

        ForClauseVar node = new ForClauseVar(var, seq, emptyFlag, atVarRef, expr, createMetadataFromContext(ctx));
        this.currentFlworClause = node;
        return null;
    }

    @Override
    public Void visitLetClause(JsoniqParser.LetClauseContext ctx) {
        LetClause node;
        List<LetClauseVar> vars = new ArrayList<>();
        LetClauseVar child;
        for (JsoniqParser.LetVarContext var : ctx.vars) {
            this.visitLetVar(var);
            child = (LetClauseVar) this.currentFlworClause;
            vars.add(child);
        }

        node = new LetClause(vars, createMetadataFromContext(ctx));
        this.currentFlworClause = node;
        return null;
    }

    @Override
    public Void visitLetVar(JsoniqParser.LetVarContext ctx) {
        VariableReference var;
        FlworVarSequenceType seq = null;
        Expression expr;
        this.visitVarRef(ctx.var_ref);
        var = (VariableReference) this.currentPrimaryExpression;
        if (ctx.seq != null) {
            this.visitSequenceType(ctx.seq);
            seq = (FlworVarSequenceType) this.currentExpression;
        }
        this.visitExprSingle(ctx.ex);
        expr = this.currentExpression;

        LetClauseVar node = new LetClauseVar(var, seq, expr, createMetadataFromContext(ctx));
        this.currentFlworClause = node;
        return null;
    }

    @Override
    public Void visitGroupByClause(JsoniqParser.GroupByClauseContext ctx) {
        GroupByClause node;
        List<GroupByClauseVar> vars = new ArrayList<>();
        GroupByClauseVar child;
        for (JsoniqParser.GroupByVarContext var : ctx.vars) {
            this.visitGroupByVar(var);
            child = (GroupByClauseVar) this.currentFlworClause;
            vars.add(child);
        }
        node = new GroupByClause(vars, createMetadataFromContext(ctx));
        this.currentFlworClause = node;
        return null;

    }

    //endregion

    @Override
    public Void visitOrderByClause(JsoniqParser.OrderByClauseContext ctx) {
        OrderByClause node;
        boolean stable = false;
        List<OrderByClauseExpr> exprs = new ArrayList<>();
        OrderByClauseExpr child;
        for (JsoniqParser.OrderByExprContext var : ctx.orderByExpr()) {
            this.visitOrderByExpr(var);
            child = (OrderByClauseExpr) this.currentFlworClause;
            exprs.add(child);
        }
        if (ctx.stb != null && !ctx.stb.getText().isEmpty())
            stable = true;
        node = new OrderByClause(exprs, stable, createMetadataFromContext(ctx));
        this.currentFlworClause = node;
        return null;

    }

    @Override
    public Void visitOrderByExpr(JsoniqParser.OrderByExprContext ctx) {
        OrderByClauseExpr node;
        boolean ascending = true;
        if (ctx.desc != null && !ctx.desc.getText().isEmpty())
            ascending = false;
        String uri = null;
        if (ctx.uriLiteral() != null)
            uri = ctx.uriLiteral().getText();
        OrderByClauseExpr.EMPTY_ORDER empty_order = OrderByClauseExpr.EMPTY_ORDER.NONE;
        if (ctx.gr != null && !ctx.gr.getText().isEmpty())
            empty_order = OrderByClauseExpr.EMPTY_ORDER.LAST;
        if (ctx.ls != null && !ctx.ls.getText().isEmpty())
            empty_order = OrderByClauseExpr.EMPTY_ORDER.FIRST;
        this.visitExprSingle(ctx.exprSingle());
        Expression expression = this.currentExpression;
        node = new OrderByClauseExpr(expression, ascending, uri, empty_order, createMetadataFromContext(ctx));
        this.currentFlworClause = node;
        return null;
    }

    @Override
    public Void visitGroupByVar(JsoniqParser.GroupByVarContext ctx) {
        VariableReference var;
        FlworVarSequenceType seq = null;
        Expression expr = null;
        String uri = null;
        this.visitVarRef(ctx.var_ref);
        var = (VariableReference) this.currentPrimaryExpression;

        if (ctx.seq != null) {
            this.visitSequenceType(ctx.seq);
            seq = (FlworVarSequenceType) this.currentExpression;
        }

        if (ctx.ex != null) {
            this.visitExprSingle(ctx.ex);
            expr = this.currentExpression;
        }

        if (ctx.uri != null)
            uri = ctx.uri.getText();

        GroupByClauseVar node = new GroupByClauseVar(var, seq, expr, uri, createMetadataFromContext(ctx));
        this.currentFlworClause = node;
        return null;
    }

    @Override
    public Void visitWhereClause(JsoniqParser.WhereClauseContext ctx) {
        WhereClause node;
        Expression expr;
        this.visitExprSingle(ctx.exprSingle());
        expr = this.currentExpression;
        node = new WhereClause(expr, createMetadataFromContext(ctx));
        this.currentFlworClause = node;
        return null;
    }

    @Override
    public Void visitCountClause(JsoniqParser.CountClauseContext ctx) {
        CountClause node;
        VariableReference child;
        this.visitVarRef(ctx.varRef());
        child = (VariableReference) this.currentPrimaryExpression;
        node = new CountClause(child, createMetadataFromContext(ctx));
        this.currentFlworClause = node;
        return null;
    }

    //region operational
    @Override
    public Void visitOrExpr(JsoniqParser.OrExprContext ctx) {
        AndExpression mainExpression, childExpression;
        OrExpression node;
        List<Expression> rhs = new ArrayList<>();
        this.visitAndExpr(ctx.main_expr);
        mainExpression = (AndExpression) this.currentExpression;
        if (!(ctx.rhs == null) && !ctx.rhs.isEmpty()) {
            for (JsoniqParser.AndExprContext child : ctx.rhs) {
                this.visitAndExpr(child);
                childExpression = (AndExpression) this.currentExpression;
                rhs.add(childExpression);
            }
            node = new OrExpression(mainExpression, rhs, createMetadataFromContext(ctx));
        } else {
            node = new OrExpression(mainExpression, createMetadataFromContext(ctx));
        }
        this.currentExpression = node;
        return null;

    }

    @Override
    public Void visitAndExpr(JsoniqParser.AndExprContext ctx) {
        NotExpression mainExpression, childExpression;
        AndExpression node;
        List<Expression> rhs = new ArrayList<>();
        this.visitNotExpr(ctx.main_expr);
        mainExpression = (NotExpression) this.currentExpression;
        if (!(ctx.rhs == null) && !ctx.rhs.isEmpty()) {
            for (JsoniqParser.NotExprContext child : ctx.rhs) {
                this.visitNotExpr(child);
                childExpression = (NotExpression) this.currentExpression;
                rhs.add(childExpression);
            }
            node = new AndExpression(mainExpression, rhs, createMetadataFromContext(ctx));
        } else {
            node = new AndExpression(mainExpression, createMetadataFromContext(ctx));
        }
        this.currentExpression = node;
        return null;
    }

    @Override
    public Void visitNotExpr(JsoniqParser.NotExprContext ctx) {
        ComparisonExpression mainExpression;
        NotExpression node;
        this.visitComparisonExpr(ctx.main_expr);
        mainExpression = (ComparisonExpression) this.currentExpression;
        node = new NotExpression(mainExpression, !(ctx.op == null || ctx.op.isEmpty()),
                createMetadataFromContext(ctx));
        this.currentExpression = node;
        return null;
    }

    @Override
    public Void visitComparisonExpr(JsoniqParser.ComparisonExprContext ctx) {
        StringConcatExpression mainExpression, childExpression;
        ComparisonExpression node;
        this.visitStringConcatExpr(ctx.main_expr);
        mainExpression = (StringConcatExpression) this.currentExpression;
        if (ctx.rhs != null && !ctx.rhs.isEmpty()) {
            JsoniqParser.StringConcatExprContext child = ctx.rhs.get(0);
            this.visitStringConcatExpr(child);
            childExpression = (StringConcatExpression) this.currentExpression;

            node = new ComparisonExpression(mainExpression, childExpression,
                    OperationalExpressionBase.getOperatorFromString(ctx.op.get(0).getText()),
                    createMetadataFromContext(ctx));
        } else {
            node = new ComparisonExpression(mainExpression, createMetadataFromContext(ctx));
        }
        this.currentExpression = node;
        return null;
    }

    @Override
    public Void visitStringConcatExpr(JsoniqParser.StringConcatExprContext ctx) {
        RangeExpression mainExpression, childExpression;
        StringConcatExpression node;
        List<Expression> rhs = new ArrayList<>();
        this.visitRangeExpr(ctx.main_expr);
        mainExpression = (RangeExpression) this.currentExpression;
        if (!(ctx.rhs == null) && !ctx.rhs.isEmpty()) {
            for (JsoniqParser.RangeExprContext child : ctx.rhs) {
                this.visitRangeExpr(child);
                childExpression = (RangeExpression) this.currentExpression;
                rhs.add(childExpression);
            }
            node = new StringConcatExpression(mainExpression, rhs, createMetadataFromContext(ctx));
        } else {
            node = new StringConcatExpression(mainExpression, createMetadataFromContext(ctx));
        }
        this.currentExpression = node;
        return null;
    }
    //endregion

    @Override
    public Void visitRangeExpr(JsoniqParser.RangeExprContext ctx) {

        AdditiveExpression mainExpression, childExpression;
        RangeExpression node;
        this.visitAdditiveExpr(ctx.main_expr);
        mainExpression = (AdditiveExpression) this.currentExpression;
        if (ctx.rhs != null && !ctx.rhs.isEmpty()) {
            JsoniqParser.AdditiveExprContext child = ctx.rhs.get(0);
            this.visitAdditiveExpr(child);
            childExpression = (AdditiveExpression) this.currentExpression;
            node = new RangeExpression(mainExpression, childExpression, createMetadataFromContext(ctx));
        } else {
            node = new RangeExpression(mainExpression, createMetadataFromContext(ctx));
        }

        this.currentExpression = node;
        return null;
    }

    @Override
    public Void visitAdditiveExpr(JsoniqParser.AdditiveExprContext ctx) {
        MultiplicativeExpression mainExpression, childExpression;
        AdditiveExpression node;
        List<Expression> rhs = new ArrayList<>();
        this.visitMultiplicativeExpr(ctx.main_expr);
        mainExpression = (MultiplicativeExpression) this.currentExpression;
        if (ctx.rhs != null && !ctx.rhs.isEmpty()) {
            for (JsoniqParser.MultiplicativeExprContext child : ctx.rhs) {
                this.visitMultiplicativeExpr(child);
                childExpression = (MultiplicativeExpression) this.currentExpression;
                rhs.add(childExpression);
            }
            node = new AdditiveExpression(mainExpression, rhs,
                    OperationalExpressionBase.getOperatorFromOpList(ctx.op),
                    createMetadataFromContext(ctx));
        } else {
            node = new AdditiveExpression(mainExpression, createMetadataFromContext(ctx));
        }
        this.currentExpression = node;
        return null;
    }

    @Override
    public Void visitMultiplicativeExpr(JsoniqParser.MultiplicativeExprContext ctx) {
        InstanceOfExpression mainExpression, childExpression;
        MultiplicativeExpression node;
        List<Expression> rhs = new ArrayList<>();
        this.visitInstanceOfExpr(ctx.main_expr);
        mainExpression = (InstanceOfExpression) this.currentExpression;
        if (ctx.rhs != null && !ctx.rhs.isEmpty()) {
            for (JsoniqParser.InstanceOfExprContext child : ctx.rhs) {
                this.visitInstanceOfExpr(child);
                childExpression = (InstanceOfExpression) this.currentExpression;
                rhs.add(childExpression);
            }
            node = new MultiplicativeExpression(mainExpression, rhs,
                    OperationalExpressionBase.getOperatorFromOpList(ctx.op),
                    createMetadataFromContext(ctx));
        } else {
            node = new MultiplicativeExpression(mainExpression, createMetadataFromContext(ctx));
        }
        this.currentExpression = node;
        return null;
    }

    @Override
    public Void visitInstanceOfExpr(JsoniqParser.InstanceOfExprContext ctx) {
        TreatExpression mainExpression;
        FlworVarSequenceType sequenceType;
        InstanceOfExpression node;
        this.visitTreatExpr(ctx.main_expr);
        mainExpression = (TreatExpression) this.currentExpression;
        if (ctx.seq != null && !ctx.seq.isEmpty()) {
            JsoniqParser.SequenceTypeContext child = ctx.seq;
            this.visitSequenceType(child);
            sequenceType = (FlworVarSequenceType) this.currentExpression;
            node = new InstanceOfExpression(mainExpression, sequenceType, createMetadataFromContext(ctx));
        } else {
            node = new InstanceOfExpression(mainExpression, createMetadataFromContext(ctx));
        }
        this.currentExpression = node;
        return null;
    }

    @Override
    public Void visitTreatExpr(JsoniqParser.TreatExprContext ctx) {
        CastableExpression mainExpression;
        FlworVarSequenceType sequenceType;
        TreatExpression node;
        this.visitCastableExpr(ctx.main_expr);
        mainExpression = (CastableExpression) this.currentExpression;
        if (ctx.seq != null && !ctx.seq.isEmpty()) {
            JsoniqParser.SequenceTypeContext child = ctx.seq;
            this.visitSequenceType(child);
            sequenceType = (FlworVarSequenceType) this.currentExpression;
            node = new TreatExpression(mainExpression, sequenceType, createMetadataFromContext(ctx));
        } else {
            node = new TreatExpression(mainExpression, createMetadataFromContext(ctx));
        }
        this.currentExpression = node;
        return null;
    }

    @Override
    public Void visitCastableExpr(JsoniqParser.CastableExprContext ctx) {
        CastExpression mainExpression;
        FlworVarSingleType singleType;
        CastableExpression node;
<<<<<<< HEAD
        this.visitCastExpr(ctx.mainExpr);
=======
        this.visitCastExpr(ctx.main_expr);
>>>>>>> 1e2ef74a
        mainExpression = (CastExpression) this.currentExpression;
        if (ctx.single != null && !ctx.single.isEmpty()) {
            JsoniqParser.SingleTypeContext child = ctx.single;
            this.visitSingleType(child);
            singleType = (FlworVarSingleType) this.currentExpression;
            node = new CastableExpression(mainExpression, singleType, createMetadataFromContext(ctx));
        } else {
            node = new CastableExpression(mainExpression, createMetadataFromContext(ctx));
        }
        this.currentExpression = node;
        return null;
    }

    @Override
    public Void visitCastExpr(JsoniqParser.CastExprContext ctx) {
        UnaryExpression mainExpression;
        FlworVarSingleType singleType;
        CastExpression node;
<<<<<<< HEAD
        this.visitUnaryExpr(ctx.mainExpr);
=======
        this.visitUnaryExpr(ctx.main_expr);
>>>>>>> 1e2ef74a
        mainExpression = (UnaryExpression) this.currentExpression;
        if (ctx.single != null && !ctx.single.isEmpty()) {
            JsoniqParser.SingleTypeContext child = ctx.single;
            this.visitSingleType(child);
            singleType = (FlworVarSingleType) this.currentExpression;
            node = new CastExpression(mainExpression, singleType, createMetadataFromContext(ctx));
        } else {
            node = new CastExpression(mainExpression, createMetadataFromContext(ctx));
        }
        this.currentExpression = node;
        return null;
    }

    @Override
    public Void visitUnaryExpr(JsoniqParser.UnaryExprContext ctx) {
        //TODO [EXPRVISITOR] jump from unary to postfix
        PostFixExpression mainExpression;
        UnaryExpression node;
        this.visitSimpleMapExpr(ctx.main_expr);
        mainExpression = (PostFixExpression) this.currentExpression;
        if (ctx.op == null || ctx.op.isEmpty())
            node = new UnaryExpression(mainExpression, createMetadataFromContext(ctx));
        else
            node = new UnaryExpression(mainExpression,
                    OperationalExpressionBase.getOperatorFromOpList(ctx.op), createMetadataFromContext(ctx));
        this.currentExpression = node;
        return null;
    }
    //endregion

    //region postfix
    @Override
    public Void visitPostFixExpr(JsoniqParser.PostFixExprContext ctx) {
        PostfixExtension childExpression = null;
        PrimaryExpression mainExpression;
        PostFixExpression node;
        List<PostfixExtension> rhs = new ArrayList<>();
        this.visitPrimaryExpr(ctx.main_expr);
        mainExpression = this.currentPrimaryExpression;
        for (ParseTree child : ctx.children.subList(1, ctx.children.size())) {
            if (child instanceof JsoniqParser.PredicateContext) {
                this.visitPredicate((JsoniqParser.PredicateContext) child);
                childExpression = this.currentPostFixExtension;
            } else if (child instanceof JsoniqParser.ObjectLookupContext) {
                this.visitObjectLookup((JsoniqParser.ObjectLookupContext) child);
                childExpression = this.currentPostFixExtension;
            } else if (child instanceof JsoniqParser.ArrayLookupContext) {
                this.visitArrayLookup((JsoniqParser.ArrayLookupContext) child);
                childExpression = this.currentPostFixExtension;
            } else if (child instanceof JsoniqParser.ArrayUnboxingContext) {
                this.visitArrayUnboxing((JsoniqParser.ArrayUnboxingContext) child);
                childExpression = this.currentPostFixExtension;
            }
            rhs.add(childExpression);
        }
        node = new PostFixExpression(mainExpression, rhs, createMetadataFromContext(ctx));
        rhs.forEach(e -> e.setParent(node));
        this.currentExpression = node;
        return null;
    }

    @Override
    public Void visitPredicate(JsoniqParser.PredicateContext ctx) {
        PredicateExtension node;
        CommaExpression content;
        this.visitExpr(ctx.expr());
        content = (CommaExpression) this.currentExpression;
        node = new PredicateExtension(content, createMetadataFromContext(ctx));
        this.currentPostFixExtension = node;
        return null;
    }

    @Override
    public Void visitObjectLookup(JsoniqParser.ObjectLookupContext ctx) {
        //TODO [EXPRVISITOR] support for ParenthesizedExpr | varRef | contextItemexpr in object lookup
        ObjectLookupExtension node;
        Expression expr = null;
        if (ctx.lt != null) {
            expr = new StringLiteral(ValueTypeHandler.getStringValue(ctx.lt), createMetadataFromContext(ctx));
        } else if (ctx.nc != null) {
            expr = new StringLiteral(ctx.nc.getText(), createMetadataFromContext(ctx));
        } else if (ctx.kw != null) {
            expr = new StringLiteral(ctx.kw.getText(), createMetadataFromContext(ctx));
        } else if (ctx.pe != null) {
            this.visitParenthesizedExpr(ctx.pe);
            expr = this.currentPrimaryExpression;
        } else if (ctx.vr != null) {
            this.visitVarRef(ctx.vr);
            expr = this.currentPrimaryExpression;
        } else if (ctx.ci != null) {
            this.visitContextItemExpr(ctx.ci);
            expr = this.currentPrimaryExpression;
        }

        node = new ObjectLookupExtension(expr, createMetadataFromContext(ctx));
        this.currentPostFixExtension = node;
        return null;
    }

    @Override
    public Void visitArrayLookup(JsoniqParser.ArrayLookupContext ctx) {
        ArrayLookupExtension node;
        CommaExpression content;
        this.visitExpr(ctx.expr());
        content = (CommaExpression) this.currentExpression;
        node = new ArrayLookupExtension(content, createMetadataFromContext(ctx));
        this.currentPostFixExtension = node;
        return null;
    }

    @Override
    public Void visitArrayUnboxing(JsoniqParser.ArrayUnboxingContext ctx) {
        this.currentPostFixExtension = new ArrayUnboxingExtension(createMetadataFromContext(ctx));
        return null;
    }

    //region primary
    //TODO [EXPRVISITOR] orderedExpr unorderedExpr;
    @Override
    public Void visitPrimaryExpr(JsoniqParser.PrimaryExprContext ctx) {
        PrimaryExpression node = null;

        for (ParseTree child : ctx.children) {
            if (child instanceof JsoniqParser.VarRefContext) {
                this.visitVarRef((JsoniqParser.VarRefContext) child);
                node = this.currentPrimaryExpression;
            } else if (child instanceof JsoniqParser.ObjectConstructorContext) {
                this.visitObjectConstructor((JsoniqParser.ObjectConstructorContext) child);
                node = this.currentPrimaryExpression;
            } else if (child instanceof JsoniqParser.ArrayConstructorContext) {
                this.visitArrayConstructor((JsoniqParser.ArrayConstructorContext) child);
                node = this.currentPrimaryExpression;
            } else if (child instanceof JsoniqParser.ParenthesizedExprContext) {
                this.visitParenthesizedExpr((JsoniqParser.ParenthesizedExprContext) child);
                node = this.currentPrimaryExpression;
            } else if (child instanceof JsoniqParser.StringLiteralContext) {
                node = new StringLiteral(ValueTypeHandler.
                        getStringValue((JsoniqParser.StringLiteralContext) child), createMetadataFromContext(ctx));
            } else if (child instanceof TerminalNode) {
                node = ValueTypeHandler.getValueType(child.getText(), createMetadataFromContext(ctx));
            } else if (child instanceof JsoniqParser.ContextItemExprContext) {
                this.visitContextItemExpr((JsoniqParser.ContextItemExprContext) child);
                node = this.currentPrimaryExpression;
            } else if (child instanceof JsoniqParser.FunctionCallContext) {
                this.visitFunctionCall((JsoniqParser.FunctionCallContext) child);
                node = this.currentPrimaryExpression;
            } else
                throw new UnsupportedFeatureException("Primary expression not yet implemented",
                        createMetadataFromContext(ctx));
        }

        this.currentPrimaryExpression = node;
        return null;

    }

    @Override
    public Void visitObjectConstructor(JsoniqParser.ObjectConstructorContext ctx) {
        ObjectConstructor node;
        //no merging constructor, just visit the k/v pairs
        if (ctx.merge_operator == null || ctx.merge_operator.size() == 0 ||
                ctx.merge_operator.get(0).getText().isEmpty()) {
            List<Expression> keys = new ArrayList<>();
            List<Expression> values = new ArrayList<>();
            ObjectConstructor.PairConstructor pair;
            for (JsoniqParser.PairConstructorContext currentPair : ctx.pairConstructor()) {
                this.visitPairConstructor(currentPair);
                pair = (ObjectConstructor.PairConstructor) this.currentPrimaryExpression;
                keys.add(pair.get_key());
                values.add(pair.get_value());
            }
            node = new ObjectConstructor(keys, values, createMetadataFromContext(ctx));
        } else {
            Expression childExpr;
            this.visitExpr(ctx.expr());
            childExpr = this.currentExpression;
            node = new ObjectConstructor((CommaExpression) childExpr, createMetadataFromContext(ctx));
        }

        this.currentPrimaryExpression = node;
        return null;
    }

    //endregion

    //TODO[EXPRVISITOR]? not supported in Pair constructor
    @Override
    public Void visitPairConstructor(JsoniqParser.PairConstructorContext ctx) {
        ObjectConstructor.PairConstructor node;
        Expression rhs, lhs;
        this.visitExprSingle(ctx.rhs);
        rhs = this.currentExpression;
        if (ctx.lhs != null) {
            this.visitExprSingle(ctx.lhs);
            lhs = this.currentExpression;
        } else {
            lhs = new StringLiteral(ctx.name.getText(), createMetadataFromContext(ctx));
        }
        node = new ObjectConstructor.PairConstructor(lhs, rhs, createMetadataFromContext(ctx));
        this.currentPrimaryExpression = node;
        return null;

    }

    @Override
    public Void visitArrayConstructor(JsoniqParser.ArrayConstructorContext ctx) {
        ArrayConstructor node;
        CommaExpression content;
        if (ctx.expr() == null)
            node = new ArrayConstructor(createMetadataFromContext(ctx));
        else {
            this.visitExpr(ctx.expr());
            content = (CommaExpression) this.currentExpression;
            node = new ArrayConstructor(content, createMetadataFromContext(ctx));
        }
        this.currentPrimaryExpression = node;
        return null;

    }

    @Override
    public Void visitParenthesizedExpr(JsoniqParser.ParenthesizedExprContext ctx) {
        ParenthesizedExpression node;
        CommaExpression content;
        if (ctx.expr() == null)
            node = new ParenthesizedExpression(createMetadataFromContext(ctx));
        else {
            this.visitExpr(ctx.expr());
            content = (CommaExpression) this.currentExpression;
            node = new ParenthesizedExpression(content, createMetadataFromContext(ctx));
        }
        this.currentPrimaryExpression = node;
        return null;
    }
    //endregion

    @Override
    public Void visitVarRef(JsoniqParser.VarRefContext ctx) {
        VariableReference node;
        String name = ctx.name.getText();
        if (ctx.ns != null)
            name = name + ":" + ctx.ns.getText();
        node = new VariableReference(name, createMetadataFromContext(ctx));
        this.currentPrimaryExpression = node;
        return null;
    }

    @Override
    public Void visitContextItemExpr(JsoniqParser.ContextItemExprContext ctx) {
        this.currentPrimaryExpression = new ContextExpression(createMetadataFromContext(ctx));
        return null;
    }

    @Override
    public Void visitSequenceType(JsoniqParser.SequenceTypeContext ctx) {
        FlworVarSequenceType node;
        if (ctx.item == null)
            node = new FlworVarSequenceType(createMetadataFromContext(ctx));
        else {
            ItemTypes item = FlworVarSequenceType.getItemType(ctx.item.getText());
            if (ctx.question.size() > 0)
                node = new FlworVarSequenceType(item, SequenceType.Arity.OneOrZero, createMetadataFromContext(ctx));
            else if (ctx.star.size() > 0)
                node = new FlworVarSequenceType(item, SequenceType.Arity.ZeroOrMore, createMetadataFromContext(ctx));
            else if (ctx.plus.size() > 0)
                node = new FlworVarSequenceType(item, SequenceType.Arity.OneOrMore, createMetadataFromContext(ctx));
            else
                node = new FlworVarSequenceType(item, createMetadataFromContext(ctx));
        }
        this.currentExpression = node;
        return null;
    }


    @Override
    public Void visitSingleType(JsoniqParser.SingleTypeContext ctx) {
        FlworVarSingleType node;
        if (ctx.item == null)
            node = new FlworVarSingleType(createMetadataFromContext(ctx));
        else {
            AtomicTypes item = FlworVarSingleType.getAtomicType(ctx.item.getText());
            if (ctx.question.size() > 0)
                node = new FlworVarSingleType(item, true, createMetadataFromContext(ctx));
            else
                node = new FlworVarSingleType(item, createMetadataFromContext(ctx));
        }
        this.currentExpression = node;
        return null;
    }

    //region new features
    @Override
    public Void visitFunctionCall(JsoniqParser.FunctionCallContext ctx) {
        FunctionCall node;
        String name;
        if (ctx.fn_name != null)
            name = ctx.fn_name.getText();
        else
            name = ctx.kw.getText();
        if (ctx.ns != null)
            name = name + ":" + ctx.ns.getText();
        List<Expression> parameters = new ArrayList<>();
        if (ctx.argumentList().args != null)
            for (JsoniqParser.ArgumentContext arg : ctx.argumentList().args) {
                this.visitArgument(arg);
                Expression currentArg = this.currentExpression;
                parameters.add(currentArg);
            }
        node = new FunctionCall(name, parameters, createMetadataFromContext(ctx));
        this.currentPrimaryExpression = node;
        return null;
    }

    @Override
    public Void visitArgument(JsoniqParser.ArgumentContext ctx) {
        this.visitExprSingle(ctx.exprSingle());
        return null;
    }

    @Override
    public Void visitIfExpr(JsoniqParser.IfExprContext ctx) {
        IfExpression node;
        Expression condition, branch, else_branch;
        this.visitExpr(ctx.test_condition);
        condition = this.currentExpression;
        this.visitExprSingle(ctx.branch);
        branch = this.currentExpression;
        this.visitExprSingle(ctx.else_branch);
        else_branch = this.currentExpression;
        node = new IfExpression(condition, branch, else_branch, createMetadataFromContext(ctx));
        this.currentExpression = node;
        return null;
    }

    @Override
    public Void visitSwitchExpr(JsoniqParser.SwitchExprContext ctx) {
        SwitchExpression node;
        Expression condition, defaultCase;
        this.visitExpr(ctx.cond);
        condition = this.currentExpression;
        List<SwitchCaseExpression> cases = new ArrayList<>();
        for (JsoniqParser.SwitchCaseClauseContext expr : ctx.cases) {
            this.visitSwitchCaseClause(expr);
            cases.add((SwitchCaseExpression) this.currentExpression);
        }
        this.visitExprSingle(ctx.def);
        defaultCase = this.currentExpression;
        node = new SwitchExpression(condition, cases, defaultCase, createMetadataFromContext(ctx));
        this.currentExpression = node;
        return null;
    }

    @Override
    public Void visitSwitchCaseClause(JsoniqParser.SwitchCaseClauseContext ctx) {
        SwitchCaseExpression node;
        Expression condition, returnExpression;
        //TODO multiple case expressions?
        this.visitExprSingle(ctx.cond.get(0));
        condition = this.currentExpression;
        this.visitExprSingle(ctx.ret);
        returnExpression = this.currentExpression;
        node = new SwitchCaseExpression(condition, returnExpression, createMetadataFromContext(ctx));
        this.currentExpression = node;
        return null;
    }

    @Override
    public Void visitQuantifiedExpr(JsoniqParser.QuantifiedExprContext ctx) {
        List<QuantifiedExpressionVar> vars = new ArrayList<>();
        QuantifiedExpression.QuantifiedOperators operator;
        Expression expression;
        this.visitExprSingle(ctx.exprSingle());

        expression = this.currentExpression;
        if (ctx.ev == null)
            operator = QuantifiedExpression.QuantifiedOperators.SOME;
        else
            operator = QuantifiedExpression.QuantifiedOperators.EVERY;
        for (JsoniqParser.QuantifiedExprVarContext currentVariable : ctx.vars) {
            VariableReference varRef;
            Expression varExpression;
            FlworVarSequenceType sequenceType = null;
            this.visitVarRef(currentVariable.varRef());
            varRef = (VariableReference) this.currentPrimaryExpression;
            if (currentVariable.sequenceType() != null) {
                this.visitSequenceType(currentVariable.sequenceType());
                sequenceType = (FlworVarSequenceType) this.currentExpression;
            }

            this.visitExprSingle(currentVariable.exprSingle());
            varExpression = this.currentExpression;
            vars.add(new QuantifiedExpressionVar(varRef, varExpression,
                    (sequenceType == null ? null : sequenceType.getSequence()), createMetadataFromContext(ctx)));
        }
        this.currentExpression = new QuantifiedExpression(operator, expression, vars, createMetadataFromContext(ctx));
        return null;
    }

    private int getDepthLevel(JsoniqParser.ExprContext ctx) {
        int count = 0;
        ParseTree level = ctx;
        while (level != null) {
            level = level.getParent();
            count++;
        }

        return count;
    }

    private ExpressionMetadata createMetadataFromContext(ParserRuleContext ctx) {
        int tokenLineNumber = ctx.getStart().getLine();
        int tokenColumnNumber = ctx.getStart().getCharPositionInLine();
        return new ExpressionMetadata(tokenLineNumber, tokenColumnNumber);
    }

}


<|MERGE_RESOLUTION|>--- conflicted
+++ resolved
@@ -600,11 +600,7 @@
         CastExpression mainExpression;
         FlworVarSingleType singleType;
         CastableExpression node;
-<<<<<<< HEAD
-        this.visitCastExpr(ctx.mainExpr);
-=======
         this.visitCastExpr(ctx.main_expr);
->>>>>>> 1e2ef74a
         mainExpression = (CastExpression) this.currentExpression;
         if (ctx.single != null && !ctx.single.isEmpty()) {
             JsoniqParser.SingleTypeContext child = ctx.single;
@@ -623,11 +619,7 @@
         UnaryExpression mainExpression;
         FlworVarSingleType singleType;
         CastExpression node;
-<<<<<<< HEAD
-        this.visitUnaryExpr(ctx.mainExpr);
-=======
         this.visitUnaryExpr(ctx.main_expr);
->>>>>>> 1e2ef74a
         mainExpression = (UnaryExpression) this.currentExpression;
         if (ctx.single != null && !ctx.single.isEmpty()) {
             JsoniqParser.SingleTypeContext child = ctx.single;
