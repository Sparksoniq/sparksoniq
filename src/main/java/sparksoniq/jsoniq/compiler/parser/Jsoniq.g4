--- conflicted
+++ resolved
@@ -226,20 +226,14 @@
 
 keyWordDateTime         : 'dateTime';
 
-<<<<<<< HEAD
 keyWordDate             : 'date';
 
-=======
->>>>>>> c63e154c
 typesKeywords           : keyWordBoolean
                         | keyWordDuration
                         | keyWordYearMonthDuration
                         | keyWordDayTimeDuration
                         | keyWordDateTime
-<<<<<<< HEAD
                         | keyWordDate
-=======
->>>>>>> c63e154c
                         | keyWordHexBinary
                         | keyWordBase64Binary;
 
