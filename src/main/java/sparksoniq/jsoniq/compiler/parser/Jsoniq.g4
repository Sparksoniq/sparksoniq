--- conflicted
+++ resolved
@@ -211,6 +211,11 @@
 
 keyWordBase64Binary     : 'base64Binary';
 
+typesKeywords           : keyWordBoolean
+                        | keyWordDuration
+                        | keyWordHexBinary
+                        | keyWordBase64Binary;
+
 singleType              : item=atomicType (question +='?')?;
 
 atomicType              : 'atomic'
@@ -218,21 +223,11 @@
                         | 'integer'
                         | 'decimal'
                         | 'double'
-                        | keyWordDuration
-                        | keyWordBoolean
-                        | keyWordHexBinary
-                        | keyWordBase64Binary
+                        | typesKeywords
                         | NullLiteral;
 
 nCNameOrKeyWord         : NCName
-                        | keyWordBoolean
-<<<<<<< HEAD
-                        | keyWordDuration
-                        | keyWordHexBinary;
-=======
-                        | keyWordHexBinary
-                        | keyWordBase64Binary;
->>>>>>> b239fb29
+                        | typesKeywords;
 
 pairConstructor         :  ( lhs=exprSingle | name=NCName ) (':' | '?') rhs=exprSingle;
 
