--- conflicted
+++ resolved
@@ -81,13 +81,10 @@
                 return ItemTypes.JSONItem;
             case "duration":
                 return ItemTypes.DurationItem;
-<<<<<<< HEAD
             case "yearmonthduration":
                 return ItemTypes.YearMonthDurationItem;
             case "daytimeduration":
                 return ItemTypes.DayTimeDurationItem;
-=======
->>>>>>> be122739
             case "hexbinary":
                 return ItemTypes.HexBinaryItem;
             case "base64binary":
