--- conflicted
+++ resolved
@@ -85,11 +85,8 @@
                 return ItemTypes.YearMonthDurationItem;
             case "daytimeduration":
                 return ItemTypes.DayTimeDurationItem;
-<<<<<<< HEAD
             case "datetime":
                 return ItemTypes.DateTimeItem;
-=======
->>>>>>> 2f101d63
             case "hexbinary":
                 return ItemTypes.HexBinaryItem;
             case "base64binary":
