--- conflicted
+++ resolved
@@ -169,14 +169,7 @@
 
     @Override
     public void read(Kryo kryo, Input input) {
-<<<<<<< HEAD
-        this._value = Period.parse(
-            kryo.readObject(input, String.class),
-            DurationItem.getPeriodFormatter(AtomicTypes.DurationItem)
-        );
-=======
         this._value = getDurationFromString(input.readString(), AtomicTypes.DurationItem);
->>>>>>> 58aa82fa
     }
 
     private static PeriodFormatter getPeriodFormatter(AtomicTypes durationType) {
