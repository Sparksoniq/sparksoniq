--- conflicted
+++ resolved
@@ -25,23 +25,15 @@
 import com.esotericsoftware.kryo.Kryo;
 import com.esotericsoftware.kryo.io.Input;
 import com.esotericsoftware.kryo.io.Output;
-<<<<<<< HEAD
 import sparksoniq.exceptions.UnexpectedTypeException;
 import sparksoniq.jsoniq.compiler.translator.expr.operational.base.OperationalExpressionBase;
 import sparksoniq.jsoniq.runtime.metadata.IteratorMetadata;
-import sparksoniq.semantics.types.SingleType;
-=======
->>>>>>> 1e2ef74a
 import sparksoniq.semantics.types.AtomicTypes;
 import sparksoniq.semantics.types.ItemType;
 import sparksoniq.semantics.types.ItemTypes;
 
 import java.math.BigDecimal;
 
-<<<<<<< HEAD
-=======
-
->>>>>>> 1e2ef74a
 public class BooleanItem extends AtomicItem {
 
 
@@ -106,36 +98,6 @@
     }
 
     @Override
-    public AtomicItem castAs(AtomicItem atomicItem) {
-        return atomicItem.createFromBoolean(this);
-    }
-
-    @Override
-    public AtomicItem createFromBoolean(BooleanItem booleanItem) {
-        return booleanItem;
-    }
-
-    @Override
-    public AtomicItem createFromString(StringItem stringItem) {
-        return ItemFactory.getInstance().createBooleanItem(Boolean.parseBoolean(stringItem.getStringValue()));
-    }
-
-    @Override
-    public AtomicItem createFromInteger(IntegerItem integerItem) {
-        return ItemFactory.getInstance().createBooleanItem(integerItem.getIntegerValue() != 0);
-    }
-
-    @Override
-    public AtomicItem createFromDecimal(DecimalItem decimalItem) {
-        return ItemFactory.getInstance().createBooleanItem(!decimalItem.getDecimalValue().equals(BigDecimal.ZERO));
-    }
-
-    @Override
-    public AtomicItem createFromDouble(DoubleItem doubleItem) {
-        return ItemFactory.getInstance().createBooleanItem(doubleItem.getDoubleValue() != 0);
-    }
-
-    @Override
     public String serialize() {
         return String.valueOf(this.getValue());
     }
