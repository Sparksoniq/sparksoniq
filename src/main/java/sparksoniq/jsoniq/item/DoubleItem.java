/*
 * Licensed to the Apache Software Foundation (ASF) under one or more
 * contributor license agreements.  See the NOTICE file distributed with
 * this work for additional information regarding copyright ownership.
 * The ASF licenses this file to You under the Apache License, Version 2.0
 * (the "License"); you may not use this file except in compliance with
 * the License.  You may obtain a copy of the License at
 *
 *     http://www.apache.org/licenses/LICENSE-2.0
 *
 * Unless required by applicable law or agreed to in writing, software
 * distributed under the License is distributed on an "AS IS" BASIS,
 * WITHOUT WARRANTIES OR CONDITIONS OF ANY KIND, either express or implied.
 * See the License for the specific language governing permissions and
 * limitations under the License.
 *
 * Authors: Stefan Irimescu, Can Berker Cikis
 *
 */

package sparksoniq.jsoniq.item;

import com.esotericsoftware.kryo.Kryo;
import com.esotericsoftware.kryo.io.Input;
import com.esotericsoftware.kryo.io.Output;
import sparksoniq.exceptions.IteratorFlowException;
import sparksoniq.exceptions.UnexpectedTypeException;
import sparksoniq.jsoniq.compiler.translator.expr.operational.base.OperationalExpressionBase;
import sparksoniq.jsoniq.runtime.metadata.IteratorMetadata;
import sparksoniq.semantics.types.AtomicTypes;
import sparksoniq.semantics.types.ItemType;
import sparksoniq.semantics.types.ItemTypes;

import java.math.BigDecimal;
import java.math.MathContext;
import java.math.RoundingMode;

import org.rumbledb.api.Item;

public class DoubleItem extends AtomicItem {

	private static final long serialVersionUID = 1L;
	private double _value;

    public DoubleItem() {
        super();
    }

    public DoubleItem(double value) {
        super();
        this._value = value;
    }

    public double getValue() {
        return _value;
    }

    @Override
    public double getDoubleValue() {
        return _value;
    }

    @Override
    public boolean getEffectiveBooleanValue() {
        return this.getDoubleValue() != 0;
    }

    public double castToDoubleValue() {
    	return getDoubleValue();
    }

    public BigDecimal castToDecimalValue() {
        if (Double.isNaN(this.getDoubleValue()) || Double.isInfinite(this.getDoubleValue())) return super.castToDecimalValue();
        return BigDecimal.valueOf(getDoubleValue());
    }

    public int castToIntegerValue() {
    	return new Double(getDoubleValue()).intValue();
    }

    @Override
    public boolean isDouble() {
        return true;
    }

    @Override
    public boolean isTypeOf(ItemType type) {
        return type.getType().equals(ItemTypes.DoubleItem) || super.isTypeOf(type);
    }

    @Override
    public Item castAs(AtomicTypes itemType) {
        switch (itemType) {
            case BooleanItem:
                return ItemFactory.getInstance().createBooleanItem(this.getDoubleValue() != 0);
            case DoubleItem:
                return this;
            case DecimalItem:
                return ItemFactory.getInstance().createDecimalItem(this.castToDecimalValue());
            case IntegerItem:
                return ItemFactory.getInstance().createIntegerItem(this.castToIntegerValue());
            case StringItem:
                return ItemFactory.getInstance().createStringItem(String.valueOf(this.getDoubleValue()));
            default:
                throw new ClassCastException();
        }
    }

    @Override
    public boolean isCastableAs(AtomicTypes itemType) {
        if (itemType == AtomicTypes.AtomicItem || itemType == AtomicTypes.NullItem) return false;
        else if (itemType == AtomicTypes.DecimalItem) {
            return !Double.isInfinite(this.getValue());
        }
        else if (itemType == AtomicTypes.IntegerItem) {
            return !(Integer.MAX_VALUE < this.getValue()) && !(Integer.MIN_VALUE > this.getValue());
        }
        return true;
    }

    @Override
    public String serialize() {
        if (Double.isNaN(this.getDoubleValue()) || Double.isInfinite(this.getDoubleValue()))
            return String.valueOf(this.getDoubleValue());
        boolean negativeZero = this.getDoubleValue() == 0 && String.valueOf(this.getDoubleValue()).charAt(0) == ('-');
        String doubleString = String.valueOf(this.castToDecimalValue().stripTrailingZeros().toPlainString());
        return negativeZero ? '-'+doubleString : doubleString;
    }

    @Override
    public void write(Kryo kryo, Output output) {
        output.writeDouble(this.getValue());
    }

    @Override
    public void read(Kryo kryo, Input input) {
        this._value = input.readDouble();
    }
    
    public boolean equals(Object otherItem)
    {
        try {
            return (otherItem instanceof Item) && this.compareTo((Item) otherItem) == 0;
        } catch(IteratorFlowException e) {
            return false;
        }
    }
    
    public int hashCode()
    {
        return (int)Math.round(getDoubleValue());
    }

    @Override
    public int compareTo(Item other) {
        return other.isNull() ? 1 : Double.compare(this.getDoubleValue(), other.castToDoubleValue());
    }

    @Override
    public Item compareItem(Item other, OperationalExpressionBase.Operator operator, IteratorMetadata metadata) {
        if (!other.isNumeric() && !other.isNull()) {
            throw new UnexpectedTypeException("Invalid args for numerics comparison " + this.serialize() +
                    ", " + other.serialize(), metadata);
        }
        return operator.apply(this, other);
    }

    @Override
    public Item add(Item other) {
<<<<<<< HEAD
        if (other.isDecimal()) return other.add(this);
=======
>>>>>>> 6ae67b36
        return ItemFactory.getInstance().createDoubleItem(this.getDoubleValue() + other.castToDoubleValue());
    }

    @Override
<<<<<<< HEAD
    public Item subtract(Item other, boolean negated) {
        if (other.isDecimal()) return other.subtract(this, true);
        double result = negated ? other.castToDoubleValue() - this.getDoubleValue() : this.getDoubleValue() - other.castToDoubleValue();
        return ItemFactory.getInstance().createDoubleItem(result);
=======
    public Item subtract(Item other) {
        return ItemFactory.getInstance().createDoubleItem(this.getDoubleValue() - other.castToDoubleValue());
>>>>>>> 6ae67b36
    }

    @Override
    public Item multiply(Item other) {
<<<<<<< HEAD
        if (other.isDecimal()) return other.multiply(this);
=======
>>>>>>> 6ae67b36
        return ItemFactory.getInstance().createDoubleItem(this.getDoubleValue() * other.castToDoubleValue());
    }

    @Override
<<<<<<< HEAD
    public Item divide(Item other, boolean inverted) {
        if (other.isDecimal()) return other.divide(this, true);
        double result = inverted ? other.castToDoubleValue() / this.getDoubleValue() : this.getDoubleValue() / other.castToDoubleValue();
        return ItemFactory.getInstance().createDoubleItem(result);
    }

    @Override
    public Item modulo(Item other, boolean inverted) {
        if (other.isDecimal()) return other.modulo(this, true);
        double result = inverted ? other.castToDoubleValue() % this.getDoubleValue() : this.getDoubleValue() % other.castToDoubleValue();
        return ItemFactory.getInstance().createDoubleItem(result);
    }

    @Override
    public Item idivide(Item other, boolean inverted) {
        if (other.isDecimal()) return other.idivide(this, true);
        double result = inverted ? other.castToDoubleValue() / this.getDoubleValue() : this.getDoubleValue() / other.castToDoubleValue();
        return ItemFactory.getInstance().createIntegerItem((int) result);
=======
    public Item divide(Item other) {
        return ItemFactory.getInstance().createDoubleItem(this.getDoubleValue() / other.castToDoubleValue());
    }

    @Override
    public Item modulo(Item other) {
        return ItemFactory.getInstance().createDoubleItem(this.getDoubleValue() % other.castToDoubleValue());
    }

    @Override
    public Item idivide(Item other) {
        return ItemFactory.getInstance().createIntegerItem((int) (this.getDoubleValue() / other.castToDoubleValue()));
>>>>>>> 6ae67b36
    }
}<|MERGE_RESOLUTION|>--- conflicted
+++ resolved
@@ -167,55 +167,20 @@
 
     @Override
     public Item add(Item other) {
-<<<<<<< HEAD
-        if (other.isDecimal()) return other.add(this);
-=======
->>>>>>> 6ae67b36
         return ItemFactory.getInstance().createDoubleItem(this.getDoubleValue() + other.castToDoubleValue());
     }
 
     @Override
-<<<<<<< HEAD
-    public Item subtract(Item other, boolean negated) {
-        if (other.isDecimal()) return other.subtract(this, true);
-        double result = negated ? other.castToDoubleValue() - this.getDoubleValue() : this.getDoubleValue() - other.castToDoubleValue();
-        return ItemFactory.getInstance().createDoubleItem(result);
-=======
     public Item subtract(Item other) {
         return ItemFactory.getInstance().createDoubleItem(this.getDoubleValue() - other.castToDoubleValue());
->>>>>>> 6ae67b36
     }
 
     @Override
     public Item multiply(Item other) {
-<<<<<<< HEAD
-        if (other.isDecimal()) return other.multiply(this);
-=======
->>>>>>> 6ae67b36
         return ItemFactory.getInstance().createDoubleItem(this.getDoubleValue() * other.castToDoubleValue());
     }
 
     @Override
-<<<<<<< HEAD
-    public Item divide(Item other, boolean inverted) {
-        if (other.isDecimal()) return other.divide(this, true);
-        double result = inverted ? other.castToDoubleValue() / this.getDoubleValue() : this.getDoubleValue() / other.castToDoubleValue();
-        return ItemFactory.getInstance().createDoubleItem(result);
-    }
-
-    @Override
-    public Item modulo(Item other, boolean inverted) {
-        if (other.isDecimal()) return other.modulo(this, true);
-        double result = inverted ? other.castToDoubleValue() % this.getDoubleValue() : this.getDoubleValue() % other.castToDoubleValue();
-        return ItemFactory.getInstance().createDoubleItem(result);
-    }
-
-    @Override
-    public Item idivide(Item other, boolean inverted) {
-        if (other.isDecimal()) return other.idivide(this, true);
-        double result = inverted ? other.castToDoubleValue() / this.getDoubleValue() : this.getDoubleValue() / other.castToDoubleValue();
-        return ItemFactory.getInstance().createIntegerItem((int) result);
-=======
     public Item divide(Item other) {
         return ItemFactory.getInstance().createDoubleItem(this.getDoubleValue() / other.castToDoubleValue());
     }
@@ -228,6 +193,5 @@
     @Override
     public Item idivide(Item other) {
         return ItemFactory.getInstance().createIntegerItem((int) (this.getDoubleValue() / other.castToDoubleValue()));
->>>>>>> 6ae67b36
     }
 }