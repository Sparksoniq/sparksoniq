/*
 * Licensed to the Apache Software Foundation (ASF) under one or more
 * contributor license agreements.  See the NOTICE file distributed with
 * this work for additional information regarding copyright ownership.
 * The ASF licenses this file to You under the Apache License, Version 2.0
 * (the "License"); you may not use this file except in compliance with
 * the License.  You may obtain a copy of the License at
 *
 *     http://www.apache.org/licenses/LICENSE-2.0
 *
 * Unless required by applicable law or agreed to in writing, software
 * distributed under the License is distributed on an "AS IS" BASIS,
 * WITHOUT WARRANTIES OR CONDITIONS OF ANY KIND, either express or implied.
 * See the License for the specific language governing permissions and
 * limitations under the License.
 *
 * Authors: Stefan Irimescu, Can Berker Cikis
 *
 */

package sparksoniq.jsoniq.item;

import com.esotericsoftware.kryo.Kryo;
import com.esotericsoftware.kryo.io.Input;
import com.esotericsoftware.kryo.io.Output;
import sparksoniq.exceptions.IteratorFlowException;
import sparksoniq.exceptions.UnexpectedTypeException;
import sparksoniq.jsoniq.compiler.translator.expr.operational.base.OperationalExpressionBase;
<<<<<<< HEAD
import sparksoniq.jsoniq.runtime.metadata.IteratorMetadata;
import sparksoniq.semantics.types.SingleType;
=======
import sparksoniq.jsoniq.runtime.iterator.operational.ComparisonOperationIterator;
import sparksoniq.jsoniq.runtime.metadata.IteratorMetadata;
import sparksoniq.semantics.types.AtomicType;
>>>>>>> 51c9e289
import sparksoniq.semantics.types.AtomicTypes;
import sparksoniq.semantics.types.ItemType;
import sparksoniq.semantics.types.ItemTypes;

import java.math.BigDecimal;

import org.rumbledb.api.Item;

public class DoubleItem extends AtomicItem {


	private static final long serialVersionUID = 1L;
	private double _value;

    public DoubleItem() {
        super();
    }

    public DoubleItem(double value) {
        super();
        this._value = value;
    }

    public double getValue() {
        return _value;
    }

    @Override
    public double getDoubleValue() {
        return _value;
    }

    @Override
    public boolean getEffectiveBooleanValue() {
        return this.getDoubleValue() != 0;
    }

    public double castToDoubleValue() {
    	return getDoubleValue();
    }

    public BigDecimal castToDecimalValue() {
        return BigDecimal.valueOf(getDoubleValue());
    }

    public int castToIntegerValue() {
    	return new Double(getDoubleValue()).intValue();
    }

    @Override
    public boolean isDouble() {
        return true;
    }

    @Override
    public boolean isTypeOf(ItemType type) {
        return type.getType().equals(ItemTypes.DoubleItem) || super.isTypeOf(type);
    }

    @Override
<<<<<<< HEAD
    public boolean isCastableAs(SingleType type) {
        if (type.getType() == AtomicTypes.AtomicItem || type.getType() == AtomicTypes.NullItem) return false;
=======
    public boolean isCastableAs(AtomicType type) {
        if (type.getType() == AtomicTypes.AtomicItem) return false;
>>>>>>> 51c9e289
        else if (type.getType() == AtomicTypes.DecimalItem) {
            return !Double.isInfinite(_value);
        }
        else if (type.getType() == AtomicTypes.IntegerItem) {
            return !(Integer.MAX_VALUE < _value) && !(Integer.MIN_VALUE > _value);
        }
        return true;
    }

    @Override
<<<<<<< HEAD
=======
    public AtomicItem castAs(AtomicItem atomicItem) {
        return atomicItem.createFromDouble(this);
    }

    @Override
    public AtomicItem createFromBoolean(BooleanItem booleanItem) {
        return ItemFactory.getInstance().createDoubleItem(booleanItem.hashCode());
    }

    @Override
    public AtomicItem createFromString(StringItem stringItem) {
        return ItemFactory.getInstance().createDoubleItem(Double.parseDouble(stringItem.getStringValue()));
    }

    @Override
    public AtomicItem createFromInteger(IntegerItem integerItem) {
        return ItemFactory.getInstance().createDoubleItem(integerItem.castToDoubleValue());
    }

    @Override
    public AtomicItem createFromDecimal(DecimalItem decimalItem) {
        return ItemFactory.getInstance().createDoubleItem(decimalItem.castToDoubleValue());
    }

    @Override
    public AtomicItem createFromDouble(DoubleItem doubleItem) {
        return doubleItem;
    }

    @Override
>>>>>>> 51c9e289
    public String serialize() {
        return String.valueOf(_value);
    }

    @Override
    public void write(Kryo kryo, Output output) {
        output.writeDouble(this._value);
    }

    @Override
    public void read(Kryo kryo, Input input) {
        this._value = input.readDouble();
    }
    
    public boolean equals(Object otherItem)
    {
        try {
            return (otherItem instanceof Item) && this.compareTo((Item) otherItem) == 0;
        } catch(IteratorFlowException e) {
            return false;
        }
    }
    
    public int hashCode()
    {
        return (int)Math.round(getDoubleValue());
    }

    @Override
    public int compareTo(Item other) {
        return other.isNull() ? 1 : Double.compare(this.getDoubleValue(), ((Item)other).castToDoubleValue());
    }

    @Override
    public Item compareItem(Item other, OperationalExpressionBase.Operator operator, IteratorMetadata metadata) {
        if (!other.isNumeric() && !other.isNull()) {
            throw new UnexpectedTypeException("Invalid args for numerics comparison " + this.serialize() +
                    ", " + other.serialize(), metadata);
        }
        return operator.apply(this, other);
    }
}<|MERGE_RESOLUTION|>--- conflicted
+++ resolved
@@ -26,14 +26,8 @@
 import sparksoniq.exceptions.IteratorFlowException;
 import sparksoniq.exceptions.UnexpectedTypeException;
 import sparksoniq.jsoniq.compiler.translator.expr.operational.base.OperationalExpressionBase;
-<<<<<<< HEAD
 import sparksoniq.jsoniq.runtime.metadata.IteratorMetadata;
 import sparksoniq.semantics.types.SingleType;
-=======
-import sparksoniq.jsoniq.runtime.iterator.operational.ComparisonOperationIterator;
-import sparksoniq.jsoniq.runtime.metadata.IteratorMetadata;
-import sparksoniq.semantics.types.AtomicType;
->>>>>>> 51c9e289
 import sparksoniq.semantics.types.AtomicTypes;
 import sparksoniq.semantics.types.ItemType;
 import sparksoniq.semantics.types.ItemTypes;
@@ -94,13 +88,8 @@
     }
 
     @Override
-<<<<<<< HEAD
     public boolean isCastableAs(SingleType type) {
         if (type.getType() == AtomicTypes.AtomicItem || type.getType() == AtomicTypes.NullItem) return false;
-=======
-    public boolean isCastableAs(AtomicType type) {
-        if (type.getType() == AtomicTypes.AtomicItem) return false;
->>>>>>> 51c9e289
         else if (type.getType() == AtomicTypes.DecimalItem) {
             return !Double.isInfinite(_value);
         }
@@ -111,8 +100,6 @@
     }
 
     @Override
-<<<<<<< HEAD
-=======
     public AtomicItem castAs(AtomicItem atomicItem) {
         return atomicItem.createFromDouble(this);
     }
@@ -143,7 +130,6 @@
     }
 
     @Override
->>>>>>> 51c9e289
     public String serialize() {
         return String.valueOf(_value);
     }
