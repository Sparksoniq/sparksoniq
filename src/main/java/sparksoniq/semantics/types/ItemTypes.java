/*
 * Licensed to the Apache Software Foundation (ASF) under one or more
 * contributor license agreements.  See the NOTICE file distributed with
 * this work for additional information regarding copyright ownership.
 * The ASF licenses this file to You under the Apache License, Version 2.0
 * (the "License"); you may not use this file except in compliance with
 * the License.  You may obtain a copy of the License at
 *
 *     http://www.apache.org/licenses/LICENSE-2.0
 *
 * Unless required by applicable law or agreed to in writing, software
 * distributed under the License is distributed on an "AS IS" BASIS,
 * WITHOUT WARRANTIES OR CONDITIONS OF ANY KIND, either express or implied.
 * See the License for the specific language governing permissions and
 * limitations under the License.
 *
 * Authors: Stefan Irimescu, Can Berker Cikis
 *
 */

package sparksoniq.semantics.types;

public enum ItemTypes {
    Item,

    JSONItem,
    ObjectItem,
    ArrayItem,

    AtomicItem,
    StringItem,
    IntegerItem,
    DecimalItem,
    DoubleItem,
    BooleanItem,

    DurationItem,
    YearMonthDurationItem,
    DayTimeDurationItem,

    DateTimeItem,
    DateItem,
<<<<<<< HEAD

    HexBinaryItem,
    Base64BinaryItem,

    FunctionItem,
=======
    TimeItem,
>>>>>>> f5cbc28c

    NullItem;

    public static String getItemTypeName(String fullTypeName){
        String itemPostfix = "Item";
<<<<<<< HEAD
        if (!itemPostfix.equals(fullTypeName) && fullTypeName.endsWith("Item")) {
=======
        if (fullTypeName.endsWith("Item")) {
>>>>>>> f5cbc28c
            return Character.toLowerCase(fullTypeName.charAt(0)) +
                    fullTypeName.substring(1, fullTypeName.length()-itemPostfix.length());
        }
        return fullTypeName;
    }
}<|MERGE_RESOLUTION|>--- conflicted
+++ resolved
@@ -40,25 +40,18 @@
 
     DateTimeItem,
     DateItem,
-<<<<<<< HEAD
 
     HexBinaryItem,
     Base64BinaryItem,
+    TimeItem,
 
     FunctionItem,
-=======
-    TimeItem,
->>>>>>> f5cbc28c
 
     NullItem;
 
     public static String getItemTypeName(String fullTypeName){
         String itemPostfix = "Item";
-<<<<<<< HEAD
         if (!itemPostfix.equals(fullTypeName) && fullTypeName.endsWith("Item")) {
-=======
-        if (fullTypeName.endsWith("Item")) {
->>>>>>> f5cbc28c
             return Character.toLowerCase(fullTypeName.charAt(0)) +
                     fullTypeName.substring(1, fullTypeName.length()-itemPostfix.length());
         }
