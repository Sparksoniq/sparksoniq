/*
 * Licensed to the Apache Software Foundation (ASF) under one or more
 * contributor license agreements.  See the NOTICE file distributed with
 * this work for additional information regarding copyright ownership.
 * The ASF licenses this file to You under the Apache License, Version 2.0
 * (the "License"); you may not use this file except in compliance with
 * the License.  You may obtain a copy of the License at
 *
 *     http://www.apache.org/licenses/LICENSE-2.0
 *
 * Unless required by applicable law or agreed to in writing, software
 * distributed under the License is distributed on an "AS IS" BASIS,
 * WITHOUT WARRANTIES OR CONDITIONS OF ANY KIND, either express or implied.
 * See the License for the specific language governing permissions and
 * limitations under the License.
 *
 * Authors: Stefan Irimescu, Can Berker Cikis
 *
 */

package sparksoniq.semantics.types;

public enum ItemTypes {
    Item,

    JSONItem,
    ObjectItem,
    ArrayItem,

    AtomicItem,
    StringItem,
    IntegerItem,
    DecimalItem,
    DoubleItem,
    BooleanItem,

    HexBinaryItem,
<<<<<<< HEAD
    Base64BinaryItem,
=======
    FunctionItem,
>>>>>>> d28e651f

    NullItem;

    public static String getItemTypeName(String fullTypeName){
        String itemPostfix = "Item";
        if (!itemPostfix.equals(fullTypeName) && fullTypeName.endsWith("Item")) {
            return Character.toLowerCase(fullTypeName.charAt(0)) +
                    fullTypeName.substring(1, fullTypeName.length()-itemPostfix.length());
        }
        return fullTypeName;
    }
}<|MERGE_RESOLUTION|>--- conflicted
+++ resolved
@@ -35,11 +35,9 @@
     BooleanItem,
 
     HexBinaryItem,
-<<<<<<< HEAD
     Base64BinaryItem,
-=======
+
     FunctionItem,
->>>>>>> d28e651f
 
     NullItem;
 
