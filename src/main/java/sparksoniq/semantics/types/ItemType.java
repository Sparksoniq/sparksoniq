/*
 * Licensed to the Apache Software Foundation (ASF) under one or more
 * contributor license agreements. See the NOTICE file distributed with
 * this work for additional information regarding copyright ownership.
 * The ASF licenses this file to You under the Apache License, Version 2.0
 * (the "License"); you may not use this file except in compliance with
 * the License. You may obtain a copy of the License at
 *
 * http://www.apache.org/licenses/LICENSE-2.0
 *
 * Unless required by applicable law or agreed to in writing, software
 * distributed under the License is distributed on an "AS IS" BASIS,
 * WITHOUT WARRANTIES OR CONDITIONS OF ANY KIND, either express or implied.
 * See the License for the specific language governing permissions and
 * limitations under the License.
 *
 * Authors: Stefan Irimescu, Can Berker Cikis
 *
 */

package sparksoniq.semantics.types;


import org.rumbledb.api.Item;

import java.io.Serializable;

public class ItemType implements Serializable {


    private static final long serialVersionUID = 1L;
    private ItemTypes _type;

    public ItemType() {
    }

    public ItemType(ItemTypes type) {
        this._type = type;

    }

    public ItemTypes getType() {
        return _type;
    }

    public boolean isSubtypeOf(ItemType superType) {
        if (superType.getType() == ItemTypes.Item)
            return true;
        if (superType.getType() == ItemTypes.JSONItem) {
            if (
                _type == ItemTypes.ObjectItem
                    || _type == ItemTypes.ArrayItem
                    || _type == ItemTypes.JSONItem
                    || _type == ItemTypes.NullItem
            )
                return true;
            return false;
        }

        if (superType.getType() == ItemTypes.AtomicItem) {
            if (
                _type == ItemTypes.StringItem
                    || _type == ItemTypes.IntegerItem
                    || _type == ItemTypes.DecimalItem
                    || _type == ItemTypes.DoubleItem
                    || _type == ItemTypes.BooleanItem
            )
                return true;
            return false;
        }

        return false;
    }

<<<<<<< HEAD
    @Override public boolean equals(Object o) {
=======
    @Override
    public boolean equals(Object o) {
>>>>>>> 132073a7
        if (!(o instanceof ItemType))
            return false;
        ItemType itemType = (ItemType) o;
        return this.getType().equals(itemType.getType());
    }
}<|MERGE_RESOLUTION|>--- conflicted
+++ resolved
@@ -72,12 +72,8 @@
         return false;
     }
 
-<<<<<<< HEAD
-    @Override public boolean equals(Object o) {
-=======
     @Override
     public boolean equals(Object o) {
->>>>>>> 132073a7
         if (!(o instanceof ItemType))
             return false;
         ItemType itemType = (ItemType) o;
